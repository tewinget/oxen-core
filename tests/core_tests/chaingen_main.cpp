--- conflicted
+++ resolved
@@ -100,22 +100,18 @@
   {
     PLAY("chain001.dat", gen_simple_chain_001);
   }
-<<<<<<< HEAD
   else if (command_line::get_arg(vm, arg_test_transactions))
-=======
-  else if (command_line::get_arg(vm, arg_generate_and_play_test_data) || (list_tests = command_line::get_arg(vm, arg_list_tests)))
->>>>>>> 08f08bee
   {
     CALL_TEST("TRANSACTIONS TESTS", test_transactions);
   }
   else
   {
+    list_tests = command_line::get_arg(vm, arg_list_tests);
     const bool run_all = !command_line::get_arg(vm, arg_service_nodes);
 
     if (run_all) {
       MLOG(el::Level::Info, "Running all tests\n");
     }
-
 
     if (run_all || command_line::get_arg(vm, arg_service_nodes))
     {
