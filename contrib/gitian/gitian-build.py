--- conflicted
+++ resolved
@@ -52,21 +52,9 @@
 
     if args.linux:
         print('\nCompiling ' + args.version + ' Linux')
-<<<<<<< HEAD
         subprocess.check_call(['bin/gbuild', '-j', args.jobs, '-m', args.memory, '--commit', 'loki='+args.commit, '--url', 'loki='+args.url, '../loki/contrib/gitian/gitian-linux.yml'])
         subprocess.check_call(['bin/gsign', '-p', args.sign_prog, '--signer', args.signer, '--release', args.version+'-linux', '--destination', '../gitian.sigs/', '../loki/contrib/gitian/gitian-linux.yml'])
-        subprocess.check_call('mv build/out/loki-*.tar.gz ../loki-binaries/'+args.version, shell=True)
-
-    if args.android:
-        print('\nCompiling ' + args.version + ' Android')
-        subprocess.check_call(['bin/gbuild', '-j', args.jobs, '-m', args.memory, '--commit', 'monero='+args.commit, '--url', 'monero='+args.url, 'inputs/monero/contrib/gitian/gitian-android.yml'])
-        subprocess.check_call(['bin/gsign', '-p', args.sign_prog, '--signer', args.signer, '--release', args.version+'-android', '--destination', '../sigs/', 'inputs/monero/contrib/gitian/gitian-android.yml'])
-        subprocess.check_call('mv build/out/monero-*.tar.bz2 ../out/'+args.version, shell=True)
-=======
-        subprocess.check_call(['bin/gbuild', '-j', args.jobs, '-m', args.memory, '--commit', 'monero='+args.commit, '--url', 'monero='+args.url, '../monero/contrib/gitian/gitian-linux.yml'])
-        subprocess.check_call(['bin/gsign', '-p', args.sign_prog, '--signer', args.signer, '--release', args.version+'-linux', '--destination', '../gitian.sigs/', '../monero/contrib/gitian/gitian-linux.yml'])
-        subprocess.check_call('mv build/out/monero-*.tar.bz2 ../monero-binaries/'+args.version, shell=True)
->>>>>>> 2acd3cee
+        subprocess.check_call('mv build/out/loki-*.tar.bz2 ../loki-binaries/'+args.version, shell=True)
 
     if args.windows:
         print('\nCompiling ' + args.version + ' Windows')
@@ -76,15 +64,9 @@
 
     if args.macos:
         print('\nCompiling ' + args.version + ' MacOS')
-<<<<<<< HEAD
-        subprocess.check_call(['bin/gbuild', '-j', args.jobs, '-m', args.memory, '--commit', 'loki='+args.commit, '--url', 'loki'+args.url, '../loki/contrib/gitian/gitian-osx.yml'])
+        subprocess.check_call(['bin/gbuild', '-j', args.jobs, '-m', args.memory, '--commit', 'loki='+args.commit, '--url', 'loki='+args.url, '../loki/contrib/gitian/gitian-osx.yml'])
         subprocess.check_call(['bin/gsign', '-p', args.sign_prog, '--signer', args.signer, '--release', args.version+'-osx', '--destination', '../gitian.sigs/', '../loki/contrib/gitian/gitian-osx.yml'])
-        subprocess.check_call('mv build/out/loki*.tar.gz ../loki-binaries/'+args.version, shell=True)
-=======
-        subprocess.check_call(['bin/gbuild', '-j', args.jobs, '-m', args.memory, '--commit', 'monero='+args.commit, '--url', 'monero='+args.url, '../monero/contrib/gitian/gitian-osx.yml'])
-        subprocess.check_call(['bin/gsign', '-p', args.sign_prog, '--signer', args.signer, '--release', args.version+'-osx', '--destination', '../gitian.sigs/', '../monero/contrib/gitian/gitian-osx.yml'])
-        subprocess.check_call('mv build/out/monero*.tar.bz2 ../monero-binaries/'+args.version, shell=True)
->>>>>>> 2acd3cee
+        subprocess.check_call('mv build/out/loki*.tar.bz2 ../loki-binaries/'+args.version, shell=True)
 
     os.chdir(workdir)
 
