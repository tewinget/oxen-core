--- conflicted
+++ resolved
@@ -1,4 +1,3 @@
-<<<<<<< HEAD
 #ifndef PORTABLE_BINARY_IARCHIVE_HPP
 #define PORTABLE_BINARY_IARCHIVE_HPP
 
@@ -373,379 +372,4 @@
 #pragma warning( pop )
 #endif
 
-#endif // PORTABLE_BINARY_IARCHIVE_HPP
-=======
-#ifndef PORTABLE_BINARY_IARCHIVE_HPP
-#define PORTABLE_BINARY_IARCHIVE_HPP
-
-// MS compatible compilers support #pragma once
-#if defined(_MSC_VER)
-# pragma once
-#endif
-
-#if defined(_MSC_VER)
-#pragma warning( push )
-#pragma warning( disable : 4244 )
-#endif
-
-/////////1/////////2/////////3/////////4/////////5/////////6/////////7/////////8
-// portable_binary_iarchive.hpp
-
-// (C) Copyright 2002-7 Robert Ramey - http://www.rrsd.com . 
-// Use, modification and distribution is subject to the Boost Software
-// License, Version 1.0. (See accompanying file LICENSE_1_0.txt or copy at
-// http://www.boost.org/LICENSE_1_0.txt)
-
-//  See http://www.boost.org for updates, documentation, and revision history.
-
-#include <istream>
-#include <boost/version.hpp>
-#include <boost/serialization/string.hpp>
-#include <boost/serialization/item_version_type.hpp>
-#include <boost/archive/archive_exception.hpp>
-#include <boost/archive/basic_binary_iprimitive.hpp>
-#include <boost/archive/detail/common_iarchive.hpp>
-#include <boost/archive/detail/register_archive.hpp>
-
-#include <boost/archive/portable_binary_archive.hpp>
-#include <boost/archive/impl/basic_binary_iprimitive.ipp>
-
-namespace boost { namespace archive {
-
-/////////1/////////2/////////3/////////4/////////5/////////6/////////7/////////8
-// exception to be thrown if integer read from archive doesn't fit
-// variable being loaded
-class portable_binary_iarchive_exception : 
-    public boost::archive::archive_exception
-{
-public:
-    enum exception_code {
-        incompatible_integer_size
-    } m_exception_code ;
-    portable_binary_iarchive_exception(exception_code c = incompatible_integer_size ) :
-        boost::archive::archive_exception(boost::archive::archive_exception::other_exception),
-        m_exception_code(c)
-    {}
-    virtual const char *what( ) const throw( )
-    {
-        const char *msg = "programmer error";
-        switch(m_exception_code){
-        case incompatible_integer_size:
-            msg = "integer cannot be represented";
-            break;
-        default:
-            msg = boost::archive::archive_exception::what();
-            assert(false);
-            break;
-        }
-        return msg;
-    }
-};
-
-/////////1/////////2/////////3/////////4/////////5/////////6/////////7/////////8
-// "Portable" input binary archive.  It addresses integer size and endienness so 
-// that binary archives can be passed across systems. Note:floating point types
-// not addressed here
-class portable_binary_iarchive :
-    public boost::archive::basic_binary_iprimitive<
-        portable_binary_iarchive,
-        std::istream::char_type, 
-        std::istream::traits_type
-    >,
-    public boost::archive::detail::common_iarchive<
-        portable_binary_iarchive
-    >
-    {
-    typedef boost::archive::basic_binary_iprimitive<
-        portable_binary_iarchive,
-        std::istream::char_type, 
-        std::istream::traits_type
-    > primitive_base_t;
-    typedef boost::archive::detail::common_iarchive<
-        portable_binary_iarchive
-    > archive_base_t;
-#ifndef BOOST_NO_MEMBER_TEMPLATE_FRIENDS
-public:
-#else
-    friend archive_base_t;
-    friend primitive_base_t; // since with override load below
-    friend class boost::archive::detail::interface_iarchive<
-        portable_binary_iarchive
-    >;
-    friend class boost::archive::load_access;
-protected:
-#endif
-    unsigned int m_flags;
-    void load_impl(boost::intmax_t & l, char maxsize);
-
-    // default fall through for any types not specified here
-    template<class T>
-    void load(T & t){
-        boost::intmax_t l;
-        load_impl(l, sizeof(T));
-        // use cast to avoid compile time warning
-        //t = static_cast< T >(l);
-        t = T(l);
-    }
-    void load(boost::serialization::item_version_type & t){
-        boost::intmax_t l;
-        load_impl(l, sizeof(boost::serialization::item_version_type));
-        // use cast to avoid compile time warning
-        t = boost::serialization::item_version_type(l);
-    }
-    void load(boost::archive::version_type & t){
-        boost::intmax_t l;
-        load_impl(l, sizeof(boost::archive::version_type));
-        // use cast to avoid compile time warning
-        t = boost::archive::version_type(l);
-    }
-    void load(boost::archive::class_id_type & t){
-        boost::intmax_t l;
-        load_impl(l, sizeof(boost::archive::class_id_type));
-        // use cast to avoid compile time warning
-        t = boost::archive::class_id_type(static_cast<int>(l));
-    }
-    void load(std::string & t){
-        this->primitive_base_t::load(t);
-    }
-    #ifndef BOOST_NO_STD_WSTRING
-    void load(std::wstring & t){
-        this->primitive_base_t::load(t);
-    }
-    #endif
-    void load(float & t){
-        this->primitive_base_t::load(t);
-        // floats not supported
-        //BOOST_STATIC_ASSERT(false);
-    }
-    void load(double & t){
-        this->primitive_base_t::load(t);
-        // doubles not supported
-        //BOOST_STATIC_ASSERT(false);
-    }
-    void load(char & t){
-        this->primitive_base_t::load(t);
-    }
-    void load(unsigned char & t){
-        this->primitive_base_t::load(t);
-    }
-    typedef boost::archive::detail::common_iarchive<portable_binary_iarchive> 
-        detail_common_iarchive;
-#if BOOST_VERSION > 105800
-    template<class T>
-    void load_override(T & t){
-        this->detail_common_iarchive::load_override(t);
-    }
-    void load_override(boost::archive::class_name_type & t);
-    // binary files don't include the optional information 
-    void load_override(boost::archive::class_id_optional_type &){}
-#else
-    template<class T>
-    void load_override(T & t, int){
-        this->detail_common_iarchive::load_override(t, 0);
-    }
-    void load_override(boost::archive::class_name_type & t, int);
-    // binary files don't include the optional information 
-    void load_override(boost::archive::class_id_optional_type &, int){}
-#endif
-
-    void init(unsigned int flags);
-public:
-    portable_binary_iarchive(std::istream & is, unsigned flags = 0) :
-        primitive_base_t(
-            * is.rdbuf(), 
-            0 != (flags & boost::archive::no_codecvt)
-        ),
-        archive_base_t(flags),
-        m_flags(0)
-    {
-        init(flags);
-    }
-
-    portable_binary_iarchive(
-        std::basic_streambuf<
-            std::istream::char_type, 
-            std::istream::traits_type
-        > & bsb, 
-        unsigned int flags
-    ) :
-        primitive_base_t(
-            bsb, 
-            0 != (flags & boost::archive::no_codecvt)
-        ),
-        archive_base_t(flags),
-        m_flags(0)
-    {
-        init(flags);
-    }
-};
-
-} }
-
-// required by export in boost version > 1.34
-#ifdef BOOST_SERIALIZATION_REGISTER_ARCHIVE
-    BOOST_SERIALIZATION_REGISTER_ARCHIVE(portable_binary_iarchive)
-#endif
-
-// required by export in boost <= 1.34
-#define BOOST_ARCHIVE_CUSTOM_IARCHIVE_TYPES portable_binary_iarchive
-
-/////////1/////////2/////////3/////////4/////////5/////////6/////////7/////////8
-// portable_binary_iarchive.cpp
-
-// (C) Copyright 2002 Robert Ramey - http://www.rrsd.com . 
-// Use, modification and distribution is subject to the Boost Software
-// License, Version 1.0. (See accompanying file LICENSE_1_0.txt or copy at
-// http://www.boost.org/LICENSE_1_0.txt)
-
-//  See http://www.boost.org for updates, documentation, and revision history.
-
-#include <istream>
-#include <string>
-
-#include <boost/endian/conversion.hpp>
-#include <boost/serialization/throw_exception.hpp>
-#include <boost/archive/archive_exception.hpp>
-
-namespace boost { namespace archive {
-
-inline void 
-portable_binary_iarchive::load_impl(boost::intmax_t & l, char maxsize){
-    signed char size;
-    l = 0;
-    this->primitive_base_t::load(size);
-
-    if(0 == size){
-        return;
-    }
-
-    bool negative = (size < 0);
-    if(negative)
-        size = -size;
-
-    if(size > maxsize)
-        boost::serialization::throw_exception(
-            portable_binary_iarchive_exception()
-        );
-
-    char * cptr = reinterpret_cast<char *>(& l);
-    #ifdef BOOST_BIG_ENDIAN
-        cptr += (sizeof(boost::intmax_t) - size);
-    #endif
-    this->primitive_base_t::load_binary(cptr, size);
-
-    #ifdef BOOST_BIG_ENDIAN
-        if(m_flags & endian_little)
-    #else
-        if(m_flags & endian_big)
-    #endif
-    reverse_bytes(size, cptr);
-    
-    if(negative)
-        l = -l;
-}
-
-#if BOOST_VERSION > 105800
-inline void
-portable_binary_iarchive::load_override(
-    boost::archive::class_name_type & t
-){
-    std::string cn;
-    cn.reserve(BOOST_SERIALIZATION_MAX_KEY_SIZE);
-    load_override(cn);
-    if(cn.size() > (BOOST_SERIALIZATION_MAX_KEY_SIZE - 1))
-        boost::serialization::throw_exception(
-            boost::archive::archive_exception(
-                boost::archive::archive_exception::invalid_class_name)
-            );
-    std::memcpy(t, cn.data(), cn.size());
-    // borland tweak
-    t.t[cn.size()] = '\0';
-}
-#else
-inline void
-portable_binary_iarchive::load_override(
-    boost::archive::class_name_type & t, int
-){
-    std::string cn;
-    cn.reserve(BOOST_SERIALIZATION_MAX_KEY_SIZE);
-    load_override(cn, 0);
-    if(cn.size() > (BOOST_SERIALIZATION_MAX_KEY_SIZE - 1))
-        boost::serialization::throw_exception(
-            boost::archive::archive_exception(
-                boost::archive::archive_exception::invalid_class_name)
-            );
-    std::memcpy(t, cn.data(), cn.size());
-    // borland tweak
-    t.t[cn.size()] = '\0';
-}
-#endif
-
-inline void 
-portable_binary_iarchive::init(unsigned int flags){
-    if(0 == (flags & boost::archive::no_header)){
-        // read signature in an archive version independent manner
-        std::string file_signature;
-        * this >> file_signature;
-        if(file_signature != boost::archive::BOOST_ARCHIVE_SIGNATURE())
-            boost::serialization::throw_exception(
-                boost::archive::archive_exception(
-                    boost::archive::archive_exception::invalid_signature
-                )
-            );
-        // make sure the version of the reading archive library can
-        // support the format of the archive being read
-        boost::archive::library_version_type input_library_version;
-        * this >> input_library_version;
-
-        // ignore archive version checking
-        /*
-        // extra little .t is to get around borland quirk
-        if(boost::archive::BOOST_ARCHIVE_VERSION() < input_library_version)
-            boost::serialization::throw_exception(
-                boost::archive::archive_exception(
-                    boost::archive::archive_exception::unsupported_version
-                )
-            );
-        */
-        
-        #if BOOST_WORKAROUND(__MWERKS__, BOOST_TESTED_AT(0x3205))
-        this->set_library_version(input_library_version);
-        //#else
-        //#if ! BOOST_WORKAROUND(BOOST_MSVC, <= 1200)
-        //detail::
-        //#endif
-        boost::archive::detail::basic_iarchive::set_library_version(
-            input_library_version
-        );
-        #endif
-    }
-    unsigned char x;
-    load(x);
-    m_flags = x << CHAR_BIT;
-}
-
-} }
-
-namespace boost {
-namespace archive {
-
-namespace detail {
-    template class archive_serializer_map<portable_binary_iarchive>;
-}
-
-// template class basic_binary_iprimitive<
-//    portable_binary_iarchive,
-//    std::istream::char_type, 
-//    std::istream::traits_type
-//> ;
-
-} // namespace archive
-} // namespace boost
-
-#if defined(_MSC_VER)
-#pragma warning( pop )
-#endif
-
-#endif // PORTABLE_BINARY_IARCHIVE_HPP
->>>>>>> 6d2881c8
+#endif // PORTABLE_BINARY_IARCHIVE_HPP