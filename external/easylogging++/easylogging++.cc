--- conflicted
+++ resolved
@@ -1177,12 +1177,8 @@
   std::string term = getEnvironmentVariable("TERM", "");
   return term == "xterm" || term == "xterm-color" || term == "xterm-256color"
          || term == "screen" || term == "linux" || term == "cygwin"
-<<<<<<< HEAD
          || term == "tmux" || term == "tmux-256color"
-         || term == "screen-256color";
-=======
          || term == "screen-256color" || term == "screen.xterm-256color";
->>>>>>> fb64463c
 }
 
 // DateTime
