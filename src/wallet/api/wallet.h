--- conflicted
+++ resolved
@@ -162,13 +162,14 @@
     bool exportKeyImages(const std::string &filename) override;
     bool importKeyImages(const std::string &filename) override;
 
-<<<<<<< HEAD
     void disposeTransaction(PendingTransaction * t) override;
     TransactionHistory * history() override;
     AddressBook * addressBook() override;
     Subaddress * subaddress() override;
     SubaddressAccount * subaddressAccount() override;
     void setListener(WalletListener * l) override;
+    bool setCacheAttribute(const std::string &key, const std::string &val) override;
+    std::string getCacheAttribute(const std::string &key) const override;
     bool setUserNote(const std::string &txid, const std::string &note) override;
     std::string getUserNote(const std::string &txid) const override;
     std::string getTxKey(const std::string &txid) const override;
@@ -202,53 +203,6 @@
     bool unlockKeysFile() override;
     bool isKeysFileLocked() override;
     uint64_t coldKeyImageSync(uint64_t &spent, uint64_t &unspent) override;
-=======
-    virtual void disposeTransaction(PendingTransaction * t) override;
-    virtual TransactionHistory * history() override;
-    virtual AddressBook * addressBook() override;
-    virtual Subaddress * subaddress() override;
-    virtual SubaddressAccount * subaddressAccount() override;
-    virtual void setListener(WalletListener * l) override;
-    virtual uint32_t defaultMixin() const override;
-    virtual void setDefaultMixin(uint32_t arg) override;
-
-    virtual bool setCacheAttribute(const std::string &key, const std::string &val) override;
-    virtual std::string getCacheAttribute(const std::string &key) const override;
-
-    virtual bool setUserNote(const std::string &txid, const std::string &note) override;
-    virtual std::string getUserNote(const std::string &txid) const override;
-    virtual std::string getTxKey(const std::string &txid) const override;
-    virtual bool checkTxKey(const std::string &txid, std::string tx_key, const std::string &address, uint64_t &received, bool &in_pool, uint64_t &confirmations) override;
-    virtual std::string getTxProof(const std::string &txid, const std::string &address, const std::string &message) const override;
-    virtual bool checkTxProof(const std::string &txid, const std::string &address, const std::string &message, const std::string &signature, bool &good, uint64_t &received, bool &in_pool, uint64_t &confirmations) override;
-    virtual std::string getSpendProof(const std::string &txid, const std::string &message) const override;
-    virtual bool checkSpendProof(const std::string &txid, const std::string &message, const std::string &signature, bool &good) const override;
-    virtual std::string getReserveProof(bool all, uint32_t account_index, uint64_t amount, const std::string &message) const override;
-    virtual bool checkReserveProof(const std::string &address, const std::string &message, const std::string &signature, bool &good, uint64_t &total, uint64_t &spent) const override;
-    virtual std::string signMessage(const std::string &message) override;
-    virtual bool verifySignedMessage(const std::string &message, const std::string &address, const std::string &signature) const override;
-    virtual std::string signMultisigParticipant(const std::string &message) const override;
-    virtual bool verifyMessageWithPublicKey(const std::string &message, const std::string &publicKey, const std::string &signature) const override;
-    virtual void startRefresh() override;
-    virtual void pauseRefresh() override;
-    virtual bool parse_uri(const std::string &uri, std::string &address, std::string &payment_id, uint64_t &amount, std::string &tx_description, std::string &recipient_name, std::vector<std::string> &unknown_parameters, std::string &error) override;
-    virtual std::string getDefaultDataDir() const override;
-    virtual bool lightWalletLogin(bool &isNewWallet) const override;
-    virtual bool lightWalletImportWalletRequest(std::string &payment_id, uint64_t &fee, bool &new_request, bool &request_fulfilled, std::string &payment_address, std::string &status) override;
-    virtual bool blackballOutputs(const std::vector<std::string> &outputs, bool add) override;
-    virtual bool blackballOutput(const std::string &amount, const std::string &offset) override;
-    virtual bool unblackballOutput(const std::string &amount, const std::string &offset) override;
-    virtual bool getRing(const std::string &key_image, std::vector<uint64_t> &ring) const override;
-    virtual bool getRings(const std::string &txid, std::vector<std::pair<std::string, std::vector<uint64_t>>> &rings) const override;
-    virtual bool setRing(const std::string &key_image, const std::vector<uint64_t> &ring, bool relative) override;
-    virtual void segregatePreForkOutputs(bool segregate) override;
-    virtual void segregationHeight(uint64_t height) override;
-    virtual void keyReuseMitigation2(bool mitigation) override;
-    virtual bool lockKeysFile() override;
-    virtual bool unlockKeysFile() override;
-    virtual bool isKeysFileLocked() override;
-    virtual uint64_t coldKeyImageSync(uint64_t &spent, uint64_t &unspent) override;
->>>>>>> f1427568
 
 private:
     void clearStatus() const;
