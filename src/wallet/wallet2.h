// Copyright (c) 2014-2019, The Monero Project
// Copyright (c)      2018, The Loki Project
// 
// All rights reserved.
// 
// Redistribution and use in source and binary forms, with or without modification, are
// permitted provided that the following conditions are met:
// 
// 1. Redistributions of source code must retain the above copyright notice, this list of
//    conditions and the following disclaimer.
// 
// 2. Redistributions in binary form must reproduce the above copyright notice, this list
//    of conditions and the following disclaimer in the documentation and/or other
//    materials provided with the distribution.
// 
// 3. Neither the name of the copyright holder nor the names of its contributors may be
//    used to endorse or promote products derived from this software without specific
//    prior written permission.
// 
// THIS SOFTWARE IS PROVIDED BY THE COPYRIGHT HOLDERS AND CONTRIBUTORS "AS IS" AND ANY
// EXPRESS OR IMPLIED WARRANTIES, INCLUDING, BUT NOT LIMITED TO, THE IMPLIED WARRANTIES OF
// MERCHANTABILITY AND FITNESS FOR A PARTICULAR PURPOSE ARE DISCLAIMED. IN NO EVENT SHALL
// THE COPYRIGHT HOLDER OR CONTRIBUTORS BE LIABLE FOR ANY DIRECT, INDIRECT, INCIDENTAL,
// SPECIAL, EXEMPLARY, OR CONSEQUENTIAL DAMAGES (INCLUDING, BUT NOT LIMITED TO,
// PROCUREMENT OF SUBSTITUTE GOODS OR SERVICES; LOSS OF USE, DATA, OR PROFITS; OR BUSINESS
// INTERRUPTION) HOWEVER CAUSED AND ON ANY THEORY OF LIABILITY, WHETHER IN CONTRACT,
// STRICT LIABILITY, OR TORT (INCLUDING NEGLIGENCE OR OTHERWISE) ARISING IN ANY WAY OUT OF
// THE USE OF THIS SOFTWARE, EVEN IF ADVISED OF THE POSSIBILITY OF SUCH DAMAGE.
// 
// Parts of this file are originally copyright (c) 2012-2013 The Cryptonote developers

#pragma once

#include <memory>

#include <boost/program_options/options_description.hpp>
#include <boost/program_options/variables_map.hpp>
#include <boost/serialization/vector.hpp>
#include <boost/serialization/list.hpp>
#include <boost/serialization/deque.hpp>
#include <atomic>
#include <random>
#include <nlohmann/json.hpp>

#include "cryptonote_basic/account.h"
#include "cryptonote_basic/account_boost_serialization.h"
#include "cryptonote_basic/cryptonote_basic_impl.h"
#include "rpc/core_rpc_server_commands_defs.h"
#include "rpc/core_rpc_server_binary_commands.h"
#include "cryptonote_basic/cryptonote_format_utils.h"
#include "cryptonote_core/cryptonote_tx_utils.h"
#include "cryptonote_core/oxen_name_system.h"
#include "common/unordered_containers_boost_serialization.h"
#include "common/file.h"
#include "crypto/chacha.h"
#include "crypto/hash.h"
#include "ringct/rctTypes.h"
#include "ringct/rctOps.h"
#include "checkpoints/checkpoints.h"
#include "serialization/pair.h"

#include "wallet_errors.h"
#include "common/password.h"
#include "node_rpc_proxy.h"
#ifdef WALLET_ENABLE_MMS
#include "message_store.h"
// Intended to make the ifdefs a bit less cumbersome where we need to pass an extra arg with MMS.
// E.g. `foo(a, b IF_MMS(, c))`  becomes `foo(a, b, c)` undef MMS and `foo(a,b)` without MMS.
#define ENABLE_IF_MMS(...) __VA_ARGS__
#else
#define ENABLE_IF_MMS(...)
#endif

#ifdef ENABLE_LIGHT_WALLET
#include "wallet_light_rpc.h"
// Same as above, but for light wallet args
#define ENABLE_IF_LIGHT_WALLET(...) __VA_ARGS__
#else
#define ENABLE_IF_LIGHT_WALLET(...)
#endif

#include "tx_construction_data.h"
#include "tx_sets.h"
#include "transfer_destination.h"
#include "transfer_details.h"
#include "transfer_view.h"
#include "multisig_info.h"
#include "pending_tx.h"
#include "multisig_sig.h"

#include "epee/wipeable_string.h"

#include "rpc/http_client.h"

#undef OXEN_DEFAULT_LOG_CATEGORY
#define OXEN_DEFAULT_LOG_CATEGORY "wallet.wallet2"

#define SUBADDRESS_LOOKAHEAD_MAJOR 50
#define SUBADDRESS_LOOKAHEAD_MINOR 200

class Serialization_portability_wallet_Test;
class wallet_accessor_test;

OXEN_RPC_DOC_INTROSPECT
namespace tools
{
  class ringdb;
  class wallet2;
  class Notify;

  class gamma_picker
  {
  public:
    uint64_t pick();
    gamma_picker(const std::vector<uint64_t> &rct_offsets);
    gamma_picker(const std::vector<uint64_t> &rct_offsets, double shape, double scale);

  private:
    struct gamma_engine
    {
      typedef uint64_t result_type;
      static constexpr result_type min() { return 0; }
      static constexpr result_type max() { return std::numeric_limits<result_type>::max(); }
      result_type operator()() { return crypto::rand<result_type>(); }
    } engine;

private:
    std::gamma_distribution<double> gamma;
    const std::vector<uint64_t> &rct_offsets;
    const uint64_t *begin, *end;
    uint64_t num_rct_outputs;
    double average_output_time;
  };

  class wallet_keys_unlocker
  {
  public:
    wallet_keys_unlocker(wallet2 &w, const std::optional<tools::password_container> &password);
    wallet_keys_unlocker(wallet2 &w, bool locked, const epee::wipeable_string &password);
    ~wallet_keys_unlocker();
  private:
    wallet2 &w;
    bool locked;
    crypto::chacha_key key;
    static std::mutex lockers_mutex;
    static unsigned int lockers;
  };

  class i_wallet2_callback
  {
  public:
    // Full wallet callbacks
    virtual void on_new_block(uint64_t height, const cryptonote::block& block) {}
    virtual void on_money_received(uint64_t height, const crypto::hash &txid, const cryptonote::transaction& tx, uint64_t amount, const cryptonote::subaddress_index& subaddr_index, uint64_t unlock_time, bool blink) {}
    virtual void on_unconfirmed_money_received(uint64_t height, const crypto::hash &txid, const cryptonote::transaction& tx, uint64_t amount, const cryptonote::subaddress_index& subaddr_index) {}
    virtual void on_money_spent(uint64_t height, const crypto::hash &txid, const cryptonote::transaction& in_tx, uint64_t amount, const cryptonote::transaction& spend_tx, const cryptonote::subaddress_index& subaddr_index) {}
    virtual void on_skip_transaction(uint64_t height, const crypto::hash &txid, const cryptonote::transaction& tx) {}
    virtual std::optional<epee::wipeable_string> on_get_password(const char *reason) { return std::nullopt; }
    // Light wallet callbacks
    virtual void on_lw_new_block(uint64_t height) {}
    virtual void on_lw_money_received(uint64_t height, const crypto::hash &txid, uint64_t amount) {}
    virtual void on_lw_unconfirmed_money_received(uint64_t height, const crypto::hash &txid, uint64_t amount) {}
    virtual void on_lw_money_spent(uint64_t height, const crypto::hash &txid, uint64_t amount) {}
    // Device callbacks
    virtual void on_device_button_request(uint64_t code) {}
    virtual void on_device_button_pressed() {}
    virtual std::optional<epee::wipeable_string> on_device_pin_request() { return std::nullopt; }
    virtual std::optional<epee::wipeable_string> on_device_passphrase_request(bool& on_device) { on_device = true; return std::nullopt; }
    virtual void on_device_progress(const hw::device_progress& event) {};
    // Common callbacks
    virtual void on_pool_tx_removed(const crypto::hash &txid) {}
    virtual ~i_wallet2_callback() {}
  };

  class wallet_device_callback : public hw::i_device_callback
  {
  public:
    wallet_device_callback(wallet2 * wallet): wallet(wallet) {};
    void on_button_request(uint64_t code=0) override;
    void on_button_pressed() override;
    std::optional<epee::wipeable_string> on_pin_request() override;
    std::optional<epee::wipeable_string> on_passphrase_request(bool& on_device) override;
    void on_progress(const hw::device_progress& event) override;
  private:
    wallet2 * wallet;
  };

  struct tx_money_got_in_out
  {
    cryptonote::subaddress_index index;
    wallet::pay_type type;
    uint64_t amount;
    uint64_t unlock_time;
  };

  class hashchain
  {
  public:
    hashchain(): m_genesis(crypto::null_hash), m_offset(0) {}

    size_t size() const { return m_blockchain.size() + m_offset; }
    size_t offset() const { return m_offset; }
    const crypto::hash &genesis() const { return m_genesis; }
    void push_back(const crypto::hash &hash) { if (m_offset == 0 && m_blockchain.empty()) m_genesis = hash; m_blockchain.push_back(hash); }
    bool is_in_bounds(size_t idx) const { return idx >= m_offset && idx < size(); }
    const crypto::hash &operator[](size_t idx) const { return m_blockchain[idx - m_offset]; }
    crypto::hash &operator[](size_t idx) { return m_blockchain[idx - m_offset]; }
    void crop(size_t height) { m_blockchain.resize(height - m_offset); }
    void clear() { m_offset = 0; m_blockchain.clear(); }
    bool empty() const { return m_blockchain.empty() && m_offset == 0; }
    void trim(size_t height) { while (height > m_offset && m_blockchain.size() > 1) { m_blockchain.pop_front(); ++m_offset; } m_blockchain.shrink_to_fit(); }
    void refill(const crypto::hash &hash) { m_blockchain.push_back(hash); --m_offset; }

    template <class t_archive>
    void serialize(t_archive &a, const unsigned int ver)
    {
      a & m_offset;
      a & m_genesis;
      a & m_blockchain;
    }

  private:
    size_t m_offset;
    crypto::hash m_genesis;
    std::deque<crypto::hash> m_blockchain;
  };

  //enum class stake_check_result { allowed, not_allowed, try_later };

  enum tx_priority
  {
    tx_priority_default     = 0,
    tx_priority_unimportant = 1,
    tx_priority_normal      = 2,
    tx_priority_elevated    = 3,
    tx_priority_priority    = 4,
    tx_priority_blink       = 5,
    tx_priority_last
  };

  class wallet_keys_unlocker;
  class wallet2
  {
    friend class ::Serialization_portability_wallet_Test;
    friend class ::wallet_accessor_test;
    friend class wallet_keys_unlocker;
    friend class wallet_device_callback;
  public:
    static constexpr std::chrono::seconds rpc_timeout = 30s;
    enum RefreshType {
      RefreshFull,
      RefreshOptimizeCoinbase,
      RefreshNoCoinbase,
      RefreshDefault = RefreshOptimizeCoinbase,
    };

    enum AskPasswordType {
      AskPasswordNever = 0,
      AskPasswordOnAction = 1,
      AskPasswordToDecrypt = 2,
    };

    static const char* tr(const char* str);
    static const char *ERR_MSG_NETWORK_VERSION_QUERY_FAILED;
    static const char *ERR_MSG_NETWORK_HEIGHT_QUERY_FAILED;
    static const char *ERR_MSG_SERVICE_NODE_LIST_QUERY_FAILED;
    static const char *ERR_MSG_TOO_MANY_TXS_CONSTRUCTED;
    static const char *ERR_MSG_EXCEPTION_THROWN;

    static bool has_testnet_option(const boost::program_options::variables_map& vm);
    static bool has_devnet_option(const boost::program_options::variables_map& vm);
    static std::vector<std::string> has_deprecated_options(const boost::program_options::variables_map& vm);
    static bool has_disable_rpc_long_poll(const boost::program_options::variables_map& vm);
    static std::string device_name_option(const boost::program_options::variables_map& vm);
    static std::string device_derivation_path_option(const boost::program_options::variables_map &vm);
    static void init_options(boost::program_options::options_description& desc_params, boost::program_options::options_description& hidden_params);

    //! Uses stdin and stdout. Returns a wallet2 if no errors.
    static std::pair<std::unique_ptr<wallet2>, password_container>
    make_from_json(
        const boost::program_options::variables_map& vm,
        bool unattended,
        const fs::path& json_file,
        const std::function<std::optional<password_container>(const char *, bool)> &password_prompter);

    //! Uses stdin and stdout. Returns a wallet2 and password for `wallet_file` if no errors.
    static std::pair<std::unique_ptr<wallet2>, password_container>
    make_from_file(
        const boost::program_options::variables_map& vm,
        bool unattended,
        const fs::path& wallet_file,
        const std::function<std::optional<password_container>(const char *, bool)> &password_prompter);

    //! Uses stdin and stdout. Returns a wallet2 and password for wallet with no file if no errors.
    static std::pair<std::unique_ptr<wallet2>, password_container>
    make_new(
        const boost::program_options::variables_map& vm,
        bool unattended,
        const std::function<std::optional<password_container>(const char *, bool)> &password_prompter);

    //! Just parses variables.
    static std::unique_ptr<wallet2> make_dummy(
        const boost::program_options::variables_map& vm,
        bool unattended,
        const std::function<std::optional<password_container>(const char *, bool)> &password_prompter);

    static bool verify_password(const fs::path& keys_file_name, const epee::wipeable_string& password, bool no_spend_key, hw::device &hwdev, uint64_t kdf_rounds);
    static bool query_device(hw::device::type& device_type, const fs::path& keys_file_name, const epee::wipeable_string& password, uint64_t kdf_rounds = 1);

    wallet2(cryptonote::network_type nettype = cryptonote::network_type::MAINNET, uint64_t kdf_rounds = 1, bool unattended = false);
    ~wallet2();

    struct tx_scan_info_t
    {
      cryptonote::keypair in_ephemeral;
      crypto::key_image ki;
      rct::key mask;
      uint64_t amount;
      uint64_t money_transfered;
      uint64_t unlock_time;
      bool error;
      std::optional<cryptonote::subaddress_receive_info> received;

      tx_scan_info_t(): amount(0), money_transfered(0), error(true) {}
    };

    struct payment_details
    {
      crypto::hash m_tx_hash;
      uint64_t m_amount;
      uint64_t m_fee;
      uint64_t m_block_height;
      uint64_t m_unlock_time;
      uint64_t m_timestamp;
      wallet::pay_type m_type;
      cryptonote::subaddress_index m_subaddr_index;
      bool m_unmined_blink;
      bool m_was_blink;

      bool is_coinbase() const { return ((m_type == wallet::pay_type::miner) || (m_type == wallet::pay_type::service_node) || (m_type == wallet::pay_type::governance)); }
    };

    struct address_tx : payment_details
    {
      bool m_mempool;
      bool m_incoming;
    };

    struct pool_payment_details
    {
      payment_details m_pd;
      bool m_double_spend_seen;
    };

    struct unconfirmed_transfer_details
    {
      cryptonote::transaction_prefix m_tx;
      uint64_t m_amount_in;
      uint64_t m_amount_out;
      uint64_t m_change;
      time_t m_sent_time;
      std::vector<cryptonote::tx_destination_entry> m_dests;
      crypto::hash m_payment_id;
      enum { pending, pending_not_in_pool, failed } m_state;
      uint64_t m_timestamp;
      uint32_t m_subaddr_account;   // subaddress account of your wallet to be used in this transfer
      std::set<uint32_t> m_subaddr_indices;  // set of address indices used as inputs in this transfer
      std::vector<std::pair<crypto::key_image, std::vector<uint64_t>>> m_rings; // relative
      wallet::pay_type m_pay_type = wallet::pay_type::out;
    };

    struct confirmed_transfer_details
    {
      uint64_t m_amount_in = 0;
      uint64_t m_amount_out = 0;
      uint64_t m_change = std::numeric_limits<std::uint64_t>::max();
      uint64_t m_block_height = 0;
      std::vector<cryptonote::tx_destination_entry> m_dests;
      crypto::hash m_payment_id = crypto::null_hash;
      uint64_t m_timestamp = 0;
      uint64_t m_unlock_time = 0; // NOTE(oxen): Not used after TX v2.
      std::vector<uint64_t> m_unlock_times;
      uint32_t m_subaddr_account = std::numeric_limits<uint32_t>::max(); // subaddress account of your wallet to be used in this transfer
      std::set<uint32_t> m_subaddr_indices;  // set of address indices used as inputs in this transfer
      std::vector<std::pair<crypto::key_image, std::vector<uint64_t>>> m_rings; // relative
      wallet::pay_type m_pay_type = wallet::pay_type::out;

      confirmed_transfer_details() = default;
      confirmed_transfer_details(const unconfirmed_transfer_details &utd, uint64_t height)
      : m_amount_in(utd.m_amount_in)
      , m_amount_out(utd.m_amount_out)
      , m_change(utd.m_change)
      , m_block_height(height)
      , m_dests(utd.m_dests)
      , m_payment_id(utd.m_payment_id)
      , m_timestamp(utd.m_timestamp)
      , m_unlock_time(utd.m_tx.unlock_time)
      , m_unlock_times(utd.m_tx.output_unlock_times)
      , m_subaddr_account(utd.m_subaddr_account)
      , m_subaddr_indices(utd.m_subaddr_indices)
      , m_rings(utd.m_rings)
      , m_pay_type(utd.m_pay_type)
      {
      }
    };

    using transfer_details = wallet::transfer_details;
    using transfer_container = std::vector<transfer_details>;
    using pending_tx = wallet::pending_tx;
    using unsigned_tx_set = wallet::unsigned_tx_set;
    using signed_tx_set = wallet::signed_tx_set;
    using multisig_tx_set = wallet::multisig_tx_set;
    using payment_container = std::unordered_multimap<crypto::hash, payment_details>;

    struct keys_file_data
    {
      crypto::chacha_iv iv;
      std::string account_data;

      BEGIN_SERIALIZE_OBJECT()
        FIELD(iv)
        FIELD(account_data)
      END_SERIALIZE()
    };

    struct cache_file_data
    {
      crypto::chacha_iv iv;
      std::string cache_data;

      BEGIN_SERIALIZE_OBJECT()
        FIELD(iv)
        FIELD(cache_data)
      END_SERIALIZE()
    };
    
    // GUI Address book
    struct address_book_row
    {
      cryptonote::account_public_address m_address;
      crypto::hash8 m_payment_id;
      std::string m_description;   
      bool m_is_subaddress;
      bool m_has_payment_id;
    };

    struct reserve_proof_entry
    {
      crypto::hash txid;
      uint64_t index_in_tx;
      crypto::public_key shared_secret;
      crypto::key_image key_image;
      crypto::signature shared_secret_sig;
      crypto::signature key_image_sig;
    };

    typedef std::tuple<uint64_t, crypto::public_key, rct::key> get_outs_entry;

    struct parsed_block
    {
      crypto::hash hash;
      cryptonote::block block;
      std::vector<cryptonote::transaction> txes;
      //cryptonote::rpc::GET_BLOCKS_FAST::block_output_indices o_indices;
      nlohmann::json o_indices;
      bool error;
    };

    struct is_out_data
    {
      crypto::public_key pkey;
      crypto::key_derivation derivation;
      std::vector<std::optional<cryptonote::subaddress_receive_info>> received;
    };

    struct tx_cache_data
    {
      std::vector<cryptonote::tx_extra_field> tx_extra_fields;
      std::vector<is_out_data> primary;
      std::vector<is_out_data> additional;

      bool empty() const { return tx_extra_fields.empty() && primary.empty() && additional.empty(); }
    };

    /*!
     * \brief  Generates a wallet or restores one.
     * \param  wallet_              Name of wallet file
     * \param  password             Password of wallet file
     * \param  multisig_data        The multisig restore info and keys
     * \param  create_address_file  Whether to create an address file (defaults to yes)
     */
    void generate(const fs::path& wallet_, const epee::wipeable_string& password,
      const epee::wipeable_string& multisig_data, bool create_address_file = true);

    /*!
     * \brief Generates a wallet or restores one.
     * \param  wallet_              Name of wallet file
     * \param  password             Password of wallet file
     * \param  recovery_param       If it is a restore, the recovery key
     * \param  recover              Whether it is a restore
     * \param  two_random           Whether it is a non-deterministic wallet
     * \param  create_address_file  Whether to create an address file (defaults to yes)
     * \return                      The secret key of the generated wallet
     */
    crypto::secret_key generate(const fs::path& wallet, const epee::wipeable_string& password,
      const crypto::secret_key& recovery_param = crypto::secret_key(), bool recover = false,
      bool two_random = false, bool create_address_file = true);
    /*!
     * \brief Creates a wallet from a public address and a spend/view secret key pair.
     * \param  wallet_                 Name of wallet file
     * \param  password                Password of wallet file
     * \param  account_public_address  The account's public address
     * \param  spendkey                spend secret key
     * \param  viewkey                 view secret key
     * \param  create_address_file     Whether to create an address file (defaults to yes)
     */
    void generate(const fs::path& wallet, const epee::wipeable_string& password,
      const cryptonote::account_public_address &account_public_address,
      const crypto::secret_key& spendkey, const crypto::secret_key& viewkey, bool create_address_file = true);
    /*!
     * \brief Creates a watch only wallet from a public address and a view secret key.
     * \param  wallet_                 Name of wallet file
     * \param  password                Password of wallet file
     * \param  account_public_address  The account's public address
     * \param  viewkey                 view secret key
     * \param  create_address_file     Whether to create an address file
     */
    void generate(const fs::path& wallet, const epee::wipeable_string& password,
      const cryptonote::account_public_address &account_public_address,
      const crypto::secret_key& viewkey = crypto::secret_key(), bool create_address_file = true);
    /*!
     * \brief Restore a wallet from a hardware device
     * \param  wallet_        Name of wallet file
     * \param  password       Password of wallet file
     * \param  device_name    name of HW to use
     * \param  create_address_file     Whether to create an address file
     * \param  hwdev_label    if non-nullopt, create a [wallet].hwdev.txt containing the
     *                        specified string content (which can be empty).  Used to identify
     *                        a hardware-backed wallet file with an optional comment.
     * \param  status_callback callback to invoke with progress messages to display to the user
     */
    void restore_from_device(const fs::path& wallet_, const epee::wipeable_string& password, const std::string &device_name,
            bool create_address_file = false, std::optional<std::string> hwdev_label = std::nullopt, std::function<void(std::string msg)> status_callback = {});

    /*!
     * \brief Creates a multisig wallet
     * \return empty if done, non empty if we need to send another string
     * to other participants
     */
    std::string make_multisig(const epee::wipeable_string &password,
      const std::vector<std::string> &info,
      uint32_t threshold);
    /*!
     * \brief Creates a multisig wallet
     * \return empty if done, non empty if we need to send another string
     * to other participants
     */
    std::string make_multisig(const epee::wipeable_string &password,
      const std::vector<crypto::secret_key> &view_keys,
      const std::vector<crypto::public_key> &spend_keys,
      uint32_t threshold);
    std::string exchange_multisig_keys(const epee::wipeable_string &password,
      const std::vector<std::string> &info);
    /*!
     * \brief Any but first round of keys exchange
     */
    std::string exchange_multisig_keys(const epee::wipeable_string &password,
      std::unordered_set<crypto::public_key> pkeys,
      std::vector<crypto::public_key> signers);
    /*!
     * \brief Finalizes creation of a multisig wallet
     */
    bool finalize_multisig(const epee::wipeable_string &password, const std::vector<std::string> &info);
    /*!
     * \brief Finalizes creation of a multisig wallet
     */
    bool finalize_multisig(const epee::wipeable_string &password, const std::unordered_set<crypto::public_key> &pkeys, std::vector<crypto::public_key> signers);
    /*!
     * Get a packaged multisig information string
     */
    std::string get_multisig_info() const;
    /*!
     * Verifies and extracts keys from a packaged multisig information string
     */
    static bool verify_multisig_info(const std::string &data, crypto::secret_key &skey, crypto::public_key &pkey);
    /*!
     * Verifies and extracts keys from a packaged multisig information string
     */
    static bool verify_extra_multisig_info(const std::string &data, std::unordered_set<crypto::public_key> &pkeys, crypto::public_key &signer);
    /*!
     * Export multisig info
     * This will generate and remember new k values
     */
    std::string export_multisig();
    /*!
     * Import a set of multisig info from multisig partners
     * \return the number of inputs which were imported
     */
    size_t import_multisig(std::vector<std::string> info);
    /*!
     * \brief Rewrites to the wallet file for wallet upgrade (doesn't generate key, assumes it's already there)
     * \param wallet_name Name of wallet file (should exist)
     * \param password    Password for wallet file
     */
    void rewrite(const fs::path& wallet_name, const epee::wipeable_string& password);
    void write_watch_only_wallet(const fs::path& wallet_name, const epee::wipeable_string& password, fs::path& new_keys_filename);
    void load(const fs::path& wallet, const epee::wipeable_string& password, const std::string& keys_buf = "", const std::string& cache_buf = "");
    void store();
    /*!
     * \brief store_to  Stores wallet to another file(s), deleting old ones
     * \param path      Path to the wallet file (keys and address filenames will be generated based on this filename)
     * \param password  Password to protect new wallet (TODO: probably better save the password in the wallet object?)
     */
    void store_to(const fs::path &path, const epee::wipeable_string &password);
    /*!
     * \brief get_keys_file_data  Get wallet keys data which can be stored to a wallet file.
     * \param password            Password of the encrypted wallet buffer (TODO: probably better save the password in the wallet object?)
     * \param watch_only          true to include only view key, false to include both spend and view keys
     * \return                    Encrypted wallet keys data which can be stored to a wallet file
     */
    std::optional<wallet2::keys_file_data> get_keys_file_data(const epee::wipeable_string& password, bool watch_only);
    /*!
     * \brief get_cache_file_data   Get wallet cache data which can be stored to a wallet file.
     * \param password              Password to protect the wallet cache data (TODO: probably better save the password in the wallet object?)
     * \return                      Encrypted wallet cache data which can be stored to a wallet file
     */
    std::optional<wallet2::cache_file_data> get_cache_file_data(const epee::wipeable_string& password);

    const fs::path& path() const;

    /*!
     * \brief verifies given password is correct for default wallet keys file
     */
    bool verify_password(const epee::wipeable_string& password);
    cryptonote::account_base& get_account(){return m_account;}
    const cryptonote::account_base& get_account()const{return m_account;}

    void encrypt_keys(const crypto::chacha_key &key);
    void encrypt_keys(const epee::wipeable_string &password);
    void decrypt_keys(const crypto::chacha_key &key);
    void decrypt_keys(const epee::wipeable_string &password);

    void set_refresh_from_block_height(uint64_t height) {m_refresh_from_block_height = height;}
    uint64_t get_refresh_from_block_height() const {return m_refresh_from_block_height;}

    void explicit_refresh_from_block_height(bool expl) {m_explicit_refresh_from_block_height = expl;}
    bool explicit_refresh_from_block_height() const {return m_explicit_refresh_from_block_height;}

    bool deinit();
    bool init(
        std::string daemon_address,
        std::optional<tools::login> daemon_login = std::nullopt,
        std::string proxy = "",
        uint64_t upper_transaction_weight_limit = 0,
        bool trusted_daemon = true);
    bool set_daemon(
        std::string daemon_address,
        std::optional<tools::login> daemon_login = std::nullopt,
        std::string proxy = "",
        bool trusted_daemon = true);

    void stop() {
        m_run.store(false, std::memory_order_relaxed);
#ifdef WALLET_ENABLE_MMS
        m_message_store.stop();
#endif
    }

    i_wallet2_callback* callback() const { return m_callback; }
    void callback(i_wallet2_callback* callback) { m_callback = callback; }

    bool is_trusted_daemon() const { return m_trusted_daemon; }
    void set_trusted_daemon(bool trusted) { m_trusted_daemon = trusted; }

    /*!
     * \brief Checks if deterministic wallet
     */
    bool is_deterministic() const;
    bool get_seed(epee::wipeable_string& electrum_words, const epee::wipeable_string &passphrase = epee::wipeable_string()) const;

#ifdef ENABLE_LIGHT_WALLET
    /*!
    * \brief Checks if light wallet. A light wallet sends view key to a server where the blockchain is scanned.
    */
    bool light_wallet() const { return m_light_wallet; }
    void set_light_wallet(bool light_wallet) { m_light_wallet = light_wallet; }
    uint64_t get_light_wallet_scanned_block_height() const { return m_light_wallet_scanned_block_height; }
    uint64_t get_light_wallet_blockchain_height() const { return m_light_wallet_blockchain_height; }
#endif

    /*!
     * \brief Gets the seed language
     */
    const std::string &get_seed_language() const;
    /*!
     * \brief Sets the seed language
     */
    void set_seed_language(const std::string &language);

    // Subaddress scheme
    cryptonote::account_public_address get_subaddress(const cryptonote::subaddress_index& index) const;
    cryptonote::account_public_address get_address() const { return get_subaddress({0,0}); }
    std::optional<cryptonote::subaddress_index> get_subaddress_index(const cryptonote::account_public_address& address) const;
    crypto::public_key get_subaddress_spend_public_key(const cryptonote::subaddress_index& index) const;
    std::vector<crypto::public_key> get_subaddress_spend_public_keys(uint32_t account, uint32_t begin, uint32_t end) const;
    std::string get_subaddress_as_str(const cryptonote::subaddress_index& index) const;
    std::string get_address_as_str() const { return get_subaddress_as_str({0, 0}); }
    std::string get_integrated_address_as_str(const crypto::hash8& payment_id) const;
    void add_subaddress_account(const std::string& label);
    size_t get_num_subaddress_accounts() const { return m_subaddress_labels.size(); }
    size_t get_num_subaddresses(uint32_t index_major) const { return index_major < m_subaddress_labels.size() ? m_subaddress_labels[index_major].size() : 0; }
    void add_subaddress(uint32_t index_major, const std::string& label); // throws when index is out of bound
    void expand_subaddresses(const cryptonote::subaddress_index& index);
    std::string get_subaddress_label(const cryptonote::subaddress_index& index) const;
    void set_subaddress_label(const cryptonote::subaddress_index &index, const std::string &label);
    void set_subaddress_lookahead(size_t major, size_t minor);
    std::pair<size_t, size_t> get_subaddress_lookahead() const { return {m_subaddress_lookahead_major, m_subaddress_lookahead_minor}; }
    bool contains_address(const cryptonote::account_public_address& address) const;
    bool contains_key_image(const crypto::key_image& key_image) const;
    bool generate_signature_for_request_stake_unlock(crypto::key_image const &key_image, crypto::signature &signature) const;
    /*!
     * \brief Tells if the wallet file is deprecated.
     */
    bool is_deprecated() const;
    void refresh(bool trusted_daemon);
    void refresh(bool trusted_daemon, uint64_t start_height, uint64_t & blocks_fetched);
    void refresh(bool trusted_daemon, uint64_t start_height, uint64_t & blocks_fetched, bool& received_money, bool check_pool = true);
    bool refresh(bool trusted_daemon, uint64_t & blocks_fetched, bool& received_money, bool& ok);

    void set_refresh_type(RefreshType refresh_type) { m_refresh_type = refresh_type; }
    RefreshType get_refresh_type() const { return m_refresh_type; }

    cryptonote::network_type nettype() const { return m_nettype; }
    bool watch_only() const { return m_watch_only; }
    bool multisig(bool *ready = NULL, uint32_t *threshold = NULL, uint32_t *total = NULL) const;
    bool has_multisig_partial_key_images() const;
    bool has_unknown_key_images() const;
    bool get_multisig_seed(epee::wipeable_string& seed, const epee::wipeable_string &passphrase = std::string(), bool raw = true) const;
    bool key_on_device() const { return get_device_type() != hw::device::type::SOFTWARE; }
    hw::device::type get_device_type() const { return m_key_device_type; }
    bool reconnect_device();

    // locked & unlocked balance of given or current subaddress account
    uint64_t balance(uint32_t subaddr_index_major, bool strict) const;
    uint64_t unlocked_balance(uint32_t subaddr_index_major, bool strict, uint64_t *blocks_to_unlock = NULL, uint64_t *time_to_unlock = NULL) const;
    // locked & unlocked balance per subaddress of given or current subaddress account
    std::map<uint32_t, uint64_t> balance_per_subaddress(uint32_t subaddr_index_major, bool strict) const;
    std::map<uint32_t, std::pair<uint64_t, std::pair<uint64_t, uint64_t>>> unlocked_balance_per_subaddress(uint32_t subaddr_index_major, bool strict) const;
    // all locked & unlocked balances of all subaddress accounts
    uint64_t balance_all(bool strict) const;
    uint64_t unlocked_balance_all(bool strict, uint64_t *blocks_to_unlock = NULL, uint64_t *time_to_unlock = NULL) const;
    void transfer_selected_rct(std::vector<cryptonote::tx_destination_entry> dsts, const std::vector<size_t>& selected_transfers, size_t fake_outputs_count,
      std::vector<std::vector<tools::wallet2::get_outs_entry>> &outs,
      uint64_t unlock_time, uint64_t fee, const std::vector<uint8_t>& extra, cryptonote::transaction& tx, pending_tx &ptx, const rct::RCTConfig &rct_config, const cryptonote::oxen_construct_tx_params &oxen_tx_params);

    void commit_tx(pending_tx& ptx_vector, bool blink = false);
    void commit_tx(std::vector<pending_tx>& ptx_vector, bool blink = false);
    bool save_tx(const std::vector<pending_tx>& ptx_vector, const fs::path& filename) const;
    std::string dump_tx_to_str(const std::vector<pending_tx> &ptx_vector) const;
    std::string save_multisig_tx(multisig_tx_set txs);
    bool save_multisig_tx(const multisig_tx_set& txs, const fs::path& filename);
    std::string save_multisig_tx(const std::vector<pending_tx>& ptx_vector);
    bool save_multisig_tx(const std::vector<pending_tx>& ptx_vector, const fs::path& filename);
    multisig_tx_set make_multisig_tx_set(const std::vector<pending_tx>& ptx_vector) const;
    // load unsigned tx from file and sign it. Takes confirmation callback as argument. Used by the cli wallet
    bool sign_tx(const fs::path& unsigned_filename, const fs::path& signed_filename, std::vector<pending_tx> &ptx, std::function<bool(const unsigned_tx_set&)> accept_func = NULL, bool export_raw = false);
    // sign unsigned tx. Takes unsigned_tx_set as argument. Used by GUI
    bool sign_tx(unsigned_tx_set& exported_txs, const fs::path& signed_filename, std::vector<pending_tx> &ptx, bool export_raw = false);
    bool sign_tx(unsigned_tx_set &exported_txs, std::vector<pending_tx> &ptx, signed_tx_set &signed_txs);
    std::string sign_tx_dump_to_str(unsigned_tx_set &exported_txs, std::vector<pending_tx> &ptx, signed_tx_set &signed_txes);
    // load unsigned_tx_set from file. 
    bool load_unsigned_tx(const fs::path& unsigned_filename, unsigned_tx_set& exported_txs) const;
    bool parse_unsigned_tx_from_str(std::string_view unsigned_tx_st, unsigned_tx_set &exported_txs) const;
    bool load_tx(const fs::path& signed_filename, std::vector<pending_tx>& ptx, std::function<bool(const signed_tx_set&)> accept_func = NULL);
    bool parse_tx_from_str(std::string_view signed_tx_st, std::vector<pending_tx> &ptx, std::function<bool(const signed_tx_set &)> accept_func);
    std::vector<pending_tx> create_transactions_2(std::vector<cryptonote::tx_destination_entry> dsts, const size_t fake_outs_count, const uint64_t unlock_time, uint32_t priority, const std::vector<uint8_t>& extra_base, uint32_t subaddr_account, std::set<uint32_t> subaddr_indices, cryptonote::oxen_construct_tx_params &tx_params);

    std::vector<pending_tx> create_transactions_all(uint64_t below, const cryptonote::account_public_address &address, bool is_subaddress, const size_t outputs, const size_t fake_outs_count, const uint64_t unlock_time, uint32_t priority, const std::vector<uint8_t>& extra, uint32_t subaddr_account, std::set<uint32_t> subaddr_indices, cryptonote::txtype tx_type = cryptonote::txtype::standard);
    std::vector<pending_tx> create_transactions_single(const crypto::key_image &ki, const cryptonote::account_public_address &address, bool is_subaddress, const size_t outputs, const size_t fake_outs_count, const uint64_t unlock_time, uint32_t priority, const std::vector<uint8_t>& extra, cryptonote::txtype tx_type = cryptonote::txtype::standard);
    std::vector<pending_tx> create_transactions_from(const cryptonote::account_public_address &address, bool is_subaddress, const size_t outputs, std::vector<size_t> unused_transfers_indices, std::vector<size_t> unused_dust_indices, const size_t fake_outs_count, const uint64_t unlock_time, uint32_t priority, const std::vector<uint8_t>& extra, cryptonote::txtype tx_type = cryptonote::txtype::standard);

    bool sanity_check(const std::vector<pending_tx> &ptx_vector, std::vector<cryptonote::tx_destination_entry> dsts) const;
    void cold_tx_aux_import(const std::vector<pending_tx>& ptx, const std::vector<std::string>& tx_device_aux);
    void cold_sign_tx(const std::vector<pending_tx>& ptx_vector, signed_tx_set &exported_txs, std::vector<cryptonote::address_parse_info> const &dsts_info, std::vector<std::string> & tx_device_aux);
    uint64_t cold_key_image_sync(uint64_t &spent, uint64_t &unspent);
    void device_show_address(uint32_t account_index, uint32_t address_index, const std::optional<crypto::hash8> &payment_id);
    bool parse_multisig_tx_from_str(std::string_view multisig_tx_st, multisig_tx_set &exported_txs) const;
    bool load_multisig_tx(std::string blob, multisig_tx_set &exported_txs, std::function<bool(const multisig_tx_set&)> accept_func = NULL);
    bool load_multisig_tx_from_file(const fs::path& filename, multisig_tx_set &exported_txs, std::function<bool(const multisig_tx_set&)> accept_func = NULL);
    bool sign_multisig_tx_from_file(const fs::path& filename, std::vector<crypto::hash> &txids, std::function<bool(const multisig_tx_set&)> accept_func);
    bool sign_multisig_tx(multisig_tx_set &exported_txs, std::vector<crypto::hash> &txids);
    bool sign_multisig_tx_to_file(multisig_tx_set &exported_txs, const fs::path& filename, std::vector<crypto::hash> &txids);
    std::vector<pending_tx> create_unmixable_sweep_transactions();
    void discard_unmixable_outputs();
    bool check_connection(cryptonote::rpc::version_t *version = nullptr, bool *ssl = nullptr, bool throw_on_http_error = false);
    wallet::transfer_view make_transfer_view(const crypto::hash &txid, const crypto::hash &payment_id, const wallet2::payment_details &pd) const;
    wallet::transfer_view make_transfer_view(const crypto::hash &txid, const tools::wallet2::confirmed_transfer_details &pd) const;
    wallet::transfer_view make_transfer_view(const crypto::hash &txid, const tools::wallet2::unconfirmed_transfer_details &pd) const;
    wallet::transfer_view make_transfer_view(const crypto::hash &payment_id, const tools::wallet2::pool_payment_details &pd) const;
    void get_transfers(wallet2::transfer_container& incoming_transfers) const;

    struct get_transfers_args_t
    {
      bool in = false;
      bool out = false;
      bool stake = false;
      bool ons = false;
      bool pending = false;
      bool failed = false;
      bool pool = false;
      bool coinbase = false;
      bool filter_by_height = false;
      uint64_t min_height = 0;
      uint64_t max_height = cryptonote::MAX_BLOCK_NUMBER;
      std::set<uint32_t> subaddr_indices;
      uint32_t account_index;
      bool all_accounts;
    };
    void get_transfers(get_transfers_args_t args, std::vector<wallet::transfer_view>& transfers);
    std::string transfers_to_csv(const std::vector<wallet::transfer_view>& transfers, bool formatting = false) const;
    void get_payments(const crypto::hash& payment_id, std::list<wallet2::payment_details>& payments, uint64_t min_height = 0, const std::optional<uint32_t>& subaddr_account = std::nullopt, const std::set<uint32_t>& subaddr_indices = {}) const;
    void get_payments(std::list<std::pair<crypto::hash,wallet2::payment_details>>& payments, uint64_t min_height, uint64_t max_height = (uint64_t)-1, const std::optional<uint32_t>& subaddr_account = std::nullopt, const std::set<uint32_t>& subaddr_indices = {}) const;
    void get_payments_out(std::list<std::pair<crypto::hash,wallet2::confirmed_transfer_details>>& confirmed_payments,
      uint64_t min_height, uint64_t max_height = (uint64_t)-1, const std::optional<uint32_t>& subaddr_account = std::nullopt, const std::set<uint32_t>& subaddr_indices = {}) const;
    void get_unconfirmed_payments_out(std::list<std::pair<crypto::hash,wallet2::unconfirmed_transfer_details>>& unconfirmed_payments, const std::optional<uint32_t>& subaddr_account = std::nullopt, const std::set<uint32_t>& subaddr_indices = {}) const;
    void get_unconfirmed_payments(std::list<std::pair<crypto::hash,wallet2::pool_payment_details>>& unconfirmed_payments, const std::optional<uint32_t>& subaddr_account = std::nullopt, const std::set<uint32_t>& subaddr_indices = {}) const;
    std::optional<std::string> resolve_address(std::string address, uint64_t height = 0);

    // These return pairs where .first == true if the request was successful, and .second is a
    // vector of the requested entries.
    //
    // NOTE(oxen): get_all_service_node caches the result, get_service_nodes doesn't
    auto get_all_service_nodes()                                    const { return m_node_rpc_proxy.get_all_service_nodes(); }
    auto get_service_nodes(std::vector<std::string> const &pubkeys) const { return m_node_rpc_proxy.get_service_nodes(pubkeys); }
    auto get_service_node_blacklisted_key_images()                  const { return m_node_rpc_proxy.get_service_node_blacklisted_key_images(); }
<<<<<<< HEAD
    auto ons_owners_to_names(nlohmann::json const &request) const { return m_node_rpc_proxy.ons_owners_to_names(request); }
    auto ons_names_to_owners(nlohmann::json const &request) const { return m_node_rpc_proxy.ons_names_to_owners(request); }
    auto resolve(nlohmann::json const &request) const { return m_node_rpc_proxy.ons_resolve(request); }
    nlohmann::json list_current_stakes();
=======
    // List of service nodes this wallet has a stake in:
    std::vector<cryptonote::rpc::GET_SERVICE_NODES::response::entry> get_staked_service_nodes();
    auto ons_owners_to_names(cryptonote::rpc::ONS_OWNERS_TO_NAMES::request const &request) const { return m_node_rpc_proxy.ons_owners_to_names(request); }
    auto ons_names_to_owners(cryptonote::rpc::ONS_NAMES_TO_OWNERS::request const &request) const { return m_node_rpc_proxy.ons_names_to_owners(request); }
    auto resolve(cryptonote::rpc::ONS_RESOLVE::request const &request) const { return m_node_rpc_proxy.ons_resolve(request); }
>>>>>>> f6080918

    struct ons_detail
    {
      ons::mapping_type type;
      std::string name;
      std::string hashed_name;
    };
    std::unordered_map<std::string, ons_detail> ons_records_cache;

    void set_ons_cache_record(wallet2::ons_detail detail);

    void delete_ons_cache_record(const std::string& name);

    std::unordered_map<std::string, ons_detail> get_ons_cache();

    std::unordered_map<std::string, uint64_t> batching_records_cache;

    void refresh_batching_cache();
    // Returns the batched amount for the given address, or main address if empty.
    uint64_t get_batched_amount(std::optional<std::string> address = std::nullopt) const;
    // Calculates the next batching height for the given address, or main address if nullopt
    uint64_t get_next_batch_payout(std::optional<std::string> address = std::nullopt) const;

    // Returns the current height up to which the wallet has synchronized the blockchain.  Thread
    // safe (though the value may be behind if another thread is in the middle of adding blocks).
    uint64_t get_blockchain_current_height() const { return m_cached_height; }
    void rescan_spent();
    void rescan_blockchain(bool hard, bool refresh = true, bool keep_key_images = false);
    bool is_transfer_unlocked(const transfer_details &td) const;
    bool is_transfer_unlocked(uint64_t unlock_time, uint64_t block_height, bool unmined_blink, crypto::key_image const *key_image = nullptr) const;

    uint64_t get_last_block_reward() const { return m_last_block_reward; }
    uint64_t get_device_last_key_image_sync() const { return m_device_last_key_image_sync; }
    uint64_t get_immutable_height() const { return m_immutable_height; }

    template <class t_archive>
    void serialize(t_archive &a, const unsigned int ver)
    {
      uint64_t dummy_refresh_height = 0; // moved to keys file
      if(ver < 5)
        return;
      if (ver < 19)
      {
        std::vector<crypto::hash> blockchain;
        a & blockchain;
        for (const auto &b: blockchain)
        {
          m_blockchain.push_back(b);
        }
      }
      else
      {
        a & m_blockchain;
      }
      m_cached_height = m_blockchain.size();
      a & m_transfers;
      a & m_account_public_address;
      a & m_key_images;
      if(ver < 6)
        return;
      a & m_unconfirmed_txs;
      if(ver < 7)
        return;
      a & m_payments;
      if(ver < 8)
        return;
      a & m_tx_keys;
      if(ver < 9)
        return;
      a & m_confirmed_txs;
      if(ver < 11)
        return;
      a & dummy_refresh_height;
      if(ver < 12)
        return;
      a & m_tx_notes;
      if(ver < 13)
        return;
      if (ver < 17)
      {
        // we're loading an old version, where m_unconfirmed_payments was a std::map
        std::unordered_map<crypto::hash, payment_details> m;
        a & m;
        for (std::unordered_map<crypto::hash, payment_details>::const_iterator i = m.begin(); i != m.end(); ++i)
          m_unconfirmed_payments.insert(std::make_pair(i->first, pool_payment_details{i->second, false}));
      }
      if(ver < 14)
        return;
      if(ver < 15)
      {
        // we're loading an older wallet without a pubkey map, rebuild it
        for (size_t i = 0; i < m_transfers.size(); ++i)
        {
          const transfer_details &td = m_transfers[i];
          const cryptonote::tx_out &out = td.m_tx.vout[td.m_internal_output_index];
          const cryptonote::txout_to_key &o = var::get<cryptonote::txout_to_key>(out.target);
          m_pub_keys.emplace(o.key, i);
        }
        return;
      }
      a & m_pub_keys;
      if(ver < 16)
        return;
      a & m_address_book;
      if(ver < 17)
        return;
      if (ver < 22)
      {
        // we're loading an old version, where m_unconfirmed_payments payload was payment_details
        std::unordered_multimap<crypto::hash, payment_details> m;
        a & m;
        for (const auto &i: m)
          m_unconfirmed_payments.insert(std::make_pair(i.first, pool_payment_details{i.second, false}));
      }
      if(ver < 18)
        return;
      a & m_scanned_pool_txs[0];
      a & m_scanned_pool_txs[1];
      if (ver < 20)
        return;
      a & m_subaddresses;
      std::unordered_map<cryptonote::subaddress_index, crypto::public_key> dummy_subaddresses_inv;
      a & dummy_subaddresses_inv;
      a & m_subaddress_labels;
      a & m_additional_tx_keys;
      if(ver < 21)
        return;
      a & m_attributes;
      if(ver < 22)
        return;
      a & m_unconfirmed_payments;
      if(ver < 23)
        return;
      a & m_account_tags;
      if(ver < 24)
        return;
      a & m_ring_history_saved;
      if(ver < 25)
        return;
      a & m_last_block_reward;
      if(ver < 26)
        return;
      a & m_tx_device;
      if(ver < 27)
        return;
      a & m_device_last_key_image_sync;
      if(ver < 28)
        return;
      a & m_cold_key_images;
      if(ver < 29)
        return;
      a & m_immutable_height;
      if(ver < 30)
        return;
      a & ons_records_cache;
    }

    /*!
     * \brief  Check if wallet keys and bin files exist
     * \param  file_path           Wallet file path
     * \param  keys_file_exists    Whether keys file exists
     * \param  wallet_file_exists  Whether bin file exists
     */
    static void wallet_exists(const fs::path& file_path, bool& keys_file_exists, bool& wallet_file_exists);
    static bool parse_payment_id(std::string_view payment_id_str, crypto::hash& payment_id);

    bool always_confirm_transfers() const { return m_always_confirm_transfers; }
    void always_confirm_transfers(bool always) { m_always_confirm_transfers = always; }
    bool print_ring_members() const { return m_print_ring_members; }
    void print_ring_members(bool value) { m_print_ring_members = value; }
    bool store_tx_info() const { return m_store_tx_info; }
    void store_tx_info(bool store) { m_store_tx_info = store; }
    uint32_t get_default_priority() const { return m_default_priority; }
    void set_default_priority(uint32_t p) { m_default_priority = p; }
    bool auto_refresh() const { return m_auto_refresh; }
    void auto_refresh(bool r) { m_auto_refresh = r; }
    AskPasswordType ask_password() const { return m_ask_password; }
    void ask_password(AskPasswordType ask) { m_ask_password = ask; }
    void set_min_output_count(uint32_t count) { m_min_output_count = count; }
    uint32_t get_min_output_count() const { return m_min_output_count; }
    void set_min_output_value(uint64_t value) { m_min_output_value = value; }
    uint64_t get_min_output_value() const { return m_min_output_value; }
    void merge_destinations(bool merge) { m_merge_destinations = merge; }
    bool merge_destinations() const { return m_merge_destinations; }
    bool confirm_backlog() const { return m_confirm_backlog; }
    void confirm_backlog(bool always) { m_confirm_backlog = always; }
    void set_confirm_backlog_threshold(uint32_t threshold) { m_confirm_backlog_threshold = threshold; };
    uint32_t get_confirm_backlog_threshold() const { return m_confirm_backlog_threshold; };
    bool confirm_export_overwrite() const { return m_confirm_export_overwrite; }
    void confirm_export_overwrite(bool always) { m_confirm_export_overwrite = always; }
    bool segregate_pre_fork_outputs() const { return m_segregate_pre_fork_outputs; }
    void segregate_pre_fork_outputs(bool value) { m_segregate_pre_fork_outputs = value; }
    bool key_reuse_mitigation2() const { return m_key_reuse_mitigation2; }
    void key_reuse_mitigation2(bool value) { m_key_reuse_mitigation2 = value; }
    uint64_t segregation_height() const { return m_segregation_height; }
    void segregation_height(uint64_t height) { m_segregation_height = height; }
    bool confirm_non_default_ring_size() const { return m_confirm_non_default_ring_size; }
    void confirm_non_default_ring_size(bool always) { m_confirm_non_default_ring_size = always; }
    uint64_t ignore_outputs_above() const { return m_ignore_outputs_above; }
    void ignore_outputs_above(uint64_t value) { m_ignore_outputs_above = value; }
    uint64_t ignore_outputs_below() const { return m_ignore_outputs_below; }
    void ignore_outputs_below(uint64_t value) { m_ignore_outputs_below = value; }
    bool track_uses() const { return m_track_uses; }
    void track_uses(bool value) { m_track_uses = value; }
    std::chrono::seconds inactivity_lock_timeout() const { return m_inactivity_lock_timeout; }
    void inactivity_lock_timeout(std::chrono::seconds seconds) { m_inactivity_lock_timeout = seconds; }
    const std::string& device_name() const { return m_device_name; }
    const std::string& device_address() const { return m_device_address; }
    void device_name(std::string device_name) { m_device_name = std::move(device_name); }
    void device_address(std::string device_address) { m_device_address = std::move(device_address); }
    const std::string & device_derivation_path() const { return m_device_derivation_path; }
    void device_derivation_path(const std::string &device_derivation_path) { m_device_derivation_path = device_derivation_path; }

    bool get_tx_key_cached(const crypto::hash &txid, crypto::secret_key &tx_key, std::vector<crypto::secret_key> &additional_tx_keys) const;
    void set_tx_key(const crypto::hash &txid, const crypto::secret_key &tx_key, const std::vector<crypto::secret_key> &additional_tx_keys);
    bool get_tx_key(const crypto::hash &txid, crypto::secret_key &tx_key, std::vector<crypto::secret_key> &additional_tx_keys);
    void check_tx_key(const crypto::hash &txid, const crypto::secret_key &tx_key, const std::vector<crypto::secret_key> &additional_tx_keys, const cryptonote::account_public_address &address, uint64_t &received, bool &in_pool, uint64_t &confirmations);
    void check_tx_key_helper(const crypto::hash &txid, const crypto::key_derivation &derivation, const std::vector<crypto::key_derivation> &additional_derivations, const cryptonote::account_public_address &address, uint64_t &received, bool &in_pool, uint64_t &confirmations);
    void check_tx_key_helper(const cryptonote::transaction &tx, const crypto::key_derivation &derivation, const std::vector<crypto::key_derivation> &additional_derivations, const cryptonote::account_public_address &address, uint64_t &received) const;
    std::string get_tx_proof(const crypto::hash &txid, const cryptonote::account_public_address &address, bool is_subaddress, std::string_view message);
    std::string get_tx_proof(const cryptonote::transaction &tx, const crypto::secret_key &tx_key, const std::vector<crypto::secret_key> &additional_tx_keys, const cryptonote::account_public_address &address, bool is_subaddress, std::string_view message) const;
    bool check_tx_proof(const crypto::hash &txid, const cryptonote::account_public_address &address, bool is_subaddress, std::string_view message, std::string_view sig_str, uint64_t &received, bool &in_pool, uint64_t &confirmations);
    bool check_tx_proof(const cryptonote::transaction &tx, const cryptonote::account_public_address &address, bool is_subaddress, std::string_view message, std::string_view sig_str, uint64_t &received) const;

    std::string get_spend_proof(const crypto::hash &txid, std::string_view message);
    bool check_spend_proof(const crypto::hash &txid, std::string_view message, std::string_view sig_str);

    /*!
     * \brief  Generates a proof that proves the reserve of unspent funds
     * \param  account_minreserve       When specified, collect outputs only belonging to the given account and prove the smallest reserve above the given amount
     *                                  When unspecified, proves for all unspent outputs across all accounts
     * \param  message                  Arbitrary challenge message to be signed together
     * \return                          Signature string
     */
    std::string get_reserve_proof(const std::optional<std::pair<uint32_t, uint64_t>> &account_minreserve, std::string message);
    /*!
     * \brief  Verifies a proof of reserve
     * \param  address                  The signer's address
     * \param  message                  Challenge message used for signing
     * \param  sig_str                  Signature string
     * \param  total                    [OUT] the sum of funds included in the signature
     * \param  spent                    [OUT] the sum of spent funds included in the signature
     * \return                          true if the signature verifies correctly
     */
    bool check_reserve_proof(const cryptonote::account_public_address &address, std::string_view message, std::string_view sig_str, uint64_t &total, uint64_t &spent);

   /*!
    * \brief GUI Address book get/store
    */
    std::vector<address_book_row> get_address_book() const { return m_address_book; }
    bool add_address_book_row(const cryptonote::account_public_address &address, const crypto::hash8 *payment_id, const std::string &description, bool is_subaddress);
    bool set_address_book_row(size_t row_id, const cryptonote::account_public_address &address, const crypto::hash8 *payment_id, const std::string &description, bool is_subaddress);
    bool delete_address_book_row(std::size_t row_id);
        
    uint64_t get_num_rct_outputs();
    size_t get_num_transfer_details() const { return m_transfers.size(); }
    const transfer_details &get_transfer_details(size_t idx) const;

    void get_hard_fork_info (uint8_t version, uint64_t &earliest_height) const;
    std::optional<cryptonote::hf> get_hard_fork_version() const { return m_node_rpc_proxy.get_hardfork_version(); }
    bool use_fork_rules(cryptonote::hf version, uint64_t early_blocks = 0) const;

    const fs::path& get_wallet_file() const;
    const fs::path& get_keys_file() const;
    std::string get_daemon_address() const;
    uint64_t get_daemon_blockchain_height(std::string& err) const;
    uint64_t get_daemon_blockchain_target_height(std::string& err);
   /*!
    * \brief Calculates the approximate blockchain height from current date/time.
    */
    uint64_t get_approximate_blockchain_height() const;
    uint64_t estimate_blockchain_height();
    std::vector<size_t> select_available_outputs_from_histogram(uint64_t count, bool atleast, bool unlocked, bool allow_rct);
    std::vector<size_t> select_available_outputs(const std::function<bool(const transfer_details &td)> &f) const;
    std::vector<size_t> select_available_unmixable_outputs();
    std::vector<size_t> select_available_mixable_outputs();

    size_t pop_best_value_from(const transfer_container &transfers, std::vector<size_t> &unused_dust_indices, const std::vector<size_t>& selected_transfers, bool smallest = false) const;
    size_t pop_best_value(std::vector<size_t> &unused_dust_indices, const std::vector<size_t>& selected_transfers, bool smallest = false) const;

    void set_tx_note(const crypto::hash &txid, const std::string &note);
    std::string get_tx_note(const crypto::hash &txid) const;

    void set_tx_device_aux(const crypto::hash &txid, const std::string &aux);
    std::string get_tx_device_aux(const crypto::hash &txid) const;

    void set_description(const std::string &description);
    std::string get_description() const;

    /*!
     * \brief  Get the list of registered account tags. 
     * \return first.Key=(tag's name), first.Value=(tag's label), second[i]=(i-th account's tag)
     */
    const std::pair<std::map<std::string, std::string>, std::vector<std::string>>& get_account_tags();
    /*!
     * \brief  Set a tag to the given accounts.
     * \param  account_indices  Indices of accounts.
     * \param  tag              Tag's name. If empty, the accounts become untagged.
     */
    void set_account_tag(const std::set<uint32_t> &account_indices, const std::string& tag);
    /*!
     * \brief  Set the label of the given tag.
     * \param  tag            Tag's name (which must be non-empty).
     * \param  description    Tag's description.
     */
    void set_account_tag_description(const std::string& tag, const std::string& description);

    /*!
     * \brief Signs an arbitrary string using the wallet's secret spend key.
     *
     * \param data the data to sign
     * \param index the subaccount/subaddress indices to use (if omitted: use main address)
     *
     * \return the signature.
     *
     * \throw std::logic_error if called on a view-only wallet.
     */
    std::string sign(std::string_view data, cryptonote::subaddress_index index = {0, 0}) const;

    /*!
     * \brief Verifies a signed string.
     *
     * \param data - the data that has been signed.
     * \param address - the public address of the wallet that signed the data.
     * \param signature - the signature itself.
     *
     * \return true if the signature verified successfully, false if verification failed.
     */
    static bool verify(std::string_view data, const cryptonote::account_public_address &address, std::string_view signature);

    /*!
     * \brief sign_multisig_participant signs given message with the multisig public signer key
     * \param data                      message to sign
     * \throws                          if wallet is not multisig
     * \return                          signature
     */
    std::string sign_multisig_participant(std::string_view data) const;
    /*!
     * \brief verify_with_public_key verifies message was signed with given public key
     * \param data                   message
     * \param public_key             public key to check signature
     * \param signature              signature of the message
     * \return                       true if the signature is correct
     */
    bool verify_with_public_key(std::string_view data, const crypto::public_key &public_key, std::string_view signature) const;

    // Import/Export wallet data
    std::pair<size_t, std::vector<transfer_details>> export_outputs(bool all = false) const;
    std::string export_outputs_to_str(bool all = false) const;
    size_t import_outputs(const std::pair<size_t, std::vector<transfer_details>> &outputs);
    size_t import_outputs_from_str(std::string outputs_st);
    payment_container export_payments() const;
    void import_payments(const payment_container &payments);
    void import_payments_out(const std::list<std::pair<crypto::hash,wallet2::confirmed_transfer_details>> &confirmed_payments);
    std::tuple<size_t, crypto::hash, std::vector<crypto::hash>> export_blockchain() const;
    void import_blockchain(const std::tuple<size_t, crypto::hash, std::vector<crypto::hash>> &bc);
    bool export_key_images_to_file(const fs::path &filename, bool requested_only) const;
    std::pair<size_t, std::vector<std::pair<crypto::key_image, crypto::signature>>> export_key_images(bool requested_only) const;
    uint64_t import_key_images(const std::vector<std::pair<crypto::key_image, crypto::signature>> &signed_key_images, size_t offset, uint64_t &spent, uint64_t &unspent, bool check_spent = true);
    uint64_t import_key_images_from_file(const fs::path& filename, uint64_t &spent, uint64_t &unspent);
    bool import_key_images(std::vector<crypto::key_image> key_images, size_t offset=0, std::optional<std::unordered_set<size_t>> selected_transfers=std::nullopt);
    bool import_key_images(signed_tx_set & signed_tx, size_t offset=0, bool only_selected_transfers=false);
    crypto::public_key get_tx_pub_key_from_received_outs(const transfer_details &td) const;

    crypto::hash get_long_poll_tx_pool_checksum() const
    {
      std::lock_guard<decltype(m_long_poll_tx_pool_checksum_mutex)> lock(m_long_poll_tx_pool_checksum_mutex);
      return m_long_poll_tx_pool_checksum;
    }

    // long_poll_pool_state is blocking and does NOT return to the caller until
    // the daemon detects a change in the contents of the txpool by comparing
    // our last tx pool checksum with theirs.

    // This call also takes the long poll mutex and uses it's own individual
    // http client that it exclusively owns.

    // Returns true if call succeeded, false if the long poll timed out, throws
    // if a network error.
    bool long_poll_pool_state();

    // Attempts to cancel an existing long poll request (by resetting the timeout).
    void cancel_long_poll();

    struct get_pool_state_tx
    {
        cryptonote::transaction tx;
        crypto::hash tx_hash;
        bool double_spend_seen;
        bool blink;
    };
    std::vector<get_pool_state_tx> get_pool_state(bool refreshed = false);
    void process_pool_state(const std::vector<get_pool_state_tx> &txs);

    void remove_obsolete_pool_txs(const std::vector<crypto::hash> &tx_hashes);

    std::string encrypt(std::string_view plaintext, const crypto::secret_key &skey, bool authenticated = true) const;
    std::string encrypt(const epee::span<char> &span, const crypto::secret_key &skey, bool authenticated = true) const;
    std::string encrypt_with_view_secret_key(std::string_view plaintext, bool authenticated = true) const;
    epee::wipeable_string decrypt(std::string_view ciphertext, const crypto::secret_key &skey, bool authenticated = true) const;
    epee::wipeable_string decrypt_with_view_secret_key(std::string_view ciphertext, bool authenticated = true) const;

    std::string make_uri(const std::string &address, const std::string &payment_id, uint64_t amount, const std::string &tx_description, const std::string &recipient_name, std::string &error) const;
    bool parse_uri(std::string_view uri, std::string &address, std::string &payment_id, uint64_t &amount, std::string &tx_description, std::string &recipient_name, std::vector<std::string> &unknown_parameters, std::string &error);

    uint64_t get_blockchain_height_by_date(uint16_t year, uint8_t month, uint8_t day);    // 1<=month<=12, 1<=day<=31

    /// Returns true if the wallet is synced with the chain; if grace_blocks > 0 then the check is
    /// that we are within that many blocks of the top of the chain.
    bool is_synced(uint64_t grace_blocks = 0) const;

    uint64_t get_fee_percent(uint32_t priority, cryptonote::txtype type) const;
    cryptonote::byte_and_output_fees get_base_fees() const;
    uint64_t get_fee_quantization_mask() const;

    // params constructor, accumulates the burn amounts if the priority is
    // a blink and, or a ons tx. If it is a blink TX, ons_burn_type is ignored.
    static cryptonote::oxen_construct_tx_params construct_params(cryptonote::hf hf_version, cryptonote::txtype tx_type, uint32_t priority, uint64_t extra_burn = 0, ons::mapping_type ons_burn_type = static_cast<ons::mapping_type>(0));

    bool is_unattended() const { return m_unattended; }

#ifdef ENABLE_LIGHT_WALLET
    // Light wallet specific functions
    // fetch unspent outs from lw node and store in m_transfers
    void light_wallet_get_unspent_outs();
    // fetch txs and store in m_payments
    void light_wallet_get_address_txs();
    // get_address_info
    bool light_wallet_get_address_info(tools::light_rpc::GET_ADDRESS_INFO::response &response);
    // Login. new_address is true if address hasn't been used on lw node before.
    bool light_wallet_login(bool &new_address);
    // Send an import request to lw node. returns info about import fee, address and payment_id
    bool light_wallet_import_wallet_request(tools::light_rpc::IMPORT_WALLET_REQUEST::response &response);
    // get random outputs from light wallet server
    void light_wallet_get_outs(std::vector<std::vector<get_outs_entry>> &outs, const std::vector<size_t> &selected_transfers, size_t fake_outputs_count);
    // Parse rct string
    bool light_wallet_parse_rct_str(const std::string& rct_string, const crypto::public_key& tx_pub_key, uint64_t internal_output_index, rct::key& decrypted_mask, rct::key& rct_commit, bool decrypt) const;
    // check if key image is ours
    bool light_wallet_key_image_is_ours(const crypto::key_image& key_image, const crypto::public_key& tx_public_key, uint64_t out_index);
#endif

    /*
     * "attributes" are a mechanism to store an arbitrary number of string values
     * on the level of the wallet as a whole, identified by keys. Their introduction,
     * technically the unordered map m_attributes stored as part of a wallet file,
     * led to a new wallet file version, but now new singular pieces of info may be added
     * without the need for a new version.
     *
     * The first and so far only value stored as such an attribute is the description.
     * It's stored under the standard key ATTRIBUTE_DESCRIPTION (see method set_description).
     *
     * The mechanism is open to all clients and allows them to use it for storing basically any
     * single string values in a wallet. To avoid the problem that different clients possibly
     * overwrite or misunderstand each other's attributes, a two-part key scheme is
     * proposed: <client name>.<value name>
     */
    const char* const ATTRIBUTE_DESCRIPTION = "wallet2.description";
    void set_attribute(const std::string &key, const std::string &value);
    std::optional<std::string> get_attribute(const std::string &key) const;

    crypto::public_key get_multisig_signer_public_key(const crypto::secret_key &spend_skey) const;
    crypto::public_key get_multisig_signer_public_key() const;
    crypto::public_key get_multisig_signing_public_key(size_t idx) const;
    crypto::public_key get_multisig_signing_public_key(const crypto::secret_key &skey) const;

    template <typename RPC>
    bool invoke_http(const typename RPC::request& req, typename RPC::response& res, bool throw_on_error = false)
    {
      using namespace cryptonote::rpc;
      static_assert(std::is_base_of_v<RPC_COMMAND, RPC>
#ifdef ENABLE_LIGHT_WALLET
              || std::is_base_of_v<tools::light_rpc::LIGHT_RPC_COMMAND, RPC>
#endif
              );

      if (m_offline) return false;

      try {
        if constexpr (std::is_base_of_v<LEGACY, RPC>)
          // TODO: post-8.x hard fork we can remove this one and let everything go through the
          // non-binary json_rpc version instead (because all legacy json commands are callable via
          // json_rpc as of daemon 8.x).
          res = m_http_client.json<RPC>(RPC::names().front(), req);
        else if constexpr (std::is_base_of_v<BINARY, RPC>)
          res = m_http_client.binary<RPC>(RPC::names().front(), req);
        else if constexpr (std::is_base_of_v<RPC_COMMAND, RPC>)
          res = m_http_client.json_rpc<RPC>(RPC::names().front(), req);
        else // light RPC:
          res = m_http_client.json<RPC>(RPC::name, req);
        return true;
      } catch (const std::exception& e) {
        if (throw_on_error)
          throw;
        else
          MERROR("HTTP request failed: " << e.what());
      } catch (...) {
        if (throw_on_error)
          throw;
        else
          MERROR("HTTP request failed: unknown error");
      }
      return false;
    }

    nlohmann::json json_rpc(std::string command, nlohmann::json params)
    {
      return m_http_client.json_rpc(command, params);
    }

    bool set_ring_database(fs::path filename);
    const fs::path& get_ring_database() const { return m_ring_database; }
    bool get_ring(const crypto::key_image &key_image, std::vector<uint64_t> &outs);
    bool get_rings(const crypto::hash &txid, std::vector<std::pair<crypto::key_image, std::vector<uint64_t>>> &outs);
    bool set_ring(const crypto::key_image &key_image, const std::vector<uint64_t> &outs, bool relative);
    bool unset_ring(const std::vector<crypto::key_image> &key_images);
    bool unset_ring(const crypto::hash &txid);
    bool find_and_save_rings(bool force = true);

    bool blackball_output(const std::pair<uint64_t, uint64_t> &output);
    bool set_blackballed_outputs(const std::vector<std::pair<uint64_t, uint64_t>> &outputs, bool add = false);
    bool unblackball_output(const std::pair<uint64_t, uint64_t> &output);
    bool is_output_blackballed(const std::pair<uint64_t, uint64_t> &output) const;

    enum struct stake_result_status
    {
      invalid,
      success,
      exception_thrown,
      payment_id_disallowed,
      subaddress_disallowed,
      address_must_be_primary,
      service_node_list_query_failed,
      service_node_not_registered,
      network_version_query_failed,
      network_height_query_failed,
      service_node_contribution_maxed,
      service_node_contributors_maxed,
      service_node_insufficient_contribution,
      too_many_transactions_constructed,
      no_blink,
    };

    struct stake_result
    {
      stake_result_status status;
      std::string         msg;
      pending_tx          ptx;
    };

    /// Modifies the `amount` to maximum possible if too large, but rejects if insufficient.
    /// `fraction` is only used to determine the amount if specified zero.
    stake_result check_stake_allowed(const crypto::public_key& sn_key, const cryptonote::address_parse_info& addr_info, uint64_t& amount, double fraction = 0);
    stake_result create_stake_tx    (const crypto::public_key& service_node_key, uint64_t amount,
                                     double amount_fraction = 0, uint32_t priority = 0, std::set<uint32_t> subaddr_indices = {});
    enum struct register_service_node_result_status
    {
      invalid,
      success,
      insufficient_num_args,
      subaddr_indices_parse_fail,
      network_height_query_failed,
      network_version_query_failed,
      convert_registration_args_failed,
      registration_timestamp_expired,
      registration_timestamp_parse_fail,
      validate_registration_args_fail,
      service_node_key_parse_fail,
      service_node_signature_parse_fail,
      service_node_register_serialize_to_tx_extra_fail,
      first_address_must_be_primary_address,
      service_node_list_query_failed,
      service_node_cannot_reregister,
      insufficient_portions,
      wallet_not_synced,
      too_many_transactions_constructed,
      exception_thrown,
      no_blink,
    };

    struct register_service_node_result
    {
      register_service_node_result_status status;
      std::string                         msg;
      pending_tx                          ptx;
    };
    register_service_node_result create_register_service_node_tx(const std::vector<std::string> &args_, uint32_t subaddr_account = 0);

    struct request_stake_unlock_result
    {
      bool        success;
      std::string msg;
      pending_tx  ptx;
    };
    request_stake_unlock_result can_request_stake_unlock(const crypto::public_key &sn_key);

    // Attempts to convert the ONS type string to a mapping type (checking the current hard fork).
    // If type isn't valid then returns std::nullopt and sets the failure reason in `reason` (if not
    // nullptr).
    std::optional<ons::mapping_type> ons_validate_type(std::string_view type, ons::ons_tx_type ons_action, std::string *reason);

    std::vector<pending_tx> ons_create_buy_mapping_tx(ons::mapping_type type, std::string const *owner, std::string const *backup_owner, std::string name, std::string const &value, std::string *reason, uint32_t priority = 0, uint32_t account_index = 0, std::set<uint32_t> subaddr_indices = {});

    // signature: (Optional) If set, use the signature given, otherwise by default derive the signature from the wallet spend key as an ed25519 key.
    //            The signature is derived from the hash of the previous txid blob and previous value blob of the mapping. By default this is signed using the wallet's spend key as an ed25519 keypair.
    std::vector<pending_tx> ons_create_update_mapping_tx(ons::mapping_type type, std::string name, std::string const *value, std::string const *owner, std::string const *backup_owner, std::string const *signature, std::string *reason, uint32_t priority = 0, uint32_t account_index = 0, std::set<uint32_t> subaddr_indices = {}, nlohmann::json *response = {});

    // ONS renewal (for lokinet registrations, not for session/wallet)
    std::vector<pending_tx> ons_create_renewal_tx(ons::mapping_type type, std::string name, std::string *reason, uint32_t priority = 0, uint32_t account_index = 0, std::set<uint32_t> subaddr_indices = {}, nlohmann::json *response = {});

    // Generate just the signature required for putting into ons_update_mapping command in the wallet
    bool ons_make_update_mapping_signature(ons::mapping_type type, std::string name, std::string const *value, std::string const *owner, std::string const *backup_owner, ons::generic_signature &signature, uint32_t account_index = 0, std::string *reason = nullptr);

    void freeze(size_t idx);
    void thaw(size_t idx);
    bool frozen(size_t idx) const;
    void freeze(const crypto::key_image &ki);
    void thaw(const crypto::key_image &ki);
    bool frozen(const crypto::key_image &ki) const;
    bool frozen(const transfer_details &td) const;

    uint64_t get_bytes_sent() const;
    uint64_t get_bytes_received() const;

#ifdef WALLET_ENABLE_MMS
    // MMS -------------------------------------------------------------------------------------------------
    mms::message_store& get_message_store() { return m_message_store; };
    const mms::message_store& get_message_store() const { return m_message_store; };
    mms::multisig_wallet_state get_multisig_wallet_state() const;
#endif

    bool lock_keys_file();
    bool unlock_keys_file();
    bool is_keys_file_locked() const;

    void change_password(const fs::path& filename, const epee::wipeable_string& original_password, const epee::wipeable_string& new_password);

    void set_tx_notify(std::shared_ptr<tools::Notify> notify) { m_tx_notify = std::move(notify); }

    bool is_tx_spendtime_unlocked(uint64_t unlock_time, uint64_t block_height) const;
    void hash_m_transfer(const transfer_details & transfer, crypto::hash &hash) const;
    uint64_t hash_m_transfers(int64_t transfer_height, crypto::hash &hash) const;
    void finish_rescan_bc_keep_key_images(uint64_t transfer_height, const crypto::hash &hash);
    void set_offline(bool offline = true);


    std::atomic<bool> m_long_poll_disabled;
    static std::string get_default_daemon_address();

    // The wallet's RPC client; public for advanced configuration purposes.
    cryptonote::rpc::http_client m_http_client;

  private:
    /*!
     * \brief  Stores wallet information to wallet file.
     * \param  keys_file_name Name of wallet file
     * \param  password       Password of wallet file
     * \param  watch_only     true to save only view key, false to save both spend and view keys
     * \return                Whether it was successful.
     */
    bool store_keys(const fs::path& keys_file_name, const epee::wipeable_string& password, bool watch_only = false);
    /*!
     * \brief Load wallet keys information from wallet file.
     * \param keys_file_name Name of wallet file
     * \param password       Password of wallet file
     */
    bool load_keys(const fs::path& keys_file_name, const epee::wipeable_string& password);
    /*!
     * \brief Load wallet keys information from a string buffer.
     * \param keys_buf       Keys buffer to load
     * \param password       Password of keys buffer
     */
    bool load_keys_buf(const std::string& keys_buf, const epee::wipeable_string& password);
    bool load_keys_buf(const std::string& keys_buf, const epee::wipeable_string& password, std::optional<crypto::chacha_key>& keys_to_encrypt);
    void process_new_transaction(const crypto::hash &txid, const cryptonote::transaction& tx, const std::vector<uint64_t> &o_indices, uint64_t height, cryptonote::hf block_version, uint64_t ts, bool miner_tx, bool pool, bool blink, bool double_spend_seen, const tx_cache_data &tx_cache_data, std::map<std::pair<uint64_t, uint64_t>, size_t> *output_tracker_cache = NULL);
    bool should_skip_block(const cryptonote::block &b, uint64_t height) const;
    void process_new_blockchain_entry(const cryptonote::block& b, const cryptonote::block_complete_entry& bche, const parsed_block &parsed_block, const crypto::hash& bl_id, uint64_t height, const std::vector<tx_cache_data> &tx_cache_data, size_t tx_cache_data_offset, std::map<std::pair<uint64_t, uint64_t>, size_t> *output_tracker_cache = NULL);
    void detach_blockchain(uint64_t height, std::map<std::pair<uint64_t, uint64_t>, size_t> *output_tracker_cache = NULL);
    void get_short_chain_history(std::list<crypto::hash>& ids, uint64_t granularity = 1) const;
    bool clear();
    void clear_soft(bool keep_key_images=false);
    void pull_blocks(uint64_t start_height, uint64_t& blocks_start_height, const std::list<crypto::hash>& short_chain_history, std::vector<cryptonote::block_complete_entry>& blocks, std::vector<cryptonote::rpc::GET_BLOCKS_BIN::block_output_indices>& o_indices, uint64_t& current_height);
    void pull_hashes(uint64_t start_height, uint64_t& blocks_start_height, const std::list<crypto::hash> &short_chain_history, std::vector<crypto::hash> &hashes);
    void fast_refresh(uint64_t stop_height, uint64_t &blocks_start_height, std::list<crypto::hash> &short_chain_history, bool force = false);
    void pull_and_parse_next_blocks(uint64_t start_height, uint64_t &blocks_start_height, std::list<crypto::hash> &short_chain_history, const std::vector<cryptonote::block_complete_entry> &prev_blocks, const std::vector<parsed_block> &prev_parsed_blocks, std::vector<cryptonote::block_complete_entry> &blocks, std::vector<parsed_block> &parsed_blocks, bool &last, bool &error, std::exception_ptr &exception);
    void process_parsed_blocks(uint64_t start_height, const std::vector<cryptonote::block_complete_entry> &blocks, const std::vector<parsed_block> &parsed_blocks, uint64_t& blocks_added, std::map<std::pair<uint64_t, uint64_t>, size_t> *output_tracker_cache = NULL);
    uint64_t select_transfers(uint64_t needed_money, std::vector<size_t> unused_transfers_indices, std::vector<size_t>& selected_transfers) const;
    bool prepare_file_names(const fs::path& file_path);
    confirmed_transfer_details* process_unconfirmed(const crypto::hash &txid, const cryptonote::transaction& tx, uint64_t height);
    void process_outgoing(const crypto::hash &txid, const cryptonote::transaction& tx, uint64_t height, uint64_t ts, uint64_t spent, uint64_t received, uint32_t subaddr_account, const std::set<uint32_t>& subaddr_indices);
    void add_unconfirmed_tx(const cryptonote::transaction& tx, uint64_t amount_in, const std::vector<cryptonote::tx_destination_entry> &dests, const crypto::hash &payment_id, uint64_t change_amount, uint32_t subaddr_account, const std::set<uint32_t>& subaddr_indices);
    void generate_genesis(cryptonote::block& b) const;
    void check_genesis(const crypto::hash& genesis_hash) const; //throws
    bool generate_chacha_key_from_secret_keys(crypto::chacha_key &key) const;
    void generate_chacha_key_from_password(const epee::wipeable_string &pass, crypto::chacha_key &key) const;
    crypto::hash get_payment_id(const pending_tx &ptx) const;
    void check_acc_out_precomp(const cryptonote::tx_out &o, const crypto::key_derivation &derivation, const std::vector<crypto::key_derivation> &additional_derivations, size_t i, tx_scan_info_t &tx_scan_info) const;
    void check_acc_out_precomp(const cryptonote::tx_out &o, const crypto::key_derivation &derivation, const std::vector<crypto::key_derivation> &additional_derivations, size_t i, const is_out_data *is_out_data, tx_scan_info_t &tx_scan_info) const;
    void check_acc_out_precomp_once(const cryptonote::tx_out &o, const crypto::key_derivation &derivation, const std::vector<crypto::key_derivation> &additional_derivations, size_t i, const is_out_data *is_out_data, tx_scan_info_t &tx_scan_info, bool &already_seen) const;
    void parse_block_round(const std::string &blob, cryptonote::block &bl, crypto::hash &bl_id, bool &error) const;
    uint64_t get_upper_transaction_weight_limit() const;
    std::vector<uint64_t> get_unspent_amounts_vector(bool strict) const;
    cryptonote::byte_and_output_fees get_dynamic_base_fee_estimate() const;
    float get_output_relatedness(const transfer_details &td0, const transfer_details &td1) const;
    std::vector<size_t> pick_preferred_rct_inputs(uint64_t needed_money, uint32_t subaddr_account, const std::set<uint32_t> &subaddr_indices) const;
    void set_spent(size_t idx, uint64_t height);
    void set_unspent(size_t idx);
    bool is_spent(const transfer_details &td, bool strict = true) const;
    bool is_spent(size_t idx, bool strict = true) const;
    void get_outs(std::vector<std::vector<get_outs_entry>> &outs, const std::vector<size_t> &selected_transfers, size_t fake_outputs_count, bool has_rct);
    void get_outs(std::vector<std::vector<get_outs_entry>> &outs, const std::vector<size_t> &selected_transfers, size_t fake_outputs_count, std::vector<uint64_t> &rct_offsets, bool has_rct);
    bool tx_add_fake_output(std::vector<std::vector<tools::wallet2::get_outs_entry>> &outs, uint64_t global_index, const crypto::public_key& tx_public_key, const rct::key& mask, uint64_t real_index, bool unlocked) const;
    bool should_pick_a_second_output(size_t n_transfers, const std::vector<size_t> &unused_transfers_indices, const std::vector<size_t> &unused_dust_indices) const;
    std::vector<size_t> get_only_rct(const std::vector<size_t> &unused_dust_indices, const std::vector<size_t> &unused_transfers_indices) const;
    void scan_output(const cryptonote::transaction &tx, bool miner_tx, const crypto::public_key &tx_pub_key, size_t vout_index, tx_scan_info_t &tx_scan_info, std::vector<tx_money_got_in_out> &tx_money_got_in_outs, std::vector<size_t> &outs, bool pool, bool blink);
    void trim_hashchain();
    crypto::key_image get_multisig_composite_key_image(size_t n) const;
    rct::multisig_kLRki get_multisig_composite_kLRki(size_t n,  const std::unordered_set<crypto::public_key> &ignore_set, std::unordered_set<rct::key> &used_L, std::unordered_set<rct::key> &new_used_L) const;
    rct::multisig_kLRki get_multisig_kLRki(size_t n, const rct::key &k) const;
    rct::key get_multisig_k(size_t idx, const std::unordered_set<rct::key> &used_L) const;
    void update_multisig_rescan_info(const std::vector<std::vector<rct::key>> &multisig_k, const std::vector<std::vector<wallet::multisig_info>> &info, size_t n);
    bool add_rings(const crypto::chacha_key &key, const cryptonote::transaction_prefix &tx);
    bool add_rings(const cryptonote::transaction_prefix &tx);
    bool remove_rings(const cryptonote::transaction_prefix &tx);
    bool get_ring(const crypto::chacha_key &key, const crypto::key_image &key_image, std::vector<uint64_t> &outs);
    crypto::chacha_key get_ringdb_key();
    void setup_keys(const epee::wipeable_string &password);
    size_t get_transfer_details(const crypto::key_image &ki) const;

    void register_devices();
    hw::device& lookup_device(const std::string & device_descriptor);

    bool get_rct_distribution(uint64_t &start_height, std::vector<uint64_t> &distribution);
    bool get_output_blacklist(std::vector<uint64_t> &blacklist);

    uint64_t get_segregation_fork_height() const;
    void unpack_multisig_info(const std::vector<std::string>& info,
      std::vector<crypto::public_key> &public_keys,
      std::vector<crypto::secret_key> &secret_keys) const;
    bool unpack_extra_multisig_info(const std::vector<std::string>& info,
      std::vector<crypto::public_key> &signers,
      std::unordered_set<crypto::public_key> &pkeys) const;

    void cache_tx_data(const cryptonote::transaction& tx, const crypto::hash &txid, tx_cache_data &tx_cache_data) const;
    std::shared_ptr<std::map<std::pair<uint64_t, uint64_t>, size_t>> create_output_tracker_cache() const;

    void init_type(hw::device::type device_type);
    void setup_new_blockchain();
    void create_keys_file(const fs::path &wallet_, bool watch_only, const epee::wipeable_string &password, bool create_address_file);

    wallet_device_callback * get_device_callback();
    void on_device_button_request(uint64_t code);
    void on_device_button_pressed();
    std::optional<epee::wipeable_string> on_device_pin_request();
    std::optional<epee::wipeable_string> on_device_passphrase_request(bool& on_device);
    void on_device_progress(const hw::device_progress& event);

    std::string get_rpc_status(const std::string &s) const;

    bool should_expand(const cryptonote::subaddress_index &index) const;

    cryptonote::account_base m_account;
    fs::path m_wallet_file;
    fs::path m_keys_file;
#ifdef WALLET_ENABLE_MMS
    fs::path m_mms_file;
#endif
    hashchain m_blockchain;
    std::atomic<uint64_t> m_cached_height; // Tracks m_blockchain.size(), but thread-safe.
    std::unordered_map<crypto::hash, unconfirmed_transfer_details> m_unconfirmed_txs;
    std::unordered_map<crypto::hash, confirmed_transfer_details> m_confirmed_txs;
    std::unordered_multimap<crypto::hash, pool_payment_details> m_unconfirmed_payments;
    std::unordered_map<crypto::hash, crypto::secret_key> m_tx_keys;
    std::unordered_map<crypto::hash, std::vector<crypto::secret_key>> m_additional_tx_keys;

    cryptonote::rpc::http_client              m_long_poll_client;
    bool                                      m_long_poll_local;
    mutable std::mutex                        m_long_poll_tx_pool_checksum_mutex;
    crypto::hash                              m_long_poll_tx_pool_checksum = {};

    transfer_container m_transfers;
    payment_container m_payments;
    std::unordered_map<crypto::key_image, size_t> m_key_images;
    std::unordered_map<crypto::public_key, size_t> m_pub_keys;
    cryptonote::account_public_address m_account_public_address;
    std::unordered_map<crypto::public_key, cryptonote::subaddress_index> m_subaddresses;
    std::vector<std::vector<std::string>> m_subaddress_labels;
    std::unordered_map<crypto::hash, std::string> m_tx_notes;
    std::unordered_map<std::string, std::string> m_attributes;
    std::vector<tools::wallet2::address_book_row> m_address_book;
    std::pair<std::map<std::string, std::string>, std::vector<std::string>> m_account_tags;
    uint64_t m_upper_transaction_weight_limit; //TODO: auto-calc this value or request from daemon, now use some fixed value
    const std::vector<std::vector<wallet::multisig_info>> *m_multisig_rescan_info;
    const std::vector<std::vector<rct::key>> *m_multisig_rescan_k;
    std::unordered_map<crypto::public_key, crypto::key_image> m_cold_key_images;

    std::atomic<bool> m_run;

    bool m_trusted_daemon;
    i_wallet2_callback* m_callback;
    hw::device::type m_key_device_type;
    cryptonote::network_type m_nettype;
    uint64_t m_kdf_rounds;
    std::string seed_language; /*!< Language of the mnemonics (seed). */
    bool is_old_file_format; /*!< Whether the wallet file is of an old file format */
    bool m_watch_only; /*!< no spend key */
    bool m_multisig; /*!< if > 1 spend secret key will not match spend public key */
    uint32_t m_multisig_threshold;
    std::vector<crypto::public_key> m_multisig_signers;
    //in case of general M/N multisig wallet we should perform N - M + 1 key exchange rounds and remember how many rounds are passed.
    uint32_t m_multisig_rounds_passed;
    std::vector<crypto::public_key> m_multisig_derivations;
    bool m_always_confirm_transfers;
    bool m_print_ring_members;
    bool m_store_tx_info; /*!< request txkey to be returned in RPC, and store in the wallet cache file */
    uint32_t m_default_priority;
    RefreshType m_refresh_type;
    bool m_auto_refresh;
    bool m_first_refresh_done;
    uint64_t m_refresh_from_block_height;
    // If m_refresh_from_block_height is explicitly set to zero we need this to differentiate it from the case that
    // m_refresh_from_block_height was defaulted to zero.*/
    bool m_explicit_refresh_from_block_height;
    bool m_confirm_non_default_ring_size;
    AskPasswordType m_ask_password;
    uint32_t m_min_output_count;
    uint64_t m_min_output_value;
    bool m_merge_destinations;
    bool m_confirm_backlog;
    uint32_t m_confirm_backlog_threshold;
    bool m_confirm_export_overwrite;
    bool m_segregate_pre_fork_outputs;
    bool m_key_reuse_mitigation2;
    uint64_t m_segregation_height;
    uint64_t m_ignore_outputs_above;
    uint64_t m_ignore_outputs_below;
    bool m_track_uses;
    std::chrono::seconds m_inactivity_lock_timeout;
    bool m_is_initialized;
    NodeRPCProxy m_node_rpc_proxy;
    std::unordered_set<crypto::hash> m_scanned_pool_txs[2];
    size_t m_subaddress_lookahead_major, m_subaddress_lookahead_minor;
    std::string m_device_name;
    std::string m_device_address;
    std::string m_device_derivation_path;
    uint64_t m_device_last_key_image_sync;
    bool m_offline;
    uint64_t m_immutable_height;
    uint32_t m_rpc_version;

    // Aux transaction data from device
    std::unordered_map<crypto::hash, std::string> m_tx_device;

#ifdef ENABLE_LIGHT_WALLET
    // Light wallet
    bool m_light_wallet; /* sends view key to daemon for scanning */
    uint64_t m_light_wallet_scanned_block_height;
    uint64_t m_light_wallet_blockchain_height;
    uint64_t m_light_wallet_per_kb_fee = FEE_PER_BYTE_V13 * 1024;
    bool m_light_wallet_connected;
    uint64_t m_light_wallet_balance;
    uint64_t m_light_wallet_unlocked_balance;
    // Light wallet info needed to populate m_payment requires 2 separate api calls (get_address_txs and get_unspent_outs)
    // We save the info from the first call in m_light_wallet_address_txs for easier lookup.
    std::unordered_map<crypto::hash, address_tx> m_light_wallet_address_txs;
#endif

    // FIXME should this be with the light wallet stuff?
    // store calculated key image for faster lookup
    std::unordered_map<crypto::public_key, std::map<uint64_t, crypto::key_image> > m_key_image_cache;

    fs::path m_ring_database;
    bool m_ring_history_saved;
    std::unique_ptr<ringdb> m_ringdb;
    std::optional<crypto::chacha_key> m_ringdb_key;

    uint64_t m_last_block_reward;
    std::unique_ptr<tools::file_locker> m_keys_file_locker;
    
#ifdef WALLET_ENABLE_MMS
    mms::message_store m_message_store;
#endif
    bool m_original_keys_available;
    cryptonote::account_public_address m_original_address;
    crypto::secret_key m_original_view_secret_key;

    crypto::chacha_key m_cache_key;
    std::optional<epee::wipeable_string> m_encrypt_keys_after_refresh;
    std::mutex m_decrypt_keys_mutex;
    unsigned int m_decrypt_keys_lockers;

    bool m_unattended;
    bool m_devices_registered;

    std::shared_ptr<tools::Notify> m_tx_notify;
    std::unique_ptr<wallet_device_callback> m_device_callback;

    inline static std::mutex default_daemon_address_mutex;
    inline static std::string default_daemon_address;
  };

  // TODO(oxen): Hmm. We need this here because we make register_service_node do
  // parsing on the wallet2 side instead of simplewallet. This is so that
  // register_service_node RPC command doesn't make it the wallet_rpc's
  // responsibility to parse out the string returned from the daemon. We're
  // purposely abstracting that complexity out to just wallet2's responsibility.

  // TODO(oxen): The better question is if anyone is ever going to try use
  // register service node funded by multiple subaddresses. This is unlikely.
  constexpr std::array<const char* const, 6> allowed_priority_strings = {{"default", "unimportant", "normal", "elevated", "priority", "blink"}};
  bool parse_subaddress_indices(std::string_view arg, std::set<uint32_t>& subaddr_indices, std::string *err_msg = nullptr);
  bool parse_priority          (const std::string& arg, uint32_t& priority);

}
BOOST_CLASS_VERSION(tools::wallet2, 30)
BOOST_CLASS_VERSION(tools::wallet2::payment_details, 6)
BOOST_CLASS_VERSION(tools::wallet2::pool_payment_details, 1)
BOOST_CLASS_VERSION(tools::wallet2::unconfirmed_transfer_details, 9)
BOOST_CLASS_VERSION(tools::wallet2::confirmed_transfer_details, 8)
BOOST_CLASS_VERSION(tools::wallet2::address_book_row, 18)
BOOST_CLASS_VERSION(tools::wallet2::reserve_proof_entry, 0)
BOOST_CLASS_VERSION(tools::wallet2::ons_detail, 1)

namespace boost::serialization
{
    template <class Archive>
    void serialize(Archive &a, tools::wallet2::ons_detail &x, const unsigned int ver)
    {
      a & x.type;
      a & x.name;
      a & x.hashed_name;
      if (ver < 1)
      { // Old fields, no longer used:
        std::string value, owner, backup_owner;
        a & value & owner & backup_owner;
      }
    }

    template <class Archive>
    void serialize(Archive &a, tools::wallet2::unconfirmed_transfer_details &x, const unsigned int ver)
    {
      a & x.m_change;
      a & x.m_sent_time;
      if (ver < 5)
      {
        cryptonote::transaction tx;
        a & tx;
        x.m_tx = (const cryptonote::transaction_prefix&)tx;
      }
      else
      {
        a & x.m_tx;
      }
      if (ver < 9)
       x.m_pay_type = wallet::pay_type::out;
      if (ver < 1)
        return;
      a & x.m_dests;
      a & x.m_payment_id;
      if (ver < 2)
        return;
      a & x.m_state;
      if (ver < 3)
        return;
      a & x.m_timestamp;
      if (ver < 4)
        return;
      a & x.m_amount_in;
      a & x.m_amount_out;
      if (ver < 6)
      {
        // v<6 may not have change accumulated in m_amount_out, which is a pain,
        // as it's readily understood to be sum of outputs.
        // We convert it to include change from v6
        if (!typename Archive::is_saving() && x.m_change != (uint64_t)-1)
          x.m_amount_out += x.m_change;
      }
      if (ver < 7)
      {
        x.m_subaddr_account = 0;
        return;
      }
      a & x.m_subaddr_account;
      a & x.m_subaddr_indices;
      if (ver < 8)
        return;
      a & x.m_rings;
      if (ver < 9)
        return;
      a & x.m_pay_type;
    }

    template <class Archive>
    void serialize(Archive &a, tools::wallet2::confirmed_transfer_details &x, const unsigned int ver)
    {
      a & x.m_amount_in;
      a & x.m_amount_out;
      a & x.m_change;
      a & x.m_block_height;
      if (ver < 8)
        x.m_pay_type = wallet::pay_type::out;
      if (ver < 1)
        return;
      a & x.m_dests;
      a & x.m_payment_id;
      if (ver < 2)
        return;
      a & x.m_timestamp;
      if (ver < 3)
      {
        // v<3 may not have change accumulated in m_amount_out, which is a pain,
        // as it's readily understood to be sum of outputs. Whether it got added
        // or not depends on whether it came from a unconfirmed_transfer_details
        // (not included) or not (included). We can't reliably tell here, so we
        // check whether either yields a "negative" fee, or use the other if so.
        // We convert it to include change from v3
        if (!typename Archive::is_saving() && x.m_change != (uint64_t)-1)
        {
          if (x.m_amount_in > (x.m_amount_out + x.m_change))
            x.m_amount_out += x.m_change;
        }
      }
      if (ver < 4)
      {
        if (!typename Archive::is_saving())
          x.m_unlock_time = 0;
        return;
      }
      a & x.m_unlock_time;
      if (ver < 5)
      {
        x.m_subaddr_account = 0;
        return;
      }
      a & x.m_subaddr_account;
      a & x.m_subaddr_indices;
      if (ver < 6)
        return;
      a & x.m_rings;

      if (ver < 7)
        return;
      a & x.m_unlock_times;
      if (ver < 8)
        return;
      a & x.m_pay_type;
    }

    template <class Archive>
    void serialize(Archive& a, tools::wallet2::payment_details& x, const unsigned int ver)
    {
      a & x.m_tx_hash;
      a & x.m_amount;
      a & x.m_block_height;
      a & x.m_unlock_time;

      // Set defaults for old versions:
      if (ver < 1)
        x.m_timestamp = 0;
      if (ver < 2)
        x.m_subaddr_index = {};
      if (ver < 3)
        x.m_fee = 0;
      if (ver < 4)
        x.m_type = wallet::pay_type::in;
      if (ver < 5)
        x.m_unmined_blink = false;
      if (ver < 6)
        x.m_was_blink = false;


      if (ver < 1) return;
      a & x.m_timestamp;
      if (ver < 2) return;
      a & x.m_subaddr_index;
      if (ver < 3) return;
      a & x.m_fee;
      if (ver < 4) return;
      a & x.m_type;
      if (ver < 5) return;
      a & x.m_unmined_blink;
      if (ver < 6) return;
      a & x.m_was_blink;
    }

    template <class Archive>
    void serialize(Archive& a, tools::wallet2::pool_payment_details& x, const unsigned int ver)
    {
      a & x.m_pd;
      a & x.m_double_spend_seen;
    }

    template <class Archive>
    void serialize(Archive& a, tools::wallet2::address_book_row& x, const unsigned int ver)
    {
      a & x.m_address;
      if (ver < 18)
      {
        crypto::hash payment_id;
        a & payment_id;
        x.m_has_payment_id = !(payment_id == crypto::null_hash);
        if (x.m_has_payment_id)
        {
          bool is_long = false;
          for (int i = 8; i < 32; ++i)
            is_long |= payment_id.data[i];
          if (is_long)
          {
            MWARNING("Long payment ID ignored on address book load");
            x.m_payment_id = crypto::null_hash8;
            x.m_has_payment_id = false;
          }
          else
            memcpy(x.m_payment_id.data, payment_id.data, 8);
        }
      }
      a & x.m_description;
      if (ver < 17)
      {
        x.m_is_subaddress = false;
        return;
      }
      a & x.m_is_subaddress;
      if (ver < 18)
        return;
      a & x.m_has_payment_id;
      if (x.m_has_payment_id)
        a & x.m_payment_id;
    }

    template <class Archive>
    void serialize(Archive& a, tools::wallet2::reserve_proof_entry& x, const unsigned int ver)
    {
      a & x.txid;
      a & x.index_in_tx;
      a & x.shared_secret;
      a & x.key_image;
      a & x.shared_secret_sig;
      a & x.key_image_sig;
    }

}<|MERGE_RESOLUTION|>--- conflicted
+++ resolved
@@ -833,18 +833,11 @@
     auto get_all_service_nodes()                                    const { return m_node_rpc_proxy.get_all_service_nodes(); }
     auto get_service_nodes(std::vector<std::string> const &pubkeys) const { return m_node_rpc_proxy.get_service_nodes(pubkeys); }
     auto get_service_node_blacklisted_key_images()                  const { return m_node_rpc_proxy.get_service_node_blacklisted_key_images(); }
-<<<<<<< HEAD
+    // List of service nodes this wallet has a stake in:
+    nlohmann::json get_staked_service_nodes();
     auto ons_owners_to_names(nlohmann::json const &request) const { return m_node_rpc_proxy.ons_owners_to_names(request); }
     auto ons_names_to_owners(nlohmann::json const &request) const { return m_node_rpc_proxy.ons_names_to_owners(request); }
     auto resolve(nlohmann::json const &request) const { return m_node_rpc_proxy.ons_resolve(request); }
-    nlohmann::json list_current_stakes();
-=======
-    // List of service nodes this wallet has a stake in:
-    std::vector<cryptonote::rpc::GET_SERVICE_NODES::response::entry> get_staked_service_nodes();
-    auto ons_owners_to_names(cryptonote::rpc::ONS_OWNERS_TO_NAMES::request const &request) const { return m_node_rpc_proxy.ons_owners_to_names(request); }
-    auto ons_names_to_owners(cryptonote::rpc::ONS_NAMES_TO_OWNERS::request const &request) const { return m_node_rpc_proxy.ons_names_to_owners(request); }
-    auto resolve(cryptonote::rpc::ONS_RESOLVE::request const &request) const { return m_node_rpc_proxy.ons_resolve(request); }
->>>>>>> f6080918
 
     struct ons_detail
     {
