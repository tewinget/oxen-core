--- conflicted
+++ resolved
@@ -1225,13 +1225,8 @@
     void confirm_non_default_ring_size(bool always) { m_confirm_non_default_ring_size = always; }
     bool track_uses() const { return m_track_uses; }
     void track_uses(bool value) { m_track_uses = value; }
-<<<<<<< HEAD
-=======
-    BackgroundMiningSetupType setup_background_mining() const { return m_setup_background_mining; }
-    void setup_background_mining(BackgroundMiningSetupType value) { m_setup_background_mining = value; }
     uint32_t inactivity_lock_timeout() const { return m_inactivity_lock_timeout; }
     void inactivity_lock_timeout(uint32_t seconds) { m_inactivity_lock_timeout = seconds; }
->>>>>>> 23547e6e
     const std::string & device_name() const { return m_device_name; }
     void device_name(const std::string & device_name) { m_device_name = device_name; }
     const std::string & device_derivation_path() const { return m_device_derivation_path; }
@@ -1785,11 +1780,7 @@
     uint64_t m_segregation_height;
     bool m_ignore_fractional_outputs;
     bool m_track_uses;
-<<<<<<< HEAD
-=======
     uint32_t m_inactivity_lock_timeout;
-    BackgroundMiningSetupType m_setup_background_mining;
->>>>>>> 23547e6e
     bool m_is_initialized;
     NodeRPCProxy m_node_rpc_proxy;
     std::unordered_set<crypto::hash> m_scanned_pool_txs[2];
