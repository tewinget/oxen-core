// Copyright (c) 2014-2019, The Monero Project
// Copyright (c)      2018, The Loki Project
// 
// All rights reserved.
// 
// Redistribution and use in source and binary forms, with or without modification, are
// permitted provided that the following conditions are met:
// 
// 1. Redistributions of source code must retain the above copyright notice, this list of
//    conditions and the following disclaimer.
// 
// 2. Redistributions in binary form must reproduce the above copyright notice, this list
//    of conditions and the following disclaimer in the documentation and/or other
//    materials provided with the distribution.
// 
// 3. Neither the name of the copyright holder nor the names of its contributors may be
//    used to endorse or promote products derived from this software without specific
//    prior written permission.
// 
// THIS SOFTWARE IS PROVIDED BY THE COPYRIGHT HOLDERS AND CONTRIBUTORS "AS IS" AND ANY
// EXPRESS OR IMPLIED WARRANTIES, INCLUDING, BUT NOT LIMITED TO, THE IMPLIED WARRANTIES OF
// MERCHANTABILITY AND FITNESS FOR A PARTICULAR PURPOSE ARE DISCLAIMED. IN NO EVENT SHALL
// THE COPYRIGHT HOLDER OR CONTRIBUTORS BE LIABLE FOR ANY DIRECT, INDIRECT, INCIDENTAL,
// SPECIAL, EXEMPLARY, OR CONSEQUENTIAL DAMAGES (INCLUDING, BUT NOT LIMITED TO,
// PROCUREMENT OF SUBSTITUTE GOODS OR SERVICES; LOSS OF USE, DATA, OR PROFITS; OR BUSINESS
// INTERRUPTION) HOWEVER CAUSED AND ON ANY THEORY OF LIABILITY, WHETHER IN CONTRACT,
// STRICT LIABILITY, OR TORT (INCLUDING NEGLIGENCE OR OTHERWISE) ARISING IN ANY WAY OUT OF
// THE USE OF THIS SOFTWARE, EVEN IF ADVISED OF THE POSSIBILITY OF SUCH DAMAGE.
// 
// Parts of this file are originally copyright (c) 2012-2013 The Cryptonote developers
#include <boost/format.hpp>
#include <boost/asio/ip/address.hpp>
#include <boost/filesystem/operations.hpp>
#include <boost/algorithm/string.hpp>
#include <boost/preprocessor/stringize.hpp>
#include <cstdint>
#include "include_base_utils.h"
#include <chrono>

#include "wallet_rpc_server.h"
#include "wallet/wallet_args.h"
#include "common/command_line.h"
#include "common/i18n.h"
#include "cryptonote_config.h"
#include "cryptonote_basic/cryptonote_format_utils.h"
#include "cryptonote_basic/account.h"
#include "multisig/multisig.h"
#include "misc_language.h"
#include "string_coding.h"
#include "string_tools.h"
#include "crypto/hash.h"
#include "mnemonics/electrum-words.h"
#include "rpc/rpc_args.h"
#include "rpc/core_rpc_server_commands_defs.h"
#include "rpc/core_rpc_server.h"
#include "daemonizer/daemonizer.h"
#include "cryptonote_core/loki_name_system.h"

#undef LOKI_DEFAULT_LOG_CATEGORY
#define LOKI_DEFAULT_LOG_CATEGORY "wallet.rpc"

#define DEFAULT_AUTO_REFRESH_PERIOD 20 // seconds

namespace rpc = cryptonote::rpc;

namespace
{
  const command_line::arg_descriptor<std::string, true> arg_rpc_bind_port = {"rpc-bind-port", "Sets bind port for server"};
  const command_line::arg_descriptor<bool> arg_disable_rpc_login = {"disable-rpc-login", "Disable HTTP authentication for RPC connections served by this process"};
  const command_line::arg_descriptor<bool> arg_restricted = {"restricted-rpc", "Restricts to view-only commands", false};
  const command_line::arg_descriptor<std::string> arg_wallet_dir = {"wallet-dir", "Directory for newly created wallets"};
  const command_line::arg_descriptor<bool> arg_prompt_for_password = {"prompt-for-password", "Prompts for password when not provided", false};

  constexpr const char default_rpc_username[] = "loki";

  boost::optional<tools::password_container> password_prompter(const char *prompt, bool verify)
  {
    auto pwd_container = tools::password_container::prompt(verify, prompt);
    if (!pwd_container)
    {
      MERROR("failed to read wallet password");
    }
    return pwd_container;
  }
}

namespace tools
{
  const char* wallet_rpc_server::tr(const char* str)
  {
    return i18n_translate(str, "tools::wallet_rpc_server");
  }

  //------------------------------------------------------------------------------------------------------------------------------
  wallet_rpc_server::wallet_rpc_server(boost::program_options::variables_map vm)
  : rpc_login_file()
  , m_stop(false)
  , m_restricted(false)
  , m_vm(std::move(vm))
  {
  }
  //------------------------------------------------------------------------------------------------------------------------------
  void wallet_rpc_server::set_wallet(std::unique_ptr<wallet2> cr)
  {
    m_wallet = std::move(cr);
  }
  //------------------------------------------------------------------------------------------------------------------------------
  bool wallet_rpc_server::run_server_threads()
  {
    m_stop = false;
    m_net_server.add_idle_handler([this](){
      if (m_auto_refresh_period == 0) // disabled
        return true;

      if (!m_long_poll_new_changes)
      {
        if (boost::posix_time::microsec_clock::universal_time() < m_last_auto_refresh_time + boost::posix_time::seconds(m_auto_refresh_period))
          return true;
      }
      m_long_poll_new_changes = false; // Always consume the change, if we miss one due to thread race, not the end of the world.

      try {
        if (m_wallet) m_wallet->refresh(m_wallet->is_trusted_daemon());
      } catch (const std::exception& ex) {
        LOG_ERROR("Exception at while refreshing, what=" << ex.what());
      }
      m_last_auto_refresh_time = boost::posix_time::microsec_clock::universal_time();
      return true;
    }, 1000);

    m_net_server.add_idle_handler([this](){
      if (m_stop.load(std::memory_order_relaxed))
      {
        send_stop_signal();
        return false;
      }
      return true;
    }, 500);

    m_long_poll_thread = boost::thread([&] {
      for (;;)
      {
        if (m_long_poll_disabled) return true;
        if (m_auto_refresh_period == 0)
        {
          std::this_thread::sleep_for(std::chrono::seconds(1));
          continue;
        }

        try
        {
          if (m_wallet && m_wallet->long_poll_pool_state())
            m_long_poll_new_changes = true;
        }
        catch (...)
        {
          // NOTE: Don't care about error, non fatal.
        }
      }
    });

    //DO NOT START THIS SERVER IN MORE THEN 1 THREADS WITHOUT REFACTORING
    return epee::http_server_impl_base<wallet_rpc_server, connection_context>::run(1, true);
  }
  //------------------------------------------------------------------------------------------------------------------------------
  void wallet_rpc_server::stop()
  {
    m_long_poll_disabled = true;
    send_stop_signal();
    if (m_wallet)
    {
      m_wallet->store();
      m_wallet->deinit();
      m_wallet.reset();
    }
  }
  //------------------------------------------------------------------------------------------------------------------------------
  bool wallet_rpc_server::init()
  {
    auto rpc_config = cryptonote::rpc_args::process(m_vm);
    if (!rpc_config)
      return false;

    boost::optional<epee::net_utils::http::login> http_login{};
    std::string bind_port = command_line::get_arg(m_vm, arg_rpc_bind_port);
    const bool disable_auth = command_line::get_arg(m_vm, arg_disable_rpc_login);
    m_restricted = command_line::get_arg(m_vm, arg_restricted);
    if (!command_line::is_arg_defaulted(m_vm, arg_wallet_dir))
    {
      if (!command_line::is_arg_defaulted(m_vm, wallet_args::arg_wallet_file()))
      {
        MERROR(arg_wallet_dir.name << " and " << wallet_args::arg_wallet_file().name << " are incompatible, use only one of them");
        return false;
      }
      m_wallet_dir = command_line::get_arg(m_vm, arg_wallet_dir);
#ifdef _WIN32
#define MKDIR(path, mode)    mkdir(path)
#else
#define MKDIR(path, mode)    mkdir(path, mode)
#endif
      if (!m_wallet_dir.empty() && MKDIR(m_wallet_dir.c_str(), 0700) < 0 && errno != EEXIST)
      {
#ifdef _WIN32
        LOG_ERROR(tr("Failed to create directory ") + m_wallet_dir);
#else
        LOG_ERROR((boost::format(tr("Failed to create directory %s: %s")) % m_wallet_dir % strerror(errno)).str());
#endif
        return false;
      }
    }

    if (disable_auth)
    {
      if (rpc_config->login)
      {
        const cryptonote::rpc_args::descriptors arg{};
        LOG_ERROR(tr("Cannot specify --") << arg_disable_rpc_login.name << tr(" and --") << arg.rpc_login.name);
        return false;
      }
    }
    else // auth enabled
    {
      if (!rpc_config->login)
      {
        std::array<std::uint8_t, 16> rand_128bit{{}};
        crypto::rand(rand_128bit.size(), rand_128bit.data());
        http_login.emplace(
          default_rpc_username,
          epee::string_encoding::base64_encode(rand_128bit.data(), rand_128bit.size())
        );

        std::string temp = "loki-wallet-rpc." + bind_port + ".login";
        rpc_login_file = tools::private_file::create(temp);
        if (!rpc_login_file.handle())
        {
          LOG_ERROR(tr("Failed to create file ") << temp << tr(". Check permissions or remove file"));
          return false;
        }
        std::fputs(http_login->username.c_str(), rpc_login_file.handle());
        std::fputc(':', rpc_login_file.handle());
        const epee::wipeable_string password = http_login->password;
        std::fwrite(password.data(), 1, password.size(), rpc_login_file.handle());
        std::fflush(rpc_login_file.handle());
        if (std::ferror(rpc_login_file.handle()))
        {
          LOG_ERROR(tr("Error writing to file ") << temp);
          return false;
        }
        LOG_PRINT_L0(tr("RPC username/password is stored in file ") << temp);
      }
      else // chosen user/pass
      {
        http_login.emplace(
          std::move(rpc_config->login->username), std::move(rpc_config->login->password).password()
        );
      }
      assert(bool(http_login));
    } // end auth enabled

    m_auto_refresh_period = DEFAULT_AUTO_REFRESH_PERIOD;
    m_last_auto_refresh_time = boost::posix_time::min_date_time;

    m_net_server.set_threads_prefix("RPC");
    auto rng = [](size_t len, uint8_t *ptr) { return crypto::rand(len, ptr); };
    return epee::http_server_impl_base<wallet_rpc_server, connection_context>::init(
      rng, std::move(bind_port), std::move(rpc_config->bind_ip),
      std::move(rpc_config->bind_ipv6_address), std::move(rpc_config->use_ipv6), std::move(rpc_config->require_ipv4),
      std::move(rpc_config->access_control_origins), std::move(http_login),
      std::move(rpc_config->ssl_options)
    );
  }
  //------------------------------------------------------------------------------------------------------------------------------
  bool wallet_rpc_server::not_open(epee::json_rpc::error& er)
  {
      er.code = WALLET_RPC_ERROR_CODE_NOT_OPEN;
      er.message = "No wallet file";
      return false;
  }
  //------------------------------------------------------------------------------------------------------------------------------
  bool wallet_rpc_server::on_getbalance(const wallet_rpc::COMMAND_RPC_GET_BALANCE::request& req, wallet_rpc::COMMAND_RPC_GET_BALANCE::response& res, epee::json_rpc::error& er, const connection_context *ctx)
  {
    if (!m_wallet) return not_open(er);
    try
    {
      res.balance = req.all_accounts ? m_wallet->balance_all(req.strict) : m_wallet->balance(req.account_index, req.strict);
      res.unlocked_balance = req.all_accounts ? m_wallet->unlocked_balance_all(req.strict, &res.blocks_to_unlock) : m_wallet->unlocked_balance(req.account_index, req.strict, &res.blocks_to_unlock);
      res.multisig_import_needed = m_wallet->multisig() && m_wallet->has_multisig_partial_key_images();
      std::map<uint32_t, std::map<uint32_t, uint64_t>> balance_per_subaddress_per_account;
      std::map<uint32_t, std::map<uint32_t, std::pair<uint64_t, uint64_t>>> unlocked_balance_per_subaddress_per_account;
      if (req.all_accounts)
      {
        for (uint32_t account_index = 0; account_index < m_wallet->get_num_subaddress_accounts(); ++account_index)
        {
          balance_per_subaddress_per_account[account_index] = m_wallet->balance_per_subaddress(account_index, req.strict);
          unlocked_balance_per_subaddress_per_account[account_index] = m_wallet->unlocked_balance_per_subaddress(account_index, req.strict);
        }
      }
      else
      {
        balance_per_subaddress_per_account[req.account_index] = m_wallet->balance_per_subaddress(req.account_index, req.strict);
        unlocked_balance_per_subaddress_per_account[req.account_index] = m_wallet->unlocked_balance_per_subaddress(req.account_index, req.strict);
      }
      std::vector<tools::wallet2::transfer_details> transfers;
      m_wallet->get_transfers(transfers);
      for (const auto& p : balance_per_subaddress_per_account)
      {
        uint32_t account_index = p.first;
        std::map<uint32_t, uint64_t> balance_per_subaddress = p.second;
        std::map<uint32_t, std::pair<uint64_t, uint64_t>> unlocked_balance_per_subaddress = unlocked_balance_per_subaddress_per_account[account_index];
        std::set<uint32_t> address_indices;
        if (!req.all_accounts && !req.address_indices.empty())
        {
          address_indices = req.address_indices;
        }
        else
        {
          for (const auto& i : balance_per_subaddress)
            address_indices.insert(i.first);
        }
        for (uint32_t i : address_indices)
        {
          wallet_rpc::COMMAND_RPC_GET_BALANCE::per_subaddress_info info;
          info.account_index = account_index;
          info.address_index = i;
          cryptonote::subaddress_index index = {info.account_index, info.address_index};
          info.address = m_wallet->get_subaddress_as_str(index);
          info.balance = balance_per_subaddress[i];
          info.unlocked_balance = unlocked_balance_per_subaddress[i].first;
          info.blocks_to_unlock = unlocked_balance_per_subaddress[i].second;
          info.label = m_wallet->get_subaddress_label(index);
          info.num_unspent_outputs = std::count_if(transfers.begin(), transfers.end(), [&](const tools::wallet2::transfer_details& td) { return !td.m_spent && td.m_subaddr_index == index; });
          res.per_subaddress.emplace_back(std::move(info));
        }
      }
    }
    catch (const std::exception& e)
    {
      handle_rpc_exception(std::current_exception(), er, WALLET_RPC_ERROR_CODE_UNKNOWN_ERROR);
      return false;
    }
    return true;
  }
  //------------------------------------------------------------------------------------------------------------------------------
  bool wallet_rpc_server::on_getaddress(const wallet_rpc::COMMAND_RPC_GET_ADDRESS::request& req, wallet_rpc::COMMAND_RPC_GET_ADDRESS::response& res, epee::json_rpc::error& er, const connection_context *ctx)
  {
    if (!m_wallet) return not_open(er);
    try
    {
      THROW_WALLET_EXCEPTION_IF(req.account_index >= m_wallet->get_num_subaddress_accounts(), error::account_index_outofbound);
      res.addresses.clear();
      std::vector<uint32_t> req_address_index;
      if (req.address_index.empty())
      {
        for (uint32_t i = 0; i < m_wallet->get_num_subaddresses(req.account_index); ++i)
          req_address_index.push_back(i);
      }
      else
      {
        req_address_index = req.address_index;
      }
      tools::wallet2::transfer_container transfers;
      m_wallet->get_transfers(transfers);
      for (uint32_t i : req_address_index)
      {
        THROW_WALLET_EXCEPTION_IF(i >= m_wallet->get_num_subaddresses(req.account_index), error::address_index_outofbound);
        res.addresses.resize(res.addresses.size() + 1);
        auto& info = res.addresses.back();
        const cryptonote::subaddress_index index = {req.account_index, i};
        info.address = m_wallet->get_subaddress_as_str(index);
        info.label = m_wallet->get_subaddress_label(index);
        info.address_index = index.minor;
        info.used = std::find_if(transfers.begin(), transfers.end(), [&](const tools::wallet2::transfer_details& td) { return td.m_subaddr_index == index; }) != transfers.end();
      }
      res.address = m_wallet->get_subaddress_as_str({req.account_index, 0});
    }
    catch (const std::exception& e)
    {
      handle_rpc_exception(std::current_exception(), er, WALLET_RPC_ERROR_CODE_UNKNOWN_ERROR);
      return false;
    }
    return true;
  }
  //------------------------------------------------------------------------------------------------------------------------------
  bool wallet_rpc_server::on_getaddress_index(const wallet_rpc::COMMAND_RPC_GET_ADDRESS_INDEX::request& req, wallet_rpc::COMMAND_RPC_GET_ADDRESS_INDEX::response& res, epee::json_rpc::error& er, const connection_context *ctx)
  {
    if (!m_wallet) return not_open(er);
    cryptonote::address_parse_info info;
    if(!get_account_address_from_str(info, m_wallet->nettype(), req.address))
    {
      er.code = WALLET_RPC_ERROR_CODE_WRONG_ADDRESS;
      er.message = "Invalid address";
      return false;
    }
    auto index = m_wallet->get_subaddress_index(info.address);
    if (!index)
    {
      er.code = WALLET_RPC_ERROR_CODE_WRONG_ADDRESS;
      er.message = "Address doesn't belong to the wallet";
      return false;
    }
    res.index = *index;
    return true;
  }
  //------------------------------------------------------------------------------------------------------------------------------
  bool wallet_rpc_server::on_create_address(const wallet_rpc::COMMAND_RPC_CREATE_ADDRESS::request& req, wallet_rpc::COMMAND_RPC_CREATE_ADDRESS::response& res, epee::json_rpc::error& er, const connection_context *ctx)
  {
    if (!m_wallet) return not_open(er);
    try
    {
      m_wallet->add_subaddress(req.account_index, req.label);
      res.address_index = m_wallet->get_num_subaddresses(req.account_index) - 1;
      res.address = m_wallet->get_subaddress_as_str({req.account_index, res.address_index});
    }
    catch (const std::exception& e)
    {
      handle_rpc_exception(std::current_exception(), er, WALLET_RPC_ERROR_CODE_UNKNOWN_ERROR);
      return false;
    }
    return true;
  }
  //------------------------------------------------------------------------------------------------------------------------------
  bool wallet_rpc_server::on_label_address(const wallet_rpc::COMMAND_RPC_LABEL_ADDRESS::request& req, wallet_rpc::COMMAND_RPC_LABEL_ADDRESS::response& res, epee::json_rpc::error& er, const connection_context *ctx)
  {
    if (!m_wallet) return not_open(er);
    try
    {
      m_wallet->set_subaddress_label(req.index, req.label);
    }
    catch (const std::exception& e)
    {
      handle_rpc_exception(std::current_exception(), er, WALLET_RPC_ERROR_CODE_UNKNOWN_ERROR);
      return false;
    }
    return true;
  }
  //------------------------------------------------------------------------------------------------------------------------------
  bool wallet_rpc_server::on_get_accounts(const wallet_rpc::COMMAND_RPC_GET_ACCOUNTS::request& req, wallet_rpc::COMMAND_RPC_GET_ACCOUNTS::response& res, epee::json_rpc::error& er, const connection_context *ctx)
  {
    if (!m_wallet) return not_open(er);
    try
    {
      res.total_balance = 0;
      res.total_unlocked_balance = 0;
      cryptonote::subaddress_index subaddr_index = {0,0};
      const std::pair<std::map<std::string, std::string>, std::vector<std::string>> account_tags = m_wallet->get_account_tags();
      if (!req.tag.empty() && account_tags.first.count(req.tag) == 0)
      {
        er.code = WALLET_RPC_ERROR_CODE_UNKNOWN_ERROR;
        er.message = (boost::format(tr("Tag %s is unregistered.")) % req.tag).str();
        return false;
      }
      for (; subaddr_index.major < m_wallet->get_num_subaddress_accounts(); ++subaddr_index.major)
      {
        if (!req.tag.empty() && req.tag != account_tags.second[subaddr_index.major])
          continue;
        wallet_rpc::COMMAND_RPC_GET_ACCOUNTS::subaddress_account_info info;
        info.account_index = subaddr_index.major;
        info.base_address = m_wallet->get_subaddress_as_str(subaddr_index);
        info.balance = m_wallet->balance(subaddr_index.major, req.strict_balances);
        info.unlocked_balance = m_wallet->unlocked_balance(subaddr_index.major, req.strict_balances);
        info.label = m_wallet->get_subaddress_label(subaddr_index);
        info.tag = account_tags.second[subaddr_index.major];
        res.subaddress_accounts.push_back(info);
        res.total_balance += info.balance;
        res.total_unlocked_balance += info.unlocked_balance;
      }
    }
    catch (const std::exception& e)
    {
      handle_rpc_exception(std::current_exception(), er, WALLET_RPC_ERROR_CODE_UNKNOWN_ERROR);
      return false;
    }
    return true;
  }
  //------------------------------------------------------------------------------------------------------------------------------
  bool wallet_rpc_server::on_create_account(const wallet_rpc::COMMAND_RPC_CREATE_ACCOUNT::request& req, wallet_rpc::COMMAND_RPC_CREATE_ACCOUNT::response& res, epee::json_rpc::error& er, const connection_context *ctx)
  {
    if (!m_wallet) return not_open(er);
    try
    {
      m_wallet->add_subaddress_account(req.label);
      res.account_index = m_wallet->get_num_subaddress_accounts() - 1;
      res.address = m_wallet->get_subaddress_as_str({res.account_index, 0});
    }
    catch (const std::exception& e)
    {
      handle_rpc_exception(std::current_exception(), er, WALLET_RPC_ERROR_CODE_UNKNOWN_ERROR);
      return false;
    }
    return true;
  }
  //------------------------------------------------------------------------------------------------------------------------------
  bool wallet_rpc_server::on_label_account(const wallet_rpc::COMMAND_RPC_LABEL_ACCOUNT::request& req, wallet_rpc::COMMAND_RPC_LABEL_ACCOUNT::response& res, epee::json_rpc::error& er, const connection_context *ctx)
  {
    if (!m_wallet) return not_open(er);
    try
    {
      m_wallet->set_subaddress_label({req.account_index, 0}, req.label);
    }
    catch (const std::exception& e)
    {
      handle_rpc_exception(std::current_exception(), er, WALLET_RPC_ERROR_CODE_UNKNOWN_ERROR);
      return false;
    }
    return true;
  }
  //------------------------------------------------------------------------------------------------------------------------------
  bool wallet_rpc_server::on_get_account_tags(const wallet_rpc::COMMAND_RPC_GET_ACCOUNT_TAGS::request& req, wallet_rpc::COMMAND_RPC_GET_ACCOUNT_TAGS::response& res, epee::json_rpc::error& er, const connection_context *ctx)
  {
    if (!m_wallet) return not_open(er);
    const std::pair<std::map<std::string, std::string>, std::vector<std::string>> account_tags = m_wallet->get_account_tags();
    for (const std::pair<std::string, std::string>& p : account_tags.first)
    {
      res.account_tags.resize(res.account_tags.size() + 1);
      auto& info = res.account_tags.back();
      info.tag = p.first;
      info.label = p.second;
      for (size_t i = 0; i < account_tags.second.size(); ++i)
      {
        if (account_tags.second[i] == info.tag)
          info.accounts.push_back(i);
      }
    }
    return true;
  }
  //------------------------------------------------------------------------------------------------------------------------------
  bool wallet_rpc_server::on_tag_accounts(const wallet_rpc::COMMAND_RPC_TAG_ACCOUNTS::request& req, wallet_rpc::COMMAND_RPC_TAG_ACCOUNTS::response& res, epee::json_rpc::error& er, const connection_context *ctx)
  {
    if (!m_wallet) return not_open(er);
    try
    {
      m_wallet->set_account_tag(req.accounts, req.tag);
    }
    catch (const std::exception& e)
    {
      handle_rpc_exception(std::current_exception(), er, WALLET_RPC_ERROR_CODE_UNKNOWN_ERROR);
      return false;
    }
    return true;
  }
  //------------------------------------------------------------------------------------------------------------------------------
  bool wallet_rpc_server::on_untag_accounts(const wallet_rpc::COMMAND_RPC_UNTAG_ACCOUNTS::request& req, wallet_rpc::COMMAND_RPC_UNTAG_ACCOUNTS::response& res, epee::json_rpc::error& er, const connection_context *ctx)
  {
    if (!m_wallet) return not_open(er);
    try
    {
      m_wallet->set_account_tag(req.accounts, "");
    }
    catch (const std::exception& e)
    {
      handle_rpc_exception(std::current_exception(), er, WALLET_RPC_ERROR_CODE_UNKNOWN_ERROR);
      return false;
    }
    return true;
  }
  //------------------------------------------------------------------------------------------------------------------------------
  bool wallet_rpc_server::on_set_account_tag_description(const wallet_rpc::COMMAND_RPC_SET_ACCOUNT_TAG_DESCRIPTION::request& req, wallet_rpc::COMMAND_RPC_SET_ACCOUNT_TAG_DESCRIPTION::response& res, epee::json_rpc::error& er, const connection_context *ctx)
  {
    if (!m_wallet) return not_open(er);
    try
    {
      m_wallet->set_account_tag_description(req.tag, req.description);
    }
    catch (const std::exception& e)
    {
      handle_rpc_exception(std::current_exception(), er, WALLET_RPC_ERROR_CODE_UNKNOWN_ERROR);
      return false;
    }
    return true;
  }
  //------------------------------------------------------------------------------------------------------------------------------
  bool wallet_rpc_server::on_getheight(const wallet_rpc::COMMAND_RPC_GET_HEIGHT::request& req, wallet_rpc::COMMAND_RPC_GET_HEIGHT::response& res, epee::json_rpc::error& er, const connection_context *ctx)
  {
    if (!m_wallet) return not_open(er);
    try
    {
      res.height           = m_wallet->get_blockchain_current_height();
      res.immutable_height = m_wallet->get_immutable_height();
    }
    catch (const std::exception& e)
    {
      handle_rpc_exception(std::current_exception(), er, WALLET_RPC_ERROR_CODE_UNKNOWN_ERROR);
      return false;
    }
    return true;
  }
  //------------------------------------------------------------------------------------------------------------------------------
  bool wallet_rpc_server::validate_transfer(const std::list<transfer_destination>& destinations, const std::string& payment_id, std::vector<cryptonote::tx_destination_entry>& dsts, std::vector<uint8_t>& extra, bool at_least_one_destination, epee::json_rpc::error& er)
  {
    crypto::hash8 integrated_payment_id = crypto::null_hash8;
    std::string extra_nonce;
    for (auto it = destinations.begin(); it != destinations.end(); it++)
    {
      cryptonote::address_parse_info info;
      cryptonote::tx_destination_entry de;
      er.message = "";
      if(!get_account_address_from_str_or_url(info, m_wallet->nettype(), it->address,
        [&er](const std::string &url, const std::vector<std::string> &addresses, bool dnssec_valid)->std::string {
          if (!dnssec_valid)
          {
            er.message = std::string("Invalid DNSSEC for ") + url;
            return {};
          }
          if (addresses.empty())
          {
            er.message = std::string("No Loki address found at ") + url;
            return {};
          }
          return addresses[0];
        }))
      {
        er.code = WALLET_RPC_ERROR_CODE_WRONG_ADDRESS;
        if (er.message.empty())
          er.message = std::string("WALLET_RPC_ERROR_CODE_WRONG_ADDRESS: ") + it->address;
        return false;
      }

      de.original = it->address;
      de.addr = info.address;
      de.is_subaddress = info.is_subaddress;
      de.amount = it->amount;
      de.is_integrated = info.has_payment_id;
      dsts.push_back(de);

      if (info.has_payment_id)
      {
        if (!payment_id.empty() || integrated_payment_id != crypto::null_hash8)
        {
          er.code = WALLET_RPC_ERROR_CODE_WRONG_PAYMENT_ID;
          er.message = "A single payment id is allowed per transaction";
          return false;
        }
        integrated_payment_id = info.payment_id;
        cryptonote::set_encrypted_payment_id_to_tx_extra_nonce(extra_nonce, integrated_payment_id);

        /* Append Payment ID data into extra */
        if (!cryptonote::add_extra_nonce_to_tx_extra(extra, extra_nonce)) {
          er.code = WALLET_RPC_ERROR_CODE_WRONG_PAYMENT_ID;
          er.message = "Something went wrong with integrated payment_id.";
          return false;
        }
      }
    }

    if (at_least_one_destination && dsts.empty())
    {
      er.code = WALLET_RPC_ERROR_CODE_ZERO_DESTINATION;
      er.message = "No destinations for this transfer";
      return false;
    }

    if (!payment_id.empty())
    {
      er.code = WALLET_RPC_ERROR_CODE_WRONG_PAYMENT_ID;
      er.message = "Standalone payment IDs are obsolete. Use subaddresses or integrated addresses instead";
      return false;
    }
    return true;
  }
  //------------------------------------------------------------------------------------------------------------------------------
  static std::string ptx_to_string(const tools::wallet2::pending_tx &ptx)
  {
    std::ostringstream oss;
    boost::archive::portable_binary_oarchive ar(oss);
    try
    {
      ar << ptx;
    }
    catch (...)
    {
      return "";
    }
    return epee::string_tools::buff_to_hex_nodelimer(oss.str());
  }
  //------------------------------------------------------------------------------------------------------------------------------
  template<typename T> static bool is_error_value(const T &val) { return false; }
  static bool is_error_value(const std::string &s) { return s.empty(); }
  //------------------------------------------------------------------------------------------------------------------------------
  template<typename T, typename V>
  static bool fill(T &where, V s)
  {
    if (is_error_value(s)) return false;
    where = std::move(s);
    return true;
  }
  //------------------------------------------------------------------------------------------------------------------------------
  template<typename T, typename V>
  static bool fill(std::list<T> &where, V s)
  {
    if (is_error_value(s)) return false;
    where.emplace_back(std::move(s));
    return true;
  }
  //------------------------------------------------------------------------------------------------------------------------------
  static uint64_t total_amount(const tools::wallet2::pending_tx &ptx)
  {
    uint64_t amount = 0;
    for (const auto &dest: ptx.dests) amount += dest.amount;
    return amount;
  }
  //------------------------------------------------------------------------------------------------------------------------------
  template<typename Ts, typename Tu>
  bool wallet_rpc_server::fill_response(std::vector<tools::wallet2::pending_tx> &ptx_vector,
      bool get_tx_key, Ts& tx_key, Tu &amount, Tu &fee, std::string &multisig_txset, std::string &unsigned_txset, bool do_not_relay, bool blink,
      Ts &tx_hash, bool get_tx_hex, Ts &tx_blob, bool get_tx_metadata, Ts &tx_metadata, epee::json_rpc::error &er)
  {
    for (const auto & ptx : ptx_vector)
    {
      if (get_tx_key)
      {
        epee::wipeable_string s = epee::to_hex::wipeable_string(ptx.tx_key);
        for (const crypto::secret_key& additional_tx_key : ptx.additional_tx_keys)
          s += epee::to_hex::wipeable_string(additional_tx_key);
        fill(tx_key, std::string(s.data(), s.size()));
      }
      // Compute amount leaving wallet in tx. By convention dests does not include change outputs
      fill(amount, total_amount(ptx));
      fill(fee, ptx.fee);
    }

    if (m_wallet->multisig())
    {
      multisig_txset = epee::string_tools::buff_to_hex_nodelimer(m_wallet->save_multisig_tx(ptx_vector));
      if (multisig_txset.empty())
      {
        er.code = WALLET_RPC_ERROR_CODE_UNKNOWN_ERROR;
        er.message = "Failed to save multisig tx set after creation";
        return false;
      }
    }
    else
    {
      if (m_wallet->watch_only()){
        unsigned_txset = epee::string_tools::buff_to_hex_nodelimer(m_wallet->dump_tx_to_str(ptx_vector));
        if (unsigned_txset.empty())
        {
          er.code = WALLET_RPC_ERROR_CODE_UNKNOWN_ERROR;
          er.message = "Failed to save unsigned tx set after creation";
          return false;
        }
      }
      else if (!do_not_relay)
        m_wallet->commit_tx(ptx_vector, blink);

      // populate response with tx hashes
      for (auto & ptx : ptx_vector)
      {
        bool r = fill(tx_hash, epee::string_tools::pod_to_hex(cryptonote::get_transaction_hash(ptx.tx)));
        r = r && (!get_tx_hex || fill(tx_blob, epee::string_tools::buff_to_hex_nodelimer(tx_to_blob(ptx.tx))));
        r = r && (!get_tx_metadata || fill(tx_metadata, ptx_to_string(ptx)));
        if (!r)
        {
          er.code = WALLET_RPC_ERROR_CODE_UNKNOWN_ERROR;
          er.message = "Failed to save tx info";
          return false;
        }
      }
    }
    return true;
  }
  //------------------------------------------------------------------------------------------------------------------------------
  bool wallet_rpc_server::on_transfer(const wallet_rpc::COMMAND_RPC_TRANSFER::request& req, wallet_rpc::COMMAND_RPC_TRANSFER::response& res, epee::json_rpc::error& er, const connection_context *ctx)
  {

    std::vector<cryptonote::tx_destination_entry> dsts;
    std::vector<uint8_t> extra;

    LOG_PRINT_L3("on_transfer starts");
    if (!m_wallet) return not_open(er);
    if (m_restricted)
    {
      er.code = WALLET_RPC_ERROR_CODE_DENIED;
      er.message = "Command unavailable in restricted mode.";
      return false;
    }

    // validate the transfer requested and populate dsts & extra
    if (!validate_transfer(req.destinations, req.payment_id, dsts, extra, true, er))
    {
      return false;
    }

    try
    {
      uint32_t priority = req.priority;
      if (req.blink || priority != tx_priority_unimportant)
        priority = tx_priority_blink;

      boost::optional<uint8_t> hf_version = m_wallet->get_hard_fork_version();
      if (!hf_version)
      {
        er.code    = WALLET_RPC_ERROR_CODE_HF_QUERY_FAILED;
        er.message = tools::ERR_MSG_NETWORK_VERSION_QUERY_FAILED;
        return false;
      }
      cryptonote::loki_construct_tx_params tx_params = tools::wallet2::construct_params(*hf_version, cryptonote::txtype::standard, priority);
      std::vector<wallet2::pending_tx> ptx_vector = m_wallet->create_transactions_2(dsts, CRYPTONOTE_DEFAULT_TX_MIXIN, req.unlock_time, priority, extra, req.account_index, req.subaddr_indices, tx_params);

      if (ptx_vector.empty())
      {
        er.code = WALLET_RPC_ERROR_CODE_TX_NOT_POSSIBLE;
        er.message = "No transaction created";
        return false;
      }

      // reject proposed transactions if there are more than one.  see on_transfer_split below.
      if (ptx_vector.size() != 1)
      {
        er.code = WALLET_RPC_ERROR_CODE_TX_TOO_LARGE;
        er.message = "Transaction would be too large.  try /transfer_split.";
        return false;
      }

      return fill_response(ptx_vector, req.get_tx_key, res.tx_key, res.amount, res.fee, res.multisig_txset, res.unsigned_txset, req.do_not_relay, priority == tx_priority_blink,
          res.tx_hash, req.get_tx_hex, res.tx_blob, req.get_tx_metadata, res.tx_metadata, er);
    }
    catch (const std::exception& e)
    {
      handle_rpc_exception(std::current_exception(), er, WALLET_RPC_ERROR_CODE_GENERIC_TRANSFER_ERROR);
      return false;
    }
    return true;
  }
  //------------------------------------------------------------------------------------------------------------------------------
  bool wallet_rpc_server::on_transfer_split(const wallet_rpc::COMMAND_RPC_TRANSFER_SPLIT::request& req, wallet_rpc::COMMAND_RPC_TRANSFER_SPLIT::response& res, epee::json_rpc::error& er, const connection_context *ctx)
  {

    std::vector<cryptonote::tx_destination_entry> dsts;
    std::vector<uint8_t> extra;

    if (!m_wallet) return not_open(er);
    if (m_restricted)
    {
      er.code = WALLET_RPC_ERROR_CODE_DENIED;
      er.message = "Command unavailable in restricted mode.";
      return false;
    }

    // validate the transfer requested and populate dsts & extra; RPC_TRANSFER::request and RPC_TRANSFER_SPLIT::request are identical types.
    if (!validate_transfer(req.destinations, req.payment_id, dsts, extra, true, er))
    {
      return false;
    }

    try
    {
      uint32_t priority = req.priority;
      if (req.blink || priority != tx_priority_unimportant)
        priority = tx_priority_blink;

      boost::optional<uint8_t> hf_version = m_wallet->get_hard_fork_version();
      if (!hf_version)
      {
        er.code    = WALLET_RPC_ERROR_CODE_HF_QUERY_FAILED;
        er.message = tools::ERR_MSG_NETWORK_VERSION_QUERY_FAILED;
        return false;
      }

      cryptonote::loki_construct_tx_params tx_params = tools::wallet2::construct_params(*hf_version, cryptonote::txtype::standard, priority);
      LOG_PRINT_L2("on_transfer_split calling create_transactions_2");
      std::vector<wallet2::pending_tx> ptx_vector = m_wallet->create_transactions_2(dsts, CRYPTONOTE_DEFAULT_TX_MIXIN, req.unlock_time, priority, extra, req.account_index, req.subaddr_indices, tx_params);
      LOG_PRINT_L2("on_transfer_split called create_transactions_2");

<<<<<<< HEAD
      return fill_response(ptx_vector, req.get_tx_keys, res.tx_key_list, res.amount_list, res.fee_list, res.multisig_txset, res.unsigned_txset, req.do_not_relay, priority == tx_priority_blink,
=======
      if (ptx_vector.empty())
      {
        er.code = WALLET_RPC_ERROR_CODE_TX_NOT_POSSIBLE;
        er.message = "No transaction created";
        return false;
      }

      return fill_response(ptx_vector, req.get_tx_keys, res.tx_key_list, res.amount_list, res.fee_list, res.multisig_txset, res.unsigned_txset, req.do_not_relay,
>>>>>>> fcb4c72b
          res.tx_hash_list, req.get_tx_hex, res.tx_blob_list, req.get_tx_metadata, res.tx_metadata_list, er);
    }
    catch (const std::exception& e)
    {
      handle_rpc_exception(std::current_exception(), er, WALLET_RPC_ERROR_CODE_GENERIC_TRANSFER_ERROR);
      return false;
    }
    return true;
  }
  //------------------------------------------------------------------------------------------------------------------------------
  bool wallet_rpc_server::on_sign_transfer(const wallet_rpc::COMMAND_RPC_SIGN_TRANSFER::request& req, wallet_rpc::COMMAND_RPC_SIGN_TRANSFER::response& res, epee::json_rpc::error& er, const connection_context *ctx)
  {
    if (!m_wallet) return not_open(er);
    if (m_restricted)
    {
      er.code = WALLET_RPC_ERROR_CODE_DENIED;
      er.message = "Command unavailable in restricted mode.";
      return false;
    }
    if (m_wallet->key_on_device())
    {
      er.code = WALLET_RPC_ERROR_CODE_UNKNOWN_ERROR;
      er.message = "command not supported by HW wallet";
      return false;
    }
    if(m_wallet->watch_only())
    {
      er.code = WALLET_RPC_ERROR_CODE_WATCH_ONLY;
      er.message = "command not supported by watch-only wallet";
      return false;
    }

    cryptonote::blobdata blob;
    if (!epee::string_tools::parse_hexstr_to_binbuff(req.unsigned_txset, blob))
    {
      er.code = WALLET_RPC_ERROR_CODE_BAD_HEX;
      er.message = "Failed to parse hex.";
      return false;
    }

    tools::wallet2::unsigned_tx_set exported_txs;
    if(!m_wallet->parse_unsigned_tx_from_str(blob, exported_txs))
    {
      er.code = WALLET_RPC_ERROR_CODE_BAD_UNSIGNED_TX_DATA;
      er.message = "cannot load unsigned_txset";
      return false;
    }

    std::vector<tools::wallet2::pending_tx> ptxs;
    try
    {
      tools::wallet2::signed_tx_set signed_txs;
      std::string ciphertext = m_wallet->sign_tx_dump_to_str(exported_txs, ptxs, signed_txs);
      if (ciphertext.empty())
      {
        er.code = WALLET_RPC_ERROR_CODE_SIGN_UNSIGNED;
        er.message = "Failed to sign unsigned tx";
        return false;
      }

      res.signed_txset = epee::string_tools::buff_to_hex_nodelimer(ciphertext);
    }
    catch (const std::exception &e)
    {
      er.code = WALLET_RPC_ERROR_CODE_SIGN_UNSIGNED;
      er.message = std::string("Failed to sign unsigned tx: ") + e.what();
      return false;
    }

    for (auto &ptx: ptxs)
    {
      res.tx_hash_list.push_back(epee::string_tools::pod_to_hex(cryptonote::get_transaction_hash(ptx.tx)));
      if (req.get_tx_keys)
      {
        res.tx_key_list.push_back(epee::string_tools::pod_to_hex(ptx.tx_key));
        for (const crypto::secret_key& additional_tx_key : ptx.additional_tx_keys)
          res.tx_key_list.back() += epee::string_tools::pod_to_hex(additional_tx_key);
      }
    }

    if (req.export_raw)
    {
      for (auto &ptx: ptxs)
      {
        res.tx_raw_list.push_back(epee::string_tools::buff_to_hex_nodelimer(cryptonote::tx_to_blob(ptx.tx)));
      }
    }

    return true;
  }
  //------------------------------------------------------------------------------------------------------------------------------
  bool wallet_rpc_server::on_describe_transfer(const wallet_rpc::COMMAND_RPC_DESCRIBE_TRANSFER::request& req, wallet_rpc::COMMAND_RPC_DESCRIBE_TRANSFER::response& res, epee::json_rpc::error& er, const connection_context *ctx)
  {
    if (!m_wallet) return not_open(er);
    if (m_restricted)
    {
      er.code = WALLET_RPC_ERROR_CODE_DENIED;
      er.message = "Command unavailable in restricted mode.";
      return false;
    }
    if (m_wallet->key_on_device())
    {
      er.code = WALLET_RPC_ERROR_CODE_UNKNOWN_ERROR;
      er.message = "command not supported by HW wallet";
      return false;
    }
    if(m_wallet->watch_only())
    {
      er.code = WALLET_RPC_ERROR_CODE_WATCH_ONLY;
      er.message = "command not supported by watch-only wallet";
      return false;
    }
    if(req.unsigned_txset.empty() && req.multisig_txset.empty())
    {
      er.code = WALLET_RPC_ERROR_CODE_UNKNOWN_ERROR;
      er.message = "no txset provided";
      return false;
    }

    std::vector <wallet2::tx_construction_data> tx_constructions;
    if (!req.unsigned_txset.empty()) {
      try {
        tools::wallet2::unsigned_tx_set exported_txs;
        cryptonote::blobdata blob;
        if (!epee::string_tools::parse_hexstr_to_binbuff(req.unsigned_txset, blob)) {
          er.code = WALLET_RPC_ERROR_CODE_BAD_HEX;
          er.message = "Failed to parse hex.";
          return false;
        }
        if (!m_wallet->parse_unsigned_tx_from_str(blob, exported_txs)) {
          er.code = WALLET_RPC_ERROR_CODE_BAD_UNSIGNED_TX_DATA;
          er.message = "cannot load unsigned_txset";
          return false;
        }
        tx_constructions = exported_txs.txes;
      }
      catch (const std::exception &e) {
        er.code = WALLET_RPC_ERROR_CODE_BAD_UNSIGNED_TX_DATA;
        er.message = "failed to parse unsigned transfers: " + std::string(e.what());
        return false;
      }
    } else if (!req.multisig_txset.empty()) {
      try {
        tools::wallet2::multisig_tx_set exported_txs;
        cryptonote::blobdata blob;
        if (!epee::string_tools::parse_hexstr_to_binbuff(req.multisig_txset, blob)) {
          er.code = WALLET_RPC_ERROR_CODE_BAD_HEX;
          er.message = "Failed to parse hex.";
          return false;
        }
        if (!m_wallet->parse_multisig_tx_from_str(blob, exported_txs)) {
          er.code = WALLET_RPC_ERROR_CODE_BAD_MULTISIG_TX_DATA;
          er.message = "cannot load multisig_txset";
          return false;
        }

        for (size_t n = 0; n < exported_txs.m_ptx.size(); ++n) {
          tx_constructions.push_back(exported_txs.m_ptx[n].construction_data);
        }
      }
      catch (const std::exception &e) {
        er.code = WALLET_RPC_ERROR_CODE_BAD_MULTISIG_TX_DATA;
        er.message = "failed to parse multisig transfers: " + std::string(e.what());
        return false;
      }
    }

    std::vector<tools::wallet2::pending_tx> ptx;
    try
    {
      // gather info to ask the user
      std::unordered_map<cryptonote::account_public_address, std::pair<std::string, uint64_t>> dests;
      int first_known_non_zero_change_index = -1;
      for (size_t n = 0; n < tx_constructions.size(); ++n)
      {
        const tools::wallet2::tx_construction_data &cd = tx_constructions[n];
        res.desc.push_back({0, 0, std::numeric_limits<uint32_t>::max(), 0, {}, "", 0, "", 0, 0, ""});
        wallet_rpc::COMMAND_RPC_DESCRIBE_TRANSFER::transfer_description &desc = res.desc.back();

        std::vector<cryptonote::tx_extra_field> tx_extra_fields;
        bool has_encrypted_payment_id = false;
        crypto::hash8 payment_id8 = crypto::null_hash8;
        if (cryptonote::parse_tx_extra(cd.extra, tx_extra_fields))
        {
          cryptonote::tx_extra_nonce extra_nonce;
          if (find_tx_extra_field_by_type(tx_extra_fields, extra_nonce))
          {
            crypto::hash payment_id;
            if(cryptonote::get_encrypted_payment_id_from_tx_extra_nonce(extra_nonce.nonce, payment_id8))
            {
              if (payment_id8 != crypto::null_hash8)
              {
                desc.payment_id = epee::string_tools::pod_to_hex(payment_id8);
                has_encrypted_payment_id = true;
              }
            }
            else if (cryptonote::get_payment_id_from_tx_extra_nonce(extra_nonce.nonce, payment_id))
            {
              desc.payment_id = epee::string_tools::pod_to_hex(payment_id);
            }
          }
        }

        for (size_t s = 0; s < cd.sources.size(); ++s)
        {
          desc.amount_in += cd.sources[s].amount;
          size_t ring_size = cd.sources[s].outputs.size();
          if (ring_size < desc.ring_size)
            desc.ring_size = ring_size;
        }
        for (size_t d = 0; d < cd.splitted_dsts.size(); ++d)
        {
          const cryptonote::tx_destination_entry &entry = cd.splitted_dsts[d];
          std::string address = cryptonote::get_account_address_as_str(m_wallet->nettype(), entry.is_subaddress, entry.addr);
          if (has_encrypted_payment_id && !entry.is_subaddress && address != entry.original)
            address = cryptonote::get_account_integrated_address_as_str(m_wallet->nettype(), entry.addr, payment_id8);
          auto i = dests.find(entry.addr);
          if (i == dests.end())
            dests.insert(std::make_pair(entry.addr, std::make_pair(address, entry.amount)));
          else
            i->second.second += entry.amount;
          desc.amount_out += entry.amount;
        }
        if (cd.change_dts.amount > 0)
        {
          auto it = dests.find(cd.change_dts.addr);
          if (it == dests.end())
          {
            er.code = WALLET_RPC_ERROR_CODE_BAD_UNSIGNED_TX_DATA;
            er.message = "Claimed change does not go to a paid address";
            return false;
          }
          if (it->second.second < cd.change_dts.amount)
          {
            er.code = WALLET_RPC_ERROR_CODE_BAD_UNSIGNED_TX_DATA;
            er.message = "Claimed change is larger than payment to the change address";
            return false;
          }
          if (cd.change_dts.amount > 0)
          {
            if (first_known_non_zero_change_index == -1)
              first_known_non_zero_change_index = n;
            const tools::wallet2::tx_construction_data &cdn = tx_constructions[first_known_non_zero_change_index];
            if (memcmp(&cd.change_dts.addr, &cdn.change_dts.addr, sizeof(cd.change_dts.addr)))
            {
              er.code = WALLET_RPC_ERROR_CODE_BAD_UNSIGNED_TX_DATA;
              er.message = "Change goes to more than one address";
              return false;
            }
          }
          desc.change_amount += cd.change_dts.amount;
          it->second.second -= cd.change_dts.amount;
          if (it->second.second == 0)
            dests.erase(cd.change_dts.addr);
        }

        size_t n_dummy_outputs = 0;
        for (auto i = dests.begin(); i != dests.end(); )
        {
          if (i->second.second > 0)
          {
            desc.recipients.push_back({i->second.first, i->second.second});
          }
          else
            ++desc.dummy_outputs;
          ++i;
        }

        if (desc.change_amount > 0)
        {
          const tools::wallet2::tx_construction_data &cd0 = tx_constructions[0];
          desc.change_address = get_account_address_as_str(m_wallet->nettype(), cd0.subaddr_account > 0, cd0.change_dts.addr);
        }

        desc.fee = desc.amount_in - desc.amount_out;
        desc.unlock_time = cd.unlock_time;
        desc.extra = epee::to_hex::string({cd.extra.data(), cd.extra.size()});
      }
    }
    catch (const std::exception &e)
    {
      er.code = WALLET_RPC_ERROR_CODE_BAD_UNSIGNED_TX_DATA;
      er.message = "failed to parse unsigned transfers";
      return false;
    }

    return true;
  }
  //------------------------------------------------------------------------------------------------------------------------------
  bool wallet_rpc_server::on_submit_transfer(const wallet_rpc::COMMAND_RPC_SUBMIT_TRANSFER::request& req, wallet_rpc::COMMAND_RPC_SUBMIT_TRANSFER::response& res, epee::json_rpc::error& er, const connection_context *ctx)
  {
    if (!m_wallet) return not_open(er);
    if (m_restricted)
    {
      er.code = WALLET_RPC_ERROR_CODE_DENIED;
      er.message = "Command unavailable in restricted mode.";
      return false;
    }
    if (m_wallet->key_on_device())
    {
      er.code = WALLET_RPC_ERROR_CODE_UNKNOWN_ERROR;
      er.message = "command not supported by HW wallet";
      return false;
    }

    cryptonote::blobdata blob;
    if (!epee::string_tools::parse_hexstr_to_binbuff(req.tx_data_hex, blob))
    {
      er.code = WALLET_RPC_ERROR_CODE_BAD_HEX;
      er.message = "Failed to parse hex.";
      return false;
    }

    std::vector<tools::wallet2::pending_tx> ptx_vector;
    try
    {
      bool r = m_wallet->parse_tx_from_str(blob, ptx_vector, nullptr);
      if (!r)
      {
        er.code = WALLET_RPC_ERROR_CODE_BAD_SIGNED_TX_DATA;
        er.message = "Failed to parse signed tx data.";
        return false;
      }
    }
    catch (const std::exception &e)
    {
      er.code = WALLET_RPC_ERROR_CODE_BAD_SIGNED_TX_DATA;
      er.message = std::string("Failed to parse signed tx: ") + e.what();
      return false;
    }

    try
    {
      for (auto &ptx: ptx_vector)
      {
        m_wallet->commit_tx(ptx);
        res.tx_hash_list.push_back(epee::string_tools::pod_to_hex(cryptonote::get_transaction_hash(ptx.tx)));
      }
    }
    catch (const std::exception &e)
    {
      er.code = WALLET_RPC_ERROR_CODE_SIGNED_SUBMISSION;
      er.message = std::string("Failed to submit signed tx: ") + e.what();
      return false;
    }

    return true;
  }
  //------------------------------------------------------------------------------------------------------------------------------
  bool wallet_rpc_server::on_sweep_dust(const wallet_rpc::COMMAND_RPC_SWEEP_DUST::request& req, wallet_rpc::COMMAND_RPC_SWEEP_DUST::response& res, epee::json_rpc::error& er, const connection_context *ctx)
  {
    if (!m_wallet) return not_open(er);
    if (m_restricted)
    {
      er.code = WALLET_RPC_ERROR_CODE_DENIED;
      er.message = "Command unavailable in restricted mode.";
      return false;
    }

    try
    {
      std::vector<wallet2::pending_tx> ptx_vector = m_wallet->create_unmixable_sweep_transactions();

      return fill_response(ptx_vector, req.get_tx_keys, res.tx_key_list, res.amount_list, res.fee_list, res.multisig_txset, res.unsigned_txset, req.do_not_relay, false /*blink*/,
          res.tx_hash_list, req.get_tx_hex, res.tx_blob_list, req.get_tx_metadata, res.tx_metadata_list, er);
    }
    catch (const std::exception& e)
    {
      handle_rpc_exception(std::current_exception(), er, WALLET_RPC_ERROR_CODE_GENERIC_TRANSFER_ERROR);
      return false;
    }
    return true;
  }
  //------------------------------------------------------------------------------------------------------------------------------
  bool wallet_rpc_server::on_sweep_all(const wallet_rpc::COMMAND_RPC_SWEEP_ALL::request& req, wallet_rpc::COMMAND_RPC_SWEEP_ALL::response& res, epee::json_rpc::error& er, const connection_context *ctx)
  {
    std::vector<cryptonote::tx_destination_entry> dsts;
    std::vector<uint8_t> extra;

    if (!m_wallet) return not_open(er);
    if (m_restricted)
    {
      er.code = WALLET_RPC_ERROR_CODE_DENIED;
      er.message = "Command unavailable in restricted mode.";
      return false;
    }

    // validate the transfer requested and populate dsts & extra
    std::list<transfer_destination> destination;
    destination.push_back({});
    destination.back().amount = 0;
    destination.back().address = req.address;
    if (!validate_transfer(destination, req.payment_id, dsts, extra, true, er))
    {
      return false;
    }

    if (req.outputs < 1)
    {
      er.code = WALLET_RPC_ERROR_CODE_TX_NOT_POSSIBLE;
      er.message = "Amount of outputs should be greater than 0.";
      return  false;
    }

    try
    {
      uint32_t priority = req.priority;
      if (req.blink || priority != tx_priority_unimportant)
        priority = tx_priority_blink;

      std::vector<wallet2::pending_tx> ptx_vector = m_wallet->create_transactions_all(req.below_amount, dsts[0].addr, dsts[0].is_subaddress, req.outputs, CRYPTONOTE_DEFAULT_TX_MIXIN, req.unlock_time, priority, extra, req.account_index, req.subaddr_indices);

      return fill_response(ptx_vector, req.get_tx_keys, res.tx_key_list, res.amount_list, res.fee_list, res.multisig_txset, res.unsigned_txset, req.do_not_relay, priority == tx_priority_blink,
          res.tx_hash_list, req.get_tx_hex, res.tx_blob_list, req.get_tx_metadata, res.tx_metadata_list, er);
    }
    catch (const std::exception& e)
    {
      handle_rpc_exception(std::current_exception(), er, WALLET_RPC_ERROR_CODE_GENERIC_TRANSFER_ERROR);
      return false;
    }
    return true;
  }
//------------------------------------------------------------------------------------------------------------------------------
  bool wallet_rpc_server::on_sweep_single(const wallet_rpc::COMMAND_RPC_SWEEP_SINGLE::request& req, wallet_rpc::COMMAND_RPC_SWEEP_SINGLE::response& res, epee::json_rpc::error& er, const connection_context *ctx)
  {
    std::vector<cryptonote::tx_destination_entry> dsts;
    std::vector<uint8_t> extra;

    if (!m_wallet) return not_open(er);
    if (m_restricted)
    {
      er.code = WALLET_RPC_ERROR_CODE_DENIED;
      er.message = "Command unavailable in restricted mode.";
      return false;
    }

    if (req.outputs < 1)
    {
      er.code = WALLET_RPC_ERROR_CODE_TX_NOT_POSSIBLE;
      er.message = "Amount of outputs should be greater than 0.";
      return  false;
    }

    // validate the transfer requested and populate dsts & extra
    std::list<transfer_destination> destination;
    destination.push_back(transfer_destination());
    destination.back().amount = 0;
    destination.back().address = req.address;
    if (!validate_transfer(destination, req.payment_id, dsts, extra, true, er))
    {
      return false;
    }

    crypto::key_image ki;
    if (!epee::string_tools::hex_to_pod(req.key_image, ki))
    {
      er.code = WALLET_RPC_ERROR_CODE_WRONG_KEY_IMAGE;
      er.message = "failed to parse key image";
      return false;
    }

    try
    {
      uint32_t priority = req.priority;
      if (req.blink || priority != tx_priority_unimportant)
        priority = tx_priority_blink;

      std::vector<wallet2::pending_tx> ptx_vector = m_wallet->create_transactions_single(ki, dsts[0].addr, dsts[0].is_subaddress, req.outputs, CRYPTONOTE_DEFAULT_TX_MIXIN, req.unlock_time, priority, extra);

      if (ptx_vector.empty())
      {
        er.code = WALLET_RPC_ERROR_CODE_UNKNOWN_ERROR;
        er.message = "No outputs found";
        return false;
      }
      if (ptx_vector.size() > 1)
      {
        er.code = WALLET_RPC_ERROR_CODE_UNKNOWN_ERROR;
        er.message = "Multiple transactions are created, which is not supposed to happen";
        return false;
      }
      const wallet2::pending_tx &ptx = ptx_vector[0];
      if (ptx.selected_transfers.size() > 1)
      {
        er.code = WALLET_RPC_ERROR_CODE_UNKNOWN_ERROR;
        er.message = "The transaction uses multiple inputs, which is not supposed to happen";
        return false;
      }

      return fill_response(ptx_vector, req.get_tx_key, res.tx_key, res.amount, res.fee, res.multisig_txset, res.unsigned_txset, req.do_not_relay, priority == tx_priority_blink,
          res.tx_hash, req.get_tx_hex, res.tx_blob, req.get_tx_metadata, res.tx_metadata, er);
    }
    catch (const std::exception& e)
    {
      handle_rpc_exception(std::current_exception(), er, WALLET_RPC_ERROR_CODE_GENERIC_TRANSFER_ERROR);
      return false;
    }
    catch (...)
    {
      er.code = WALLET_RPC_ERROR_CODE_UNKNOWN_ERROR;
      er.message = "WALLET_RPC_ERROR_CODE_UNKNOWN_ERROR";
      return false;
    }
    return true;
  }
  //------------------------------------------------------------------------------------------------------------------------------
  bool wallet_rpc_server::on_relay_tx(const wallet_rpc::COMMAND_RPC_RELAY_TX::request& req, wallet_rpc::COMMAND_RPC_RELAY_TX::response& res, epee::json_rpc::error& er, const connection_context *ctx)
  {
    if (!m_wallet) return not_open(er);

    cryptonote::blobdata blob;
    if (!epee::string_tools::parse_hexstr_to_binbuff(req.hex, blob))
    {
      er.code = WALLET_RPC_ERROR_CODE_BAD_HEX;
      er.message = "Failed to parse hex.";
      return false;
    }

    tools::wallet2::pending_tx ptx;
    try
    {
      std::istringstream iss(blob);
      boost::archive::portable_binary_iarchive ar(iss);
      ar >> ptx;
    }
    catch (...)
    {
      er.code = WALLET_RPC_ERROR_CODE_BAD_TX_METADATA;
      er.message = "Failed to parse tx metadata.";
      return false;
    }

    try
    {
      m_wallet->commit_tx(ptx, req.blink);
    }
    catch(const std::exception &e)
    {
      er.code = WALLET_RPC_ERROR_CODE_GENERIC_TRANSFER_ERROR;
      er.message = "Failed to commit tx.";
      return false;
    }

    res.tx_hash = epee::string_tools::pod_to_hex(cryptonote::get_transaction_hash(ptx.tx));

    return true;
  }
  //------------------------------------------------------------------------------------------------------------------------------
  bool wallet_rpc_server::on_make_integrated_address(const wallet_rpc::COMMAND_RPC_MAKE_INTEGRATED_ADDRESS::request& req, wallet_rpc::COMMAND_RPC_MAKE_INTEGRATED_ADDRESS::response& res, epee::json_rpc::error& er, const connection_context *ctx)
  {
    if (!m_wallet) return not_open(er);
    try
    {
      crypto::hash8 payment_id;
      if (req.payment_id.empty())
      {
        payment_id = crypto::rand<crypto::hash8>();
      }
      else
      {
        if (!tools::wallet2::parse_short_payment_id(req.payment_id,payment_id))
        {
          er.code = WALLET_RPC_ERROR_CODE_WRONG_PAYMENT_ID;
          er.message = "Invalid payment ID";
          return false;
        }
      }

      if (req.standard_address.empty())
      {
        res.integrated_address = m_wallet->get_integrated_address_as_str(payment_id);
      }
      else
      {
        cryptonote::address_parse_info info;
        if(!get_account_address_from_str(info, m_wallet->nettype(), req.standard_address))
        {
          er.code = WALLET_RPC_ERROR_CODE_WRONG_ADDRESS;
          er.message = "Invalid address";
          return false;
        }
        if (info.is_subaddress)
        {
          er.code = WALLET_RPC_ERROR_CODE_WRONG_ADDRESS;
          er.message = "Subaddress shouldn't be used";
          return false;
        }
        if (info.has_payment_id)
        {
          er.code = WALLET_RPC_ERROR_CODE_WRONG_ADDRESS;
          er.message = "Already integrated address";
          return false;
        }
        if (req.payment_id.empty())
        {
          er.code = WALLET_RPC_ERROR_CODE_WRONG_PAYMENT_ID;
          er.message = "Payment ID shouldn't be left unspecified";
          return false;
        }
        res.integrated_address = get_account_integrated_address_as_str(m_wallet->nettype(), info.address, payment_id);
      }
      res.payment_id = epee::string_tools::pod_to_hex(payment_id);
      return true;
    }
    catch (const std::exception& e)
    {
      handle_rpc_exception(std::current_exception(), er, WALLET_RPC_ERROR_CODE_UNKNOWN_ERROR);
      return false;
    }
    return true;
  }
  //------------------------------------------------------------------------------------------------------------------------------
  bool wallet_rpc_server::on_split_integrated_address(const wallet_rpc::COMMAND_RPC_SPLIT_INTEGRATED_ADDRESS::request& req, wallet_rpc::COMMAND_RPC_SPLIT_INTEGRATED_ADDRESS::response& res, epee::json_rpc::error& er, const connection_context *ctx)
  {
    if (!m_wallet) return not_open(er);
    try
    {
      cryptonote::address_parse_info info;

      if(!get_account_address_from_str(info, m_wallet->nettype(), req.integrated_address))
      {
        er.code = WALLET_RPC_ERROR_CODE_WRONG_ADDRESS;
        er.message = "Invalid address";
        return false;
      }
      if(!info.has_payment_id)
      {
        er.code = WALLET_RPC_ERROR_CODE_WRONG_ADDRESS;
        er.message = "Address is not an integrated address";
        return false;
      }
      res.standard_address = get_account_address_as_str(m_wallet->nettype(), info.is_subaddress, info.address);
      res.payment_id = epee::string_tools::pod_to_hex(info.payment_id);
      return true;
    }
    catch (const std::exception& e)
    {
      handle_rpc_exception(std::current_exception(), er, WALLET_RPC_ERROR_CODE_UNKNOWN_ERROR);
      return false;
    }
    return true;
  }
  //------------------------------------------------------------------------------------------------------------------------------
  bool wallet_rpc_server::on_store(const wallet_rpc::COMMAND_RPC_STORE::request& req, wallet_rpc::COMMAND_RPC_STORE::response& res, epee::json_rpc::error& er, const connection_context *ctx)
  {
    if (!m_wallet) return not_open(er);
    if (m_restricted)
    {
      er.code = WALLET_RPC_ERROR_CODE_DENIED;
      er.message = "Command unavailable in restricted mode.";
      return false;
    }

    try
    {
      m_wallet->store();
    }
    catch (const std::exception& e)
    {
      handle_rpc_exception(std::current_exception(), er, WALLET_RPC_ERROR_CODE_UNKNOWN_ERROR);
      return false;
    }
    return true;
  }
  //------------------------------------------------------------------------------------------------------------------------------
  bool wallet_rpc_server::on_get_payments(const wallet_rpc::COMMAND_RPC_GET_PAYMENTS::request& req, wallet_rpc::COMMAND_RPC_GET_PAYMENTS::response& res, epee::json_rpc::error& er, const connection_context *ctx)
  {
    if (!m_wallet) return not_open(er);
    crypto::hash payment_id;
    crypto::hash8 payment_id8;
    cryptonote::blobdata payment_id_blob;
    if(!epee::string_tools::parse_hexstr_to_binbuff(req.payment_id, payment_id_blob))
    {
      er.code = WALLET_RPC_ERROR_CODE_WRONG_PAYMENT_ID;
      er.message = "Payment ID has invalid format";
      return false;
    }

      if(sizeof(payment_id) == payment_id_blob.size())
      {
        payment_id = *reinterpret_cast<const crypto::hash*>(payment_id_blob.data());
      }
      else if(sizeof(payment_id8) == payment_id_blob.size())
      {
        payment_id8 = *reinterpret_cast<const crypto::hash8*>(payment_id_blob.data());
        memcpy(payment_id.data, payment_id8.data, 8);
        memset(payment_id.data + 8, 0, 24);
      }
      else
      {
        er.code = WALLET_RPC_ERROR_CODE_WRONG_PAYMENT_ID;
        er.message = "Payment ID has invalid size: " + req.payment_id;
        return false;
      }

    res.payments.clear();
    std::list<wallet2::payment_details> payment_list;
    m_wallet->get_payments(payment_id, payment_list);
    for (auto & payment : payment_list)
    {
      wallet_rpc::payment_details rpc_payment;
      rpc_payment.payment_id   = req.payment_id;
      rpc_payment.tx_hash      = epee::string_tools::pod_to_hex(payment.m_tx_hash);
      rpc_payment.amount       = payment.m_amount;
      rpc_payment.block_height = payment.m_block_height;
      rpc_payment.unlock_time  = payment.m_unlock_time;
      rpc_payment.locked       = !m_wallet->is_transfer_unlocked(payment.m_unlock_time, payment.m_block_height, payment.m_unmined_blink);
      rpc_payment.subaddr_index = payment.m_subaddr_index;
      rpc_payment.address      = m_wallet->get_subaddress_as_str(payment.m_subaddr_index);
      res.payments.push_back(rpc_payment);
    }

    return true;
  }
  //------------------------------------------------------------------------------------------------------------------------------
  bool wallet_rpc_server::on_get_bulk_payments(const wallet_rpc::COMMAND_RPC_GET_BULK_PAYMENTS::request& req, wallet_rpc::COMMAND_RPC_GET_BULK_PAYMENTS::response& res, epee::json_rpc::error& er, const connection_context *ctx)
  {
    res.payments.clear();
    if (!m_wallet) return not_open(er);

    /* If the payment ID list is empty, we get payments to any payment ID (or lack thereof) */
    if (req.payment_ids.empty())
    {
      std::list<std::pair<crypto::hash,wallet2::payment_details>> payment_list;
      m_wallet->get_payments(payment_list, req.min_block_height);

      for (auto & payment : payment_list)
      {
        wallet_rpc::payment_details rpc_payment;
        rpc_payment.payment_id   = epee::string_tools::pod_to_hex(payment.first);
        rpc_payment.tx_hash      = epee::string_tools::pod_to_hex(payment.second.m_tx_hash);
        rpc_payment.amount       = payment.second.m_amount;
        rpc_payment.block_height = payment.second.m_block_height;
        rpc_payment.unlock_time  = payment.second.m_unlock_time;
        rpc_payment.subaddr_index = payment.second.m_subaddr_index;
        rpc_payment.address      = m_wallet->get_subaddress_as_str(payment.second.m_subaddr_index);
        rpc_payment.locked       = !m_wallet->is_transfer_unlocked(payment.second.m_unlock_time, payment.second.m_block_height, payment.second.m_unmined_blink);
        res.payments.push_back(std::move(rpc_payment));
      }

      return true;
    }

    for (auto & payment_id_str : req.payment_ids)
    {
      crypto::hash payment_id;
      crypto::hash8 payment_id8;
      cryptonote::blobdata payment_id_blob;

      // TODO - should the whole thing fail because of one bad id?
      bool r;
      if (payment_id_str.size() == 2 * sizeof(payment_id))
      {
        r = epee::string_tools::hex_to_pod(payment_id_str, payment_id);
      }
      else if (payment_id_str.size() == 2 * sizeof(payment_id8))
      {
        r = epee::string_tools::hex_to_pod(payment_id_str, payment_id8);
        if (r)
        {
          memcpy(payment_id.data, payment_id8.data, 8);
          memset(payment_id.data + 8, 0, 24);
        }
      }
      else
      {
        er.code = WALLET_RPC_ERROR_CODE_WRONG_PAYMENT_ID;
        er.message = "Payment ID has invalid size: " + payment_id_str;
        return false;
      }

      if(!r)
      {
        er.code = WALLET_RPC_ERROR_CODE_WRONG_PAYMENT_ID;
        er.message = "Payment ID has invalid format: " + payment_id_str;
        return false;
      }

      std::list<wallet2::payment_details> payment_list;
      m_wallet->get_payments(payment_id, payment_list, req.min_block_height);

      for (auto & payment : payment_list)
      {
        wallet_rpc::payment_details rpc_payment;
        rpc_payment.payment_id   = payment_id_str;
        rpc_payment.tx_hash      = epee::string_tools::pod_to_hex(payment.m_tx_hash);
        rpc_payment.amount       = payment.m_amount;
        rpc_payment.block_height = payment.m_block_height;
        rpc_payment.unlock_time  = payment.m_unlock_time;
        rpc_payment.subaddr_index = payment.m_subaddr_index;
        rpc_payment.address      = m_wallet->get_subaddress_as_str(payment.m_subaddr_index);
        rpc_payment.locked       = !m_wallet->is_transfer_unlocked(payment.m_unlock_time, payment.m_block_height, payment.m_unmined_blink);
        res.payments.push_back(std::move(rpc_payment));
      }
    }

    return true;
  }
  //------------------------------------------------------------------------------------------------------------------------------
  bool wallet_rpc_server::on_incoming_transfers(const wallet_rpc::COMMAND_RPC_INCOMING_TRANSFERS::request& req, wallet_rpc::COMMAND_RPC_INCOMING_TRANSFERS::response& res, epee::json_rpc::error& er, const connection_context *ctx)
  {
    if (!m_wallet) return not_open(er);
    if(req.transfer_type.compare("all") != 0 && req.transfer_type.compare("available") != 0 && req.transfer_type.compare("unavailable") != 0)
    {
      er.code = WALLET_RPC_ERROR_CODE_TRANSFER_TYPE;
      er.message = "Transfer type must be one of: all, available, or unavailable";
      return false;
    }

    bool filter = false;
    bool available = false;
    if (req.transfer_type.compare("available") == 0)
    {
      filter = true;
      available = true;
    }
    else if (req.transfer_type.compare("unavailable") == 0)
    {
      filter = true;
      available = false;
    }

    wallet2::transfer_container transfers;
    m_wallet->get_transfers(transfers);

    for (const auto& td : transfers)
    {
      if (!filter || available != td.m_spent)
      {
        if (req.account_index != td.m_subaddr_index.major || (!req.subaddr_indices.empty() && req.subaddr_indices.count(td.m_subaddr_index.minor) == 0))
          continue;
        wallet_rpc::transfer_details rpc_transfers;
        rpc_transfers.amount       = td.amount();
        rpc_transfers.spent        = td.m_spent;
        rpc_transfers.global_index = td.m_global_output_index;
        rpc_transfers.tx_hash      = epee::string_tools::pod_to_hex(td.m_txid);
        rpc_transfers.subaddr_index = {td.m_subaddr_index.major, td.m_subaddr_index.minor};
        rpc_transfers.key_image    = td.m_key_image_known ? epee::string_tools::pod_to_hex(td.m_key_image) : "";
        rpc_transfers.block_height = td.m_block_height;
        rpc_transfers.frozen       = td.m_frozen;
        rpc_transfers.unlocked     = m_wallet->is_transfer_unlocked(td);
        res.transfers.push_back(rpc_transfers);
      }
    }

    return true;
  }
  //------------------------------------------------------------------------------------------------------------------------------
  bool wallet_rpc_server::on_query_key(const wallet_rpc::COMMAND_RPC_QUERY_KEY::request& req, wallet_rpc::COMMAND_RPC_QUERY_KEY::response& res, epee::json_rpc::error& er, const connection_context *ctx)
  {
      if (!m_wallet) return not_open(er);
      if (m_restricted)
      {
        er.code = WALLET_RPC_ERROR_CODE_DENIED;
        er.message = "Command unavailable in restricted mode.";
        return false;
      }

      if (req.key_type.compare("mnemonic") == 0)
      {
        epee::wipeable_string seed;
        bool ready;
        if (m_wallet->multisig(&ready))
        {
          if (!ready)
          {
            er.code = WALLET_RPC_ERROR_CODE_NOT_MULTISIG;
            er.message = "This wallet is multisig, but not yet finalized";
            return false;
          }
          if (!m_wallet->get_multisig_seed(seed))
          {
            er.code = WALLET_RPC_ERROR_CODE_UNKNOWN_ERROR;
            er.message = "Failed to get multisig seed.";
            return false;
          }
        }
        else
        {
          if (m_wallet->watch_only())
          {
            er.code = WALLET_RPC_ERROR_CODE_WATCH_ONLY;
            er.message = "The wallet is watch-only. Cannot retrieve seed.";
            return false;
          }
          if (!m_wallet->is_deterministic())
          {
            er.code = WALLET_RPC_ERROR_CODE_NON_DETERMINISTIC;
            er.message = "The wallet is non-deterministic. Cannot display seed.";
            return false;
          }
          if (!m_wallet->get_seed(seed))
          {
            er.code = WALLET_RPC_ERROR_CODE_UNKNOWN_ERROR;
            er.message = "Failed to get seed.";
            return false;
          }
        }
        res.key = std::string(seed.data(), seed.size()); // send to the network, then wipe RAM :D
      }
      else if(req.key_type.compare("view_key") == 0)
      {
          epee::wipeable_string key = epee::to_hex::wipeable_string(m_wallet->get_account().get_keys().m_view_secret_key);
          res.key = std::string(key.data(), key.size());
      }
      else if(req.key_type.compare("spend_key") == 0)
      {
          if (m_wallet->watch_only())
          {
            er.code = WALLET_RPC_ERROR_CODE_WATCH_ONLY;
            er.message = "The wallet is watch-only. Cannot retrieve spend key.";
            return false;
          }
          epee::wipeable_string key = epee::to_hex::wipeable_string(m_wallet->get_account().get_keys().m_spend_secret_key);
          res.key = std::string(key.data(), key.size());
      }
      else
      {
          er.message = "key_type " + req.key_type + " not found";
          return false;
      }

      return true;
  }
  //------------------------------------------------------------------------------------------------------------------------------
  bool wallet_rpc_server::on_rescan_blockchain(const wallet_rpc::COMMAND_RPC_RESCAN_BLOCKCHAIN::request& req, wallet_rpc::COMMAND_RPC_RESCAN_BLOCKCHAIN::response& res, epee::json_rpc::error& er, const connection_context *ctx)
  {
    if (!m_wallet) return not_open(er);
    if (m_restricted)
    {
      er.code = WALLET_RPC_ERROR_CODE_DENIED;
      er.message = "Command unavailable in restricted mode.";
      return false;
    }

    try
    {
      m_wallet->rescan_blockchain(req.hard);
    }
    catch (const std::exception& e)
    {
      handle_rpc_exception(std::current_exception(), er, WALLET_RPC_ERROR_CODE_UNKNOWN_ERROR);
      return false;
    }
    return true;
  }
  //------------------------------------------------------------------------------------------------------------------------------
  bool wallet_rpc_server::on_sign(const wallet_rpc::COMMAND_RPC_SIGN::request& req, wallet_rpc::COMMAND_RPC_SIGN::response& res, epee::json_rpc::error& er, const connection_context *ctx)
  {
    if (!m_wallet) return not_open(er);
    if (m_restricted)
    {
      er.code = WALLET_RPC_ERROR_CODE_DENIED;
      er.message = "Command unavailable in restricted mode.";
      return false;
    }

    res.signature = m_wallet->sign(req.data);
    return true;
  }
  //------------------------------------------------------------------------------------------------------------------------------
  bool wallet_rpc_server::on_verify(const wallet_rpc::COMMAND_RPC_VERIFY::request& req, wallet_rpc::COMMAND_RPC_VERIFY::response& res, epee::json_rpc::error& er, const connection_context *ctx)
  {
    if (!m_wallet) return not_open(er);
    if (m_restricted)
    {
      er.code = WALLET_RPC_ERROR_CODE_DENIED;
      er.message = "Command unavailable in restricted mode.";
      return false;
    }

    cryptonote::address_parse_info info;
    er.message = "";
    if(!get_account_address_from_str_or_url(info, m_wallet->nettype(), req.address,
      [&er](const std::string &url, const std::vector<std::string> &addresses, bool dnssec_valid)->std::string {
        if (!dnssec_valid)
        {
          er.message = std::string("Invalid DNSSEC for ") + url;
          return {};
        }
        if (addresses.empty())
        {
          er.message = std::string("No Loki address found at ") + url;
          return {};
        }
        return addresses[0];
      }))
    {
      er.code = WALLET_RPC_ERROR_CODE_WRONG_ADDRESS;
      return false;
    }

    res.good = m_wallet->verify(req.data, info.address, req.signature);
    return true;
  }
  //------------------------------------------------------------------------------------------------------------------------------
  bool wallet_rpc_server::on_stop_wallet(const wallet_rpc::COMMAND_RPC_STOP_WALLET::request& req, wallet_rpc::COMMAND_RPC_STOP_WALLET::response& res, epee::json_rpc::error& er, const connection_context *ctx)
  {
    if (!m_wallet) return not_open(er);
    if (m_restricted)
    {
      er.code = WALLET_RPC_ERROR_CODE_DENIED;
      er.message = "Command unavailable in restricted mode.";
      return false;
    }

    try
    {
      m_wallet->store();
      m_stop.store(true, std::memory_order_relaxed);
    }
    catch (const std::exception& e)
    {
      handle_rpc_exception(std::current_exception(), er, WALLET_RPC_ERROR_CODE_UNKNOWN_ERROR);
      return false;
    }
    return true;
  }
  //------------------------------------------------------------------------------------------------------------------------------
  bool wallet_rpc_server::on_set_tx_notes(const wallet_rpc::COMMAND_RPC_SET_TX_NOTES::request& req, wallet_rpc::COMMAND_RPC_SET_TX_NOTES::response& res, epee::json_rpc::error& er, const connection_context *ctx)
  {
    if (!m_wallet) return not_open(er);
    if (m_restricted)
    {
      er.code = WALLET_RPC_ERROR_CODE_DENIED;
      er.message = "Command unavailable in restricted mode.";
      return false;
    }

    if (req.txids.size() != req.notes.size())
    {
      er.code = WALLET_RPC_ERROR_CODE_UNKNOWN_ERROR;
      er.message = "Different amount of txids and notes";
      return false;
    }

    std::list<crypto::hash> txids;
    std::list<std::string>::const_iterator i = req.txids.begin();
    while (i != req.txids.end())
    {
      cryptonote::blobdata txid_blob;
      if(!epee::string_tools::parse_hexstr_to_binbuff(*i++, txid_blob) || txid_blob.size() != sizeof(crypto::hash))
      {
        er.code = WALLET_RPC_ERROR_CODE_WRONG_TXID;
        er.message = "TX ID has invalid format";
        return false;
      }

      crypto::hash txid = *reinterpret_cast<const crypto::hash*>(txid_blob.data());
      txids.push_back(txid);
    }

    std::list<crypto::hash>::const_iterator il = txids.begin();
    std::list<std::string>::const_iterator in = req.notes.begin();
    while (il != txids.end())
    {
      m_wallet->set_tx_note(*il++, *in++);
    }

    return true;
  }
  //------------------------------------------------------------------------------------------------------------------------------
  bool wallet_rpc_server::on_get_tx_notes(const wallet_rpc::COMMAND_RPC_GET_TX_NOTES::request& req, wallet_rpc::COMMAND_RPC_GET_TX_NOTES::response& res, epee::json_rpc::error& er, const connection_context *ctx)
  {
    res.notes.clear();
    if (!m_wallet) return not_open(er);

    std::list<crypto::hash> txids;
    std::list<std::string>::const_iterator i = req.txids.begin();
    while (i != req.txids.end())
    {
      cryptonote::blobdata txid_blob;
      if(!epee::string_tools::parse_hexstr_to_binbuff(*i++, txid_blob) || txid_blob.size() != sizeof(crypto::hash))
      {
        er.code = WALLET_RPC_ERROR_CODE_WRONG_TXID;
        er.message = "TX ID has invalid format";
        return false;
      }

      crypto::hash txid = *reinterpret_cast<const crypto::hash*>(txid_blob.data());
      txids.push_back(txid);
    }

    std::list<crypto::hash>::const_iterator il = txids.begin();
    while (il != txids.end())
    {
      res.notes.push_back(m_wallet->get_tx_note(*il++));
    }
    return true;
  }
  //------------------------------------------------------------------------------------------------------------------------------
  bool wallet_rpc_server::on_set_attribute(const wallet_rpc::COMMAND_RPC_SET_ATTRIBUTE::request& req, wallet_rpc::COMMAND_RPC_SET_ATTRIBUTE::response& res, epee::json_rpc::error& er, const connection_context *ctx)
  {
    if (!m_wallet) return not_open(er);
    if (m_restricted)
    {
      er.code = WALLET_RPC_ERROR_CODE_DENIED;
      er.message = "Command unavailable in restricted mode.";
      return false;
    }

    m_wallet->set_attribute(req.key, req.value);

    return true;
  }
  //------------------------------------------------------------------------------------------------------------------------------
  bool wallet_rpc_server::on_get_attribute(const wallet_rpc::COMMAND_RPC_GET_ATTRIBUTE::request& req, wallet_rpc::COMMAND_RPC_GET_ATTRIBUTE::response& res, epee::json_rpc::error& er, const connection_context *ctx)
  {
    if (!m_wallet) return not_open(er);
    if (m_restricted)
    {
      er.code = WALLET_RPC_ERROR_CODE_DENIED;
      er.message = "Command unavailable in restricted mode.";
      return false;
    }

    if (!m_wallet->get_attribute(req.key, res.value))
    {
      er.code = WALLET_RPC_ERROR_CODE_ATTRIBUTE_NOT_FOUND;
      er.message = "Attribute not found.";
      return false;
    }
    return true;
  }
  bool wallet_rpc_server::on_get_tx_key(const wallet_rpc::COMMAND_RPC_GET_TX_KEY::request& req, wallet_rpc::COMMAND_RPC_GET_TX_KEY::response& res, epee::json_rpc::error& er, const connection_context *ctx)
  {
    if (!m_wallet) return not_open(er);

    crypto::hash txid;
    if (!epee::string_tools::hex_to_pod(req.txid, txid))
    {
      er.code = WALLET_RPC_ERROR_CODE_WRONG_TXID;
      er.message = "TX ID has invalid format";
      return false;
    }

    crypto::secret_key tx_key;
    std::vector<crypto::secret_key> additional_tx_keys;
    if (!m_wallet->get_tx_key(txid, tx_key, additional_tx_keys))
    {
      er.code = WALLET_RPC_ERROR_CODE_NO_TXKEY;
      er.message = "No tx secret key is stored for this tx";
      return false;
    }

    epee::wipeable_string s;
    s += epee::to_hex::wipeable_string(tx_key);
    for (size_t i = 0; i < additional_tx_keys.size(); ++i)
      s += epee::to_hex::wipeable_string(additional_tx_keys[i]);
    res.tx_key = std::string(s.data(), s.size());
    return true;
  }
  //------------------------------------------------------------------------------------------------------------------------------
  bool wallet_rpc_server::on_check_tx_key(const wallet_rpc::COMMAND_RPC_CHECK_TX_KEY::request& req, wallet_rpc::COMMAND_RPC_CHECK_TX_KEY::response& res, epee::json_rpc::error& er, const connection_context *ctx)
  {
    if (!m_wallet) return not_open(er);

    crypto::hash txid;
    if (!epee::string_tools::hex_to_pod(req.txid, txid))
    {
      er.code = WALLET_RPC_ERROR_CODE_WRONG_TXID;
      er.message = "TX ID has invalid format";
      return false;
    }

    epee::wipeable_string tx_key_str = req.tx_key;
    if (tx_key_str.size() < 64 || tx_key_str.size() % 64)
    {
      er.code = WALLET_RPC_ERROR_CODE_WRONG_KEY;
      er.message = "Tx key has invalid format";
      return false;
    }
    const char *data = tx_key_str.data();
    crypto::secret_key tx_key;
    if (!epee::wipeable_string(data, 64).hex_to_pod(unwrap(unwrap(tx_key))))
    {
      er.code = WALLET_RPC_ERROR_CODE_WRONG_KEY;
      er.message = "Tx key has invalid format";
      return false;
    }
    size_t offset = 64;
    std::vector<crypto::secret_key> additional_tx_keys;
    while (offset < tx_key_str.size())
    {
      additional_tx_keys.resize(additional_tx_keys.size() + 1);
      if (!epee::wipeable_string(data + offset, 64).hex_to_pod(unwrap(unwrap(additional_tx_keys.back()))))
      {
        er.code = WALLET_RPC_ERROR_CODE_WRONG_KEY;
        er.message = "Tx key has invalid format";
        return false;
      }
      offset += 64;
    }

    cryptonote::address_parse_info info;
    if(!get_account_address_from_str(info, m_wallet->nettype(), req.address))
    {
      er.code = WALLET_RPC_ERROR_CODE_WRONG_ADDRESS;
      er.message = "Invalid address";
      return false;
    }

    try
    {
      m_wallet->check_tx_key(txid, tx_key, additional_tx_keys, info.address, res.received, res.in_pool, res.confirmations);
    }
    catch (const std::exception &e)
    {
      er.code = WALLET_RPC_ERROR_CODE_UNKNOWN_ERROR;
      er.message = e.what();
      return false;
    }
    return true;
  }
  //------------------------------------------------------------------------------------------------------------------------------
  bool wallet_rpc_server::on_get_tx_proof(const wallet_rpc::COMMAND_RPC_GET_TX_PROOF::request& req, wallet_rpc::COMMAND_RPC_GET_TX_PROOF::response& res, epee::json_rpc::error& er, const connection_context *ctx)
  {
    if (!m_wallet) return not_open(er);

    crypto::hash txid;
    if (!epee::string_tools::hex_to_pod(req.txid, txid))
    {
      er.code = WALLET_RPC_ERROR_CODE_WRONG_TXID;
      er.message = "TX ID has invalid format";
      return false;
    }

    cryptonote::address_parse_info info;
    if(!get_account_address_from_str(info, m_wallet->nettype(), req.address))
    {
      er.code = WALLET_RPC_ERROR_CODE_WRONG_ADDRESS;
      er.message = "Invalid address";
      return false;
    }

    try
    {
      res.signature = m_wallet->get_tx_proof(txid, info.address, info.is_subaddress, req.message);
    }
    catch (const std::exception &e)
    {
      er.code = WALLET_RPC_ERROR_CODE_UNKNOWN_ERROR;
      er.message = e.what();
      return false;
    }
    return true;
  }
  //------------------------------------------------------------------------------------------------------------------------------
  bool wallet_rpc_server::on_check_tx_proof(const wallet_rpc::COMMAND_RPC_CHECK_TX_PROOF::request& req, wallet_rpc::COMMAND_RPC_CHECK_TX_PROOF::response& res, epee::json_rpc::error& er, const connection_context *ctx)
  {
    if (!m_wallet) return not_open(er);

    crypto::hash txid;
    if (!epee::string_tools::hex_to_pod(req.txid, txid))
    {
      er.code = WALLET_RPC_ERROR_CODE_WRONG_TXID;
      er.message = "TX ID has invalid format";
      return false;
    }

    cryptonote::address_parse_info info;
    if(!get_account_address_from_str(info, m_wallet->nettype(), req.address))
    {
      er.code = WALLET_RPC_ERROR_CODE_WRONG_ADDRESS;
      er.message = "Invalid address";
      return false;
    }

    try
    {
      res.good = m_wallet->check_tx_proof(txid, info.address, info.is_subaddress, req.message, req.signature, res.received, res.in_pool, res.confirmations);
    }
    catch (const std::exception &e)
    {
      er.code = WALLET_RPC_ERROR_CODE_UNKNOWN_ERROR;
      er.message = e.what();
      return false;
    }
    return true;
  }
  //------------------------------------------------------------------------------------------------------------------------------
  bool wallet_rpc_server::on_get_spend_proof(const wallet_rpc::COMMAND_RPC_GET_SPEND_PROOF::request& req, wallet_rpc::COMMAND_RPC_GET_SPEND_PROOF::response& res, epee::json_rpc::error& er, const connection_context *ctx)
  {
    if (!m_wallet) return not_open(er);

    crypto::hash txid;
    if (!epee::string_tools::hex_to_pod(req.txid, txid))
    {
      er.code = WALLET_RPC_ERROR_CODE_WRONG_TXID;
      er.message = "TX ID has invalid format";
      return false;
    }

    try
    {
      res.signature = m_wallet->get_spend_proof(txid, req.message);
    }
    catch (const std::exception &e)
    {
      er.code = WALLET_RPC_ERROR_CODE_UNKNOWN_ERROR;
      er.message = e.what();
      return false;
    }
    return true;
  }
  //------------------------------------------------------------------------------------------------------------------------------
  bool wallet_rpc_server::on_check_spend_proof(const wallet_rpc::COMMAND_RPC_CHECK_SPEND_PROOF::request& req, wallet_rpc::COMMAND_RPC_CHECK_SPEND_PROOF::response& res, epee::json_rpc::error& er, const connection_context *ctx)
  {
    if (!m_wallet) return not_open(er);

    crypto::hash txid;
    if (!epee::string_tools::hex_to_pod(req.txid, txid))
    {
      er.code = WALLET_RPC_ERROR_CODE_WRONG_TXID;
      er.message = "TX ID has invalid format";
      return false;
    }

    try
    {
      res.good = m_wallet->check_spend_proof(txid, req.message, req.signature);
    }
    catch (const std::exception &e)
    {
      er.code = WALLET_RPC_ERROR_CODE_UNKNOWN_ERROR;
      er.message = e.what();
      return false;
    }
    return true;
  }
  //------------------------------------------------------------------------------------------------------------------------------
  bool wallet_rpc_server::on_get_reserve_proof(const wallet_rpc::COMMAND_RPC_GET_RESERVE_PROOF::request& req, wallet_rpc::COMMAND_RPC_GET_RESERVE_PROOF::response& res, epee::json_rpc::error& er, const connection_context *ctx)
  {
    if (!m_wallet) return not_open(er);

    boost::optional<std::pair<uint32_t, uint64_t>> account_minreserve;
    if (!req.all)
    {
      if (req.account_index >= m_wallet->get_num_subaddress_accounts())
      {
        er.code = WALLET_RPC_ERROR_CODE_UNKNOWN_ERROR;
        er.message = "Account index is out of bound";
        return false;
      }
      account_minreserve = std::make_pair(req.account_index, req.amount);
    }

    try
    {
      res.signature = m_wallet->get_reserve_proof(account_minreserve, req.message);
    }
    catch (const std::exception &e)
    {
      er.code = WALLET_RPC_ERROR_CODE_UNKNOWN_ERROR;
      er.message = e.what();
      return false;
    }
    return true;
  }
  //------------------------------------------------------------------------------------------------------------------------------
  bool wallet_rpc_server::on_check_reserve_proof(const wallet_rpc::COMMAND_RPC_CHECK_RESERVE_PROOF::request& req, wallet_rpc::COMMAND_RPC_CHECK_RESERVE_PROOF::response& res, epee::json_rpc::error& er, const connection_context *ctx)
  {
    if (!m_wallet) return not_open(er);

    cryptonote::address_parse_info info;
    if (!get_account_address_from_str(info, m_wallet->nettype(), req.address))
    {
      er.code = WALLET_RPC_ERROR_CODE_WRONG_ADDRESS;
      er.message = "Invalid address";
      return false;
    }
    if (info.is_subaddress)
    {
      er.code = WALLET_RPC_ERROR_CODE_UNKNOWN_ERROR;
      er.message = "Address must not be a subaddress";
      return false;
    }

    try
    {
      res.good = m_wallet->check_reserve_proof(info.address, req.message, req.signature, res.total, res.spent);
    }
    catch (const std::exception &e)
    {
      er.code = WALLET_RPC_ERROR_CODE_UNKNOWN_ERROR;
      er.message = e.what();
      return false;
    }
    return true;
  }
  //------------------------------------------------------------------------------------------------------------------------------
  bool wallet_rpc_server::on_get_transfers(const wallet_rpc::COMMAND_RPC_GET_TRANSFERS::request& req, wallet_rpc::COMMAND_RPC_GET_TRANSFERS::response& res, epee::json_rpc::error& er, const connection_context *ctx)
  {
    if (!m_wallet) return not_open(er);
    if (m_restricted)
    {
      er.code = WALLET_RPC_ERROR_CODE_DENIED;
      er.message = "Command unavailable in restricted mode.";
      return false;
    }

    wallet2::get_transfers_args_t args = {};
    args.in               = req.in;
    args.out              = req.out;
    args.pending          = req.pending;
    args.failed           = req.failed;
    args.pool             = req.pool;
    args.stake            = req.stake;
    args.filter_by_height = req.filter_by_height;
    args.min_height       = req.min_height;
    args.max_height       = req.max_height;
    args.subaddr_indices  = req.subaddr_indices;
    args.account_index    = req.account_index;
    args.all_accounts     = req.all_accounts;

    std::vector<transfer_view> transfers;
    m_wallet->get_transfers(args, transfers);

    for (tools::transfer_view const &entry : transfers)
    {
      // TODO(loki): This discrepancy between having to use pay_type if type is
      // empty and type if pay type is neither is super unintuitive.
      if (entry.pay_type == tools::pay_type::in ||
          entry.pay_type == tools::pay_type::miner ||
          entry.pay_type == tools::pay_type::governance ||
          entry.pay_type == tools::pay_type::service_node)
      {
        res.in.push_back(entry);
      }
      else if (entry.pay_type == tools::pay_type::out || entry.pay_type == tools::pay_type::stake)
      {
        res.out.push_back(entry);
      }
      else if (entry.type == "pending")
      {
        res.pending.push_back(entry);
      }
      else if (entry.type == "failed")
      {
        res.failed.push_back(entry);
      }
      else if (entry.type == "pool")
      {
        res.pool.push_back(entry);
      }
    }

    return true;
  }
  //------------------------------------------------------------------------------------------------------------------------------
  bool wallet_rpc_server::on_get_transfers_csv(const wallet_rpc::COMMAND_RPC_GET_TRANSFERS_CSV::request& req, wallet_rpc::COMMAND_RPC_GET_TRANSFERS_CSV::response& res, epee::json_rpc::error& er, const connection_context *ctx)
  {
    wallet2::get_transfers_args_t args;
    args.in = req.in;
    args.out = req.out;
    args.stake = req.stake;
    args.pending = req.pending;
    args.failed = req.failed;
    args.pool = req.pool;
    args.coinbase = req.coinbase;
    args.filter_by_height = req.filter_by_height;
    args.min_height = req.min_height;
    args.max_height = req.max_height;
    args.subaddr_indices = req.subaddr_indices;
    args.account_index = req.account_index;
    args.all_accounts = req.all_accounts;

    std::vector<transfer_view> transfers;
    m_wallet->get_transfers(args, transfers);

    const bool formatting = false;
    res.csv = m_wallet->transfers_to_csv(transfers, formatting);

    return true;
  }
  //------------------------------------------------------------------------------------------------------------------------------
  bool wallet_rpc_server::on_get_transfer_by_txid(const wallet_rpc::COMMAND_RPC_GET_TRANSFER_BY_TXID::request& req, wallet_rpc::COMMAND_RPC_GET_TRANSFER_BY_TXID::response& res, epee::json_rpc::error& er, const connection_context *ctx)
  {
    if (!m_wallet) return not_open(er);
    if (m_restricted)
    {
      er.code = WALLET_RPC_ERROR_CODE_DENIED;
      er.message = "Command unavailable in restricted mode.";
      return false;
    }

    crypto::hash txid;
    cryptonote::blobdata txid_blob;
    if(!epee::string_tools::parse_hexstr_to_binbuff(req.txid, txid_blob))
    {
      er.code = WALLET_RPC_ERROR_CODE_WRONG_TXID;
      er.message = "Transaction ID has invalid format";
      return false;
    }

    if(sizeof(txid) == txid_blob.size())
    {
      txid = *reinterpret_cast<const crypto::hash*>(txid_blob.data());
    }
    else
    {
      er.code = WALLET_RPC_ERROR_CODE_WRONG_TXID;
      er.message = "Transaction ID has invalid size: " + req.txid;
      return false;
    }

    if (req.account_index >= m_wallet->get_num_subaddress_accounts())
    {
      er.code = WALLET_RPC_ERROR_CODE_ACCOUNT_INDEX_OUT_OF_BOUNDS;
      er.message = "Account index is out of bound";
      return false;
    }

    std::list<std::pair<crypto::hash, tools::wallet2::payment_details>> payments;
    m_wallet->get_payments(payments, 0, (uint64_t)-1, req.account_index);
    for (std::list<std::pair<crypto::hash, tools::wallet2::payment_details>>::const_iterator i = payments.begin(); i != payments.end(); ++i) {
      if (i->second.m_tx_hash == txid)
      {
        res.transfers.push_back(m_wallet->make_transfer_view(i->second.m_tx_hash, i->first, i->second));
      }
    }

    std::list<std::pair<crypto::hash, tools::wallet2::confirmed_transfer_details>> payments_out;
    m_wallet->get_payments_out(payments_out, 0, (uint64_t)-1, req.account_index);
    for (std::list<std::pair<crypto::hash, tools::wallet2::confirmed_transfer_details>>::const_iterator i = payments_out.begin(); i != payments_out.end(); ++i) {
      if (i->first == txid)
      {
        res.transfers.push_back(m_wallet->make_transfer_view(i->first, i->second));
      }
    }

    std::list<std::pair<crypto::hash, tools::wallet2::unconfirmed_transfer_details>> upayments;
    m_wallet->get_unconfirmed_payments_out(upayments, req.account_index);
    for (std::list<std::pair<crypto::hash, tools::wallet2::unconfirmed_transfer_details>>::const_iterator i = upayments.begin(); i != upayments.end(); ++i) {
      if (i->first == txid)
      {
        res.transfers.push_back(m_wallet->make_transfer_view(i->first, i->second));
      }
    }

    std::list<std::pair<crypto::hash, tools::wallet2::pool_payment_details>> pool_payments;
    m_wallet->get_unconfirmed_payments(pool_payments, req.account_index);
    for (std::list<std::pair<crypto::hash, tools::wallet2::pool_payment_details>>::const_iterator i = pool_payments.begin(); i != pool_payments.end(); ++i) {
      if (i->second.m_pd.m_tx_hash == txid)
      {
        res.transfers.push_back(m_wallet->make_transfer_view(i->first, i->second));
      }
    }

    if (!res.transfers.empty())
    {
      res.transfer = res.transfers.front(); // backward compat
      return true;
    }

    er.code = WALLET_RPC_ERROR_CODE_WRONG_TXID;
    er.message = "Transaction not found.";
    return false;
  }
  //------------------------------------------------------------------------------------------------------------------------------
  bool wallet_rpc_server::on_export_outputs(const wallet_rpc::COMMAND_RPC_EXPORT_OUTPUTS::request& req, wallet_rpc::COMMAND_RPC_EXPORT_OUTPUTS::response& res, epee::json_rpc::error& er, const connection_context *ctx)
  {
    if (!m_wallet) return not_open(er);
    if (m_restricted)
    {
      er.code = WALLET_RPC_ERROR_CODE_DENIED;
      er.message = "Command unavailable in restricted mode.";
      return false;
    }
    if (m_wallet->key_on_device())
    {
      er.code = WALLET_RPC_ERROR_CODE_UNKNOWN_ERROR;
      er.message = "command not supported by HW wallet";
      return false;
    }

    try
    {
      res.outputs_data_hex = epee::string_tools::buff_to_hex_nodelimer(m_wallet->export_outputs_to_str(req.all));
    }
    catch (const std::exception &e)
    {
      handle_rpc_exception(std::current_exception(), er, WALLET_RPC_ERROR_CODE_UNKNOWN_ERROR);
      return false;
    }

    return true;
  }
  //------------------------------------------------------------------------------------------------------------------------------
  bool wallet_rpc_server::on_import_outputs(const wallet_rpc::COMMAND_RPC_IMPORT_OUTPUTS::request& req, wallet_rpc::COMMAND_RPC_IMPORT_OUTPUTS::response& res, epee::json_rpc::error& er, const connection_context *ctx)
  {
    if (!m_wallet) return not_open(er);
    if (m_restricted)
    {
      er.code = WALLET_RPC_ERROR_CODE_DENIED;
      er.message = "Command unavailable in restricted mode.";
      return false;
    }
    if (m_wallet->key_on_device())
    {
      er.code = WALLET_RPC_ERROR_CODE_UNKNOWN_ERROR;
      er.message = "command not supported by HW wallet";
      return false;
    }

    cryptonote::blobdata blob;
    if (!epee::string_tools::parse_hexstr_to_binbuff(req.outputs_data_hex, blob))
    {
      er.code = WALLET_RPC_ERROR_CODE_BAD_HEX;
      er.message = "Failed to parse hex.";
      return false;
    }

    try
    {
      res.num_imported = m_wallet->import_outputs_from_str(blob);
    }
    catch (const std::exception &e)
    {
      handle_rpc_exception(std::current_exception(), er, WALLET_RPC_ERROR_CODE_UNKNOWN_ERROR);
      return false;
    }

    return true;
  }
  //------------------------------------------------------------------------------------------------------------------------------
  bool wallet_rpc_server::on_export_key_images(const wallet_rpc::COMMAND_RPC_EXPORT_KEY_IMAGES::request& req, wallet_rpc::COMMAND_RPC_EXPORT_KEY_IMAGES::response& res, epee::json_rpc::error& er, const connection_context *ctx)
  {
    if (!m_wallet) return not_open(er);
    try
    {
      std::pair<size_t, std::vector<std::pair<crypto::key_image, crypto::signature>>> ski = m_wallet->export_key_images(req.requested_only);
      res.offset = ski.first;
      res.signed_key_images.resize(ski.second.size());
      for (size_t n = 0; n < ski.second.size(); ++n)
      {
         res.signed_key_images[n].key_image = epee::string_tools::pod_to_hex(ski.second[n].first);
         res.signed_key_images[n].signature = epee::string_tools::pod_to_hex(ski.second[n].second);
      }
    }

    catch (const std::exception& e)
    {
      handle_rpc_exception(std::current_exception(), er, WALLET_RPC_ERROR_CODE_UNKNOWN_ERROR);
      return false;
    }

    return true;
  }
  //------------------------------------------------------------------------------------------------------------------------------
  bool wallet_rpc_server::on_import_key_images(const wallet_rpc::COMMAND_RPC_IMPORT_KEY_IMAGES::request& req, wallet_rpc::COMMAND_RPC_IMPORT_KEY_IMAGES::response& res, epee::json_rpc::error& er, const connection_context *ctx)
  {
    if (!m_wallet) return not_open(er);
    if (m_restricted)
    {
      er.code = WALLET_RPC_ERROR_CODE_DENIED;
      er.message = "Command unavailable in restricted mode.";
      return false;
    }
    if (!m_wallet->is_trusted_daemon())
    {
      er.code = WALLET_RPC_ERROR_CODE_UNKNOWN_ERROR;
      er.message = "This command requires a trusted daemon.";
      return false;
    }
    try
    {
      std::vector<std::pair<crypto::key_image, crypto::signature>> ski;
      ski.resize(req.signed_key_images.size());
      for (size_t n = 0; n < ski.size(); ++n)
      {
        if (!epee::string_tools::hex_to_pod(req.signed_key_images[n].key_image, ski[n].first))
        {
          er.code = WALLET_RPC_ERROR_CODE_WRONG_KEY_IMAGE;
          er.message = "failed to parse key image";
          return false;
        }

        if (!epee::string_tools::hex_to_pod(req.signed_key_images[n].signature, ski[n].second))
        {
          er.code = WALLET_RPC_ERROR_CODE_WRONG_SIGNATURE;
          er.message = "failed to parse signature";
          return false;
        }
      }
      uint64_t spent = 0, unspent = 0;
      uint64_t height = m_wallet->import_key_images(ski, req.offset, spent, unspent);
      res.spent = spent;
      res.unspent = unspent;
      res.height = height;
    }

    catch (const std::exception& e)
    {
      handle_rpc_exception(std::current_exception(), er, WALLET_RPC_ERROR_CODE_UNKNOWN_ERROR);
      return false;
    }

    return true;
  }
  //------------------------------------------------------------------------------------------------------------------------------
  bool wallet_rpc_server::on_make_uri(const wallet_rpc::COMMAND_RPC_MAKE_URI::request& req, wallet_rpc::COMMAND_RPC_MAKE_URI::response& res, epee::json_rpc::error& er, const connection_context *ctx)
  {
    if (!m_wallet) return not_open(er);
    std::string error;
    std::string uri = m_wallet->make_uri(req.address, req.payment_id, req.amount, req.tx_description, req.recipient_name, error);
    if (uri.empty())
    {
      er.code = WALLET_RPC_ERROR_CODE_WRONG_URI;
      er.message = std::string("Cannot make URI from supplied parameters: ") + error;
      return false;
    }

    res.uri = uri;
    return true;
  }
  //------------------------------------------------------------------------------------------------------------------------------
  bool wallet_rpc_server::on_parse_uri(const wallet_rpc::COMMAND_RPC_PARSE_URI::request& req, wallet_rpc::COMMAND_RPC_PARSE_URI::response& res, epee::json_rpc::error& er, const connection_context *ctx)
  {
    if (!m_wallet) return not_open(er);
    std::string error;
    if (!m_wallet->parse_uri(req.uri, res.uri.address, res.uri.payment_id, res.uri.amount, res.uri.tx_description, res.uri.recipient_name, res.unknown_parameters, error))
    {
      er.code = WALLET_RPC_ERROR_CODE_WRONG_URI;
      er.message = "Error parsing URI: " + error;
      return false;
    }
    return true;
  }
  //------------------------------------------------------------------------------------------------------------------------------
  bool wallet_rpc_server::on_get_address_book(const wallet_rpc::COMMAND_RPC_GET_ADDRESS_BOOK_ENTRY::request& req, wallet_rpc::COMMAND_RPC_GET_ADDRESS_BOOK_ENTRY::response& res, epee::json_rpc::error& er, const connection_context *ctx)
  {
    if (!m_wallet) return not_open(er);
    const auto ab = m_wallet->get_address_book();
    if (req.entries.empty())
    {
      uint64_t idx = 0;
      for (const auto &entry: ab)
        res.entries.push_back(wallet_rpc::COMMAND_RPC_GET_ADDRESS_BOOK_ENTRY::entry{idx++, get_account_address_as_str(m_wallet->nettype(), entry.m_is_subaddress, entry.m_address), epee::string_tools::pod_to_hex(entry.m_payment_id), entry.m_description});
    }
    else
    {
      for (uint64_t idx: req.entries)
      {
        if (idx >= ab.size())
        {
          er.code = WALLET_RPC_ERROR_CODE_WRONG_INDEX;
          er.message = "Index out of range: " + std::to_string(idx);
          return false;
        }
        const auto &entry = ab[idx];
        res.entries.push_back(wallet_rpc::COMMAND_RPC_GET_ADDRESS_BOOK_ENTRY::entry{idx, get_account_address_as_str(m_wallet->nettype(), entry.m_is_subaddress, entry.m_address), epee::string_tools::pod_to_hex(entry.m_payment_id), entry.m_description});
      }
    }
    return true;
  }
  //------------------------------------------------------------------------------------------------------------------------------
  bool wallet_rpc_server::on_add_address_book(const wallet_rpc::COMMAND_RPC_ADD_ADDRESS_BOOK_ENTRY::request& req, wallet_rpc::COMMAND_RPC_ADD_ADDRESS_BOOK_ENTRY::response& res, epee::json_rpc::error& er, const connection_context *ctx)
  {
    if (!m_wallet) return not_open(er);
    if (m_restricted)
    {
      er.code = WALLET_RPC_ERROR_CODE_DENIED;
      er.message = "Command unavailable in restricted mode.";
      return false;
    }

    cryptonote::address_parse_info info;
    crypto::hash payment_id = crypto::null_hash;
    er.message = "";
    if(!get_account_address_from_str_or_url(info, m_wallet->nettype(), req.address,
      [&er](const std::string &url, const std::vector<std::string> &addresses, bool dnssec_valid)->std::string {
        if (!dnssec_valid)
        {
          er.message = std::string("Invalid DNSSEC for ") + url;
          return {};
        }
        if (addresses.empty())
        {
          er.message = std::string("No Loki address found at ") + url;
          return {};
        }
        return addresses[0];
      }))
    {
      er.code = WALLET_RPC_ERROR_CODE_WRONG_ADDRESS;
      if (er.message.empty())
        er.message = std::string("WALLET_RPC_ERROR_CODE_WRONG_ADDRESS: ") + req.address;
      return false;
    }
    if (info.has_payment_id)
    {
      memcpy(payment_id.data, info.payment_id.data, 8);
      memset(payment_id.data + 8, 0, 24);
    }
    if (!req.payment_id.empty())
    {
      if (info.has_payment_id)
      {
        er.code = WALLET_RPC_ERROR_CODE_WRONG_PAYMENT_ID;
        er.message = "Separate payment ID given with integrated address";
        return false;
      }

      crypto::hash long_payment_id;
      crypto::hash8 short_payment_id;

      if (!wallet2::parse_long_payment_id(req.payment_id, payment_id))
      {
        if (!wallet2::parse_short_payment_id(req.payment_id, info.payment_id))
        {
          er.code = WALLET_RPC_ERROR_CODE_WRONG_PAYMENT_ID;
          er.message = "Payment id has invalid format: \"" + req.payment_id + "\", expected 16 or 64 character string";
          return false;
        }
        else
        {
          memcpy(payment_id.data, info.payment_id.data, 8);
          memset(payment_id.data + 8, 0, 24);
        }
      }
    }
    if (!m_wallet->add_address_book_row(info.address, payment_id, req.description, info.is_subaddress))
    {
      er.code = WALLET_RPC_ERROR_CODE_UNKNOWN_ERROR;
      er.message = "Failed to add address book entry";
      return false;
    }
    res.index = m_wallet->get_address_book().size() - 1;
    return true;
  }
  //------------------------------------------------------------------------------------------------------------------------------
  bool wallet_rpc_server::on_edit_address_book(const wallet_rpc::COMMAND_RPC_EDIT_ADDRESS_BOOK_ENTRY::request& req, wallet_rpc::COMMAND_RPC_EDIT_ADDRESS_BOOK_ENTRY::response& res, epee::json_rpc::error& er, const connection_context *ctx)
  {
    if (!m_wallet) return not_open(er);
    if (m_restricted)
    {
      er.code = WALLET_RPC_ERROR_CODE_DENIED;
      er.message = "Command unavailable in restricted mode.";
      return false;
    }

    const auto ab = m_wallet->get_address_book();
    if (req.index >= ab.size())
    {
      er.code = WALLET_RPC_ERROR_CODE_WRONG_INDEX;
      er.message = "Index out of range: " + std::to_string(req.index);
      return false;
    }

    tools::wallet2::address_book_row entry = ab[req.index];

    cryptonote::address_parse_info info;
    crypto::hash payment_id = crypto::null_hash;
    if (req.set_address)
    {
      er.message = "";
      if(!get_account_address_from_str_or_url(info, m_wallet->nettype(), req.address,
        [&er](const std::string &url, const std::vector<std::string> &addresses, bool dnssec_valid)->std::string {
          if (!dnssec_valid)
          {
            er.message = std::string("Invalid DNSSEC for ") + url;
            return {};
          }
          if (addresses.empty())
          {
            er.message = std::string("No Monero address found at ") + url;
            return {};
          }
          return addresses[0];
        }))
      {
        er.code = WALLET_RPC_ERROR_CODE_WRONG_ADDRESS;
        if (er.message.empty())
          er.message = std::string("WALLET_RPC_ERROR_CODE_WRONG_ADDRESS: ") + req.address;
        return false;
      }
      entry.m_address = info.address;
      entry.m_is_subaddress = info.is_subaddress;
      if (info.has_payment_id)
      {
        memcpy(entry.m_payment_id.data, info.payment_id.data, 8);
        memset(entry.m_payment_id.data + 8, 0, 24);
      }
    }

    if (req.set_payment_id)
    {
      if (req.payment_id.empty())
      {
        payment_id = crypto::null_hash;
      }
      else
      {
        if (req.set_address && info.has_payment_id)
        {
          er.code = WALLET_RPC_ERROR_CODE_WRONG_PAYMENT_ID;
          er.message = "Separate payment ID given with integrated address";
          return false;
        }

        if (!wallet2::parse_long_payment_id(req.payment_id, payment_id))
        {
          crypto::hash8 spid;
          if (!wallet2::parse_short_payment_id(req.payment_id, spid))
          {
            er.code = WALLET_RPC_ERROR_CODE_WRONG_PAYMENT_ID;
            er.message = "Payment id has invalid format: \"" + req.payment_id + "\", expected 64 character string";
            return false;
          }
          else
          {
            er.code = WALLET_RPC_ERROR_CODE_WRONG_PAYMENT_ID;
            er.message = "Payment id has invalid format: standalone short payment IDs are forbidden, they must be part of an integrated address";
            return false;
          }
        }
      }

      entry.m_payment_id = payment_id;
    }

    if (req.set_description)
      entry.m_description = req.description;

    if (!m_wallet->set_address_book_row(req.index, entry.m_address, entry.m_payment_id, entry.m_description, entry.m_is_subaddress))
    {
      er.code = WALLET_RPC_ERROR_CODE_UNKNOWN_ERROR;
      er.message = "Failed to edit address book entry";
      return false;
    }
    return true;
  }
  //------------------------------------------------------------------------------------------------------------------------------
  bool wallet_rpc_server::on_delete_address_book(const wallet_rpc::COMMAND_RPC_DELETE_ADDRESS_BOOK_ENTRY::request& req, wallet_rpc::COMMAND_RPC_DELETE_ADDRESS_BOOK_ENTRY::response& res, epee::json_rpc::error& er, const connection_context *ctx)
  {
    if (!m_wallet) return not_open(er);
    if (m_restricted)
    {
      er.code = WALLET_RPC_ERROR_CODE_DENIED;
      er.message = "Command unavailable in restricted mode.";
      return false;
    }

    const auto ab = m_wallet->get_address_book();
    if (req.index >= ab.size())
    {
      er.code = WALLET_RPC_ERROR_CODE_WRONG_INDEX;
      er.message = "Index out of range: " + std::to_string(req.index);
      return false;
    }
    if (!m_wallet->delete_address_book_row(req.index))
    {
      er.code = WALLET_RPC_ERROR_CODE_UNKNOWN_ERROR;
      er.message = "Failed to delete address book entry";
      return false;
    }
    return true;
  }
  //------------------------------------------------------------------------------------------------------------------------------
  bool wallet_rpc_server::on_refresh(const wallet_rpc::COMMAND_RPC_REFRESH::request& req, wallet_rpc::COMMAND_RPC_REFRESH::response& res, epee::json_rpc::error& er, const connection_context *ctx)
  {
    if (!m_wallet) return not_open(er);
    if (m_restricted)
    {
      er.code = WALLET_RPC_ERROR_CODE_DENIED;
      er.message = "Command unavailable in restricted mode.";
      return false;
    }
    try
    {
      m_wallet->refresh(m_wallet->is_trusted_daemon(), req.start_height, res.blocks_fetched, res.received_money);
      return true;
    }
    catch (const std::exception& e)
    {
      handle_rpc_exception(std::current_exception(), er, WALLET_RPC_ERROR_CODE_UNKNOWN_ERROR);
      return false;
    }
    return true;
  }
  //------------------------------------------------------------------------------------------------------------------------------
  bool wallet_rpc_server::on_auto_refresh(const wallet_rpc::COMMAND_RPC_AUTO_REFRESH::request& req, wallet_rpc::COMMAND_RPC_AUTO_REFRESH::response& res, epee::json_rpc::error& er, const connection_context *ctx)
  {
    if (m_restricted)
    {
      er.code = WALLET_RPC_ERROR_CODE_DENIED;
      er.message = "Command unavailable in restricted mode.";
      return false;
    }
    try
    {
      m_auto_refresh_period = req.enable ? req.period ? req.period : DEFAULT_AUTO_REFRESH_PERIOD : 0;
      MINFO("Auto refresh now " << (m_auto_refresh_period ? std::to_string(m_auto_refresh_period) + " seconds" : std::string("disabled")));
      return true;
    }
    catch (const std::exception& e)
    {
      handle_rpc_exception(std::current_exception(), er, WALLET_RPC_ERROR_CODE_UNKNOWN_ERROR);
      return false;
    }
    return true;
  }
  //------------------------------------------------------------------------------------------------------------------------------
  bool wallet_rpc_server::on_rescan_spent(const wallet_rpc::COMMAND_RPC_RESCAN_SPENT::request& req, wallet_rpc::COMMAND_RPC_RESCAN_SPENT::response& res, epee::json_rpc::error& er, const connection_context *ctx)
  {
    if (!m_wallet) return not_open(er);
    if (m_restricted)
    {
      er.code = WALLET_RPC_ERROR_CODE_DENIED;
      er.message = "Command unavailable in restricted mode.";
      return false;
    }
    try
    {
      m_wallet->rescan_spent();
      return true;
    }
    catch (const std::exception& e)
    {
      handle_rpc_exception(std::current_exception(), er, WALLET_RPC_ERROR_CODE_UNKNOWN_ERROR);
      return false;
    }
    return true;
  }
  //------------------------------------------------------------------------------------------------------------------------------
  bool wallet_rpc_server::on_start_mining(const wallet_rpc::COMMAND_RPC_START_MINING::request& req, wallet_rpc::COMMAND_RPC_START_MINING::response& res, epee::json_rpc::error& er, const connection_context *ctx)
  {
    if (!m_wallet) return not_open(er);
    if (!m_wallet->is_trusted_daemon())
    {
      er.code = WALLET_RPC_ERROR_CODE_UNKNOWN_ERROR;
      er.message = "This command requires a trusted daemon.";
      return false;
    }

    size_t max_mining_threads_count = (std::max)(tools::get_max_concurrency(), static_cast<unsigned>(2));
    if (req.threads_count < 1 || max_mining_threads_count < req.threads_count)
    {
      er.code = WALLET_RPC_ERROR_CODE_UNKNOWN_ERROR;
      er.message = "The specified number of threads is inappropriate.";
      return false;
    }

    rpc::START_MINING::request daemon_req{}; 
    daemon_req.miner_address = m_wallet->get_account().get_public_address_str(m_wallet->nettype());
    daemon_req.threads_count        = req.threads_count;

    rpc::START_MINING::response daemon_res{};
    bool r = m_wallet->invoke_http_json("/start_mining", daemon_req, daemon_res);
    if (!r || daemon_res.status != rpc::STATUS_OK)
    {
      er.code = WALLET_RPC_ERROR_CODE_UNKNOWN_ERROR;
      er.message = "Couldn't start mining due to unknown error.";
      return false;
    }
    return true;
  }
  //------------------------------------------------------------------------------------------------------------------------------
  bool wallet_rpc_server::on_stop_mining(const wallet_rpc::COMMAND_RPC_STOP_MINING::request& req, wallet_rpc::COMMAND_RPC_STOP_MINING::response& res, epee::json_rpc::error& er, const connection_context *ctx)
  {
    if (!m_wallet) return not_open(er);
    rpc::STOP_MINING::request daemon_req{};
    rpc::STOP_MINING::response daemon_res{};
    bool r = m_wallet->invoke_http_json("/stop_mining", daemon_req, daemon_res);
    if (!r || daemon_res.status != rpc::STATUS_OK)
    {
      er.code = WALLET_RPC_ERROR_CODE_UNKNOWN_ERROR;
      er.message = "Couldn't stop mining due to unknown error.";
      return false;
    }
    return true;
  }
  //------------------------------------------------------------------------------------------------------------------------------
  bool wallet_rpc_server::on_get_languages(const wallet_rpc::COMMAND_RPC_GET_LANGUAGES::request& req, wallet_rpc::COMMAND_RPC_GET_LANGUAGES::response& res, epee::json_rpc::error& er, const connection_context *ctx)
  {
    crypto::ElectrumWords::get_language_list(res.languages, true);
    crypto::ElectrumWords::get_language_list(res.languages_local, false);
    return true;
  }
  //------------------------------------------------------------------------------------------------------------------------------
  bool wallet_rpc_server::on_create_wallet(const wallet_rpc::COMMAND_RPC_CREATE_WALLET::request& req, wallet_rpc::COMMAND_RPC_CREATE_WALLET::response& res, epee::json_rpc::error& er, const connection_context *ctx)
  {
    if (m_wallet_dir.empty())
    {
      er.code = WALLET_RPC_ERROR_CODE_NO_WALLET_DIR;
      er.message = "No wallet dir configured";
      return false;
    }

    namespace po = boost::program_options;
    po::variables_map vm2;
    const char *ptr = strchr(req.filename.c_str(), '/');
#ifdef _WIN32
    if (!ptr)
      ptr = strchr(req.filename.c_str(), '\\');
    if (!ptr)
      ptr = strchr(req.filename.c_str(), ':');
#endif
    if (ptr)
    {
      er.code = WALLET_RPC_ERROR_CODE_UNKNOWN_ERROR;
      er.message = "Invalid filename";
      return false;
    }
    std::string wallet_file = req.filename.empty() ? "" : (m_wallet_dir + "/" + req.filename);
    {
      std::vector<std::string> languages;
      crypto::ElectrumWords::get_language_list(languages, false);
      std::vector<std::string>::iterator it;

      it = std::find(languages.begin(), languages.end(), req.language);
      if (it == languages.end())
      {
        crypto::ElectrumWords::get_language_list(languages, true);
        it = std::find(languages.begin(), languages.end(), req.language);
      }
      if (it == languages.end())
      {
        er.code = WALLET_RPC_ERROR_CODE_UNKNOWN_ERROR;
        er.message = "Unknown language: " + req.language;
        return false;
      }
    }
    {
      po::options_description desc("dummy");
      const command_line::arg_descriptor<std::string, true> arg_password = {"password", "password"};
      const char *argv[4];
      int argc = 3;
      argv[0] = "wallet-rpc";
      argv[1] = "--password";
      argv[2] = req.password.c_str();
      argv[3] = nullptr;
      vm2 = m_vm;
      command_line::add_arg(desc, arg_password);
      po::store(po::parse_command_line(argc, argv, desc), vm2);
    }
    std::unique_ptr<tools::wallet2> wal = tools::wallet2::make_new(vm2, true, nullptr).first;
    if (!wal)
    {
      er.code = WALLET_RPC_ERROR_CODE_UNKNOWN_ERROR;
      er.message = "Failed to create wallet";
      return false;
    }
    wal->set_seed_language(req.language);
    rpc::GET_HEIGHT::request hreq{};
    rpc::GET_HEIGHT::response hres{};
    hres.height = 0;
    bool r = wal->invoke_http_json("/getheight", hreq, hres);
    if (r)
      wal->set_refresh_from_block_height(hres.height);
    crypto::secret_key dummy_key;
    try {
      wal->generate(wallet_file, req.password, dummy_key, false, false);
    }
    catch (const std::exception& e)
    {
      handle_rpc_exception(std::current_exception(), er, WALLET_RPC_ERROR_CODE_UNKNOWN_ERROR);
      return false;
    }
    if (!wal)
    {
      er.code = WALLET_RPC_ERROR_CODE_UNKNOWN_ERROR;
      er.message = "Failed to generate wallet";
      return false;
    }

    if (m_wallet)
    {
      try
      {
        m_wallet->store();
      }
      catch (const std::exception& e)
      {
        handle_rpc_exception(std::current_exception(), er, WALLET_RPC_ERROR_CODE_UNKNOWN_ERROR);
        return false;
      }
    }
    m_wallet = std::move(wal);
    return true;
  }
  //------------------------------------------------------------------------------------------------------------------------------
  bool wallet_rpc_server::on_open_wallet(const wallet_rpc::COMMAND_RPC_OPEN_WALLET::request& req, wallet_rpc::COMMAND_RPC_OPEN_WALLET::response& res, epee::json_rpc::error& er, const connection_context *ctx)
  {
    if (m_wallet_dir.empty())
    {
      er.code = WALLET_RPC_ERROR_CODE_NO_WALLET_DIR;
      er.message = "No wallet dir configured";
      return false;
    }

    namespace po = boost::program_options;
    po::variables_map vm2;
    const char *ptr = strchr(req.filename.c_str(), '/');
#ifdef _WIN32
    if (!ptr)
      ptr = strchr(req.filename.c_str(), '\\');
    if (!ptr)
      ptr = strchr(req.filename.c_str(), ':');
#endif
    if (ptr)
    {
      er.code = WALLET_RPC_ERROR_CODE_UNKNOWN_ERROR;
      er.message = "Invalid filename";
      return false;
    }
    if (m_wallet && req.autosave_current)
    {
      try
      {
        m_wallet->store();
      }
      catch (const std::exception& e)
      {
        handle_rpc_exception(std::current_exception(), er, WALLET_RPC_ERROR_CODE_UNKNOWN_ERROR);
        return false;
      }
    }
    std::string wallet_file = m_wallet_dir + "/" + req.filename;
    {
      po::options_description desc("dummy");
      const command_line::arg_descriptor<std::string, true> arg_password = {"password", "password"};
      const char *argv[4];
      int argc = 3;
      argv[0] = "wallet-rpc";
      argv[1] = "--password";
      argv[2] = req.password.c_str();
      argv[3] = nullptr;
      vm2 = m_vm;
      command_line::add_arg(desc, arg_password);
      po::store(po::parse_command_line(argc, argv, desc), vm2);
    }
    std::unique_ptr<tools::wallet2> wal = nullptr;
    try {
      wal = tools::wallet2::make_from_file(vm2, true, wallet_file, nullptr).first;
    }
    catch (const std::exception& e)
    {
      handle_rpc_exception(std::current_exception(), er, WALLET_RPC_ERROR_CODE_UNKNOWN_ERROR);
    }
    if (!wal)
    {
      er.code = WALLET_RPC_ERROR_CODE_UNKNOWN_ERROR;
      er.message = "Failed to open wallet";
      return false;
    }

    m_wallet = std::move(wal);
    return true;
  }
  //------------------------------------------------------------------------------------------------------------------------------
  bool wallet_rpc_server::on_close_wallet(const wallet_rpc::COMMAND_RPC_CLOSE_WALLET::request& req, wallet_rpc::COMMAND_RPC_CLOSE_WALLET::response& res, epee::json_rpc::error& er, const connection_context *ctx)
  {
    if (!m_wallet) return not_open(er);

    if (req.autosave_current)
    {
      try
      {
        m_wallet->store();
      }
      catch (const std::exception& e)
      {
        handle_rpc_exception(std::current_exception(), er, WALLET_RPC_ERROR_CODE_UNKNOWN_ERROR);
        return false;
      }
    }
    m_wallet.reset();
    return true;
  }
  //------------------------------------------------------------------------------------------------------------------------------
  bool wallet_rpc_server::on_change_wallet_password(const wallet_rpc::COMMAND_RPC_CHANGE_WALLET_PASSWORD::request& req, wallet_rpc::COMMAND_RPC_CHANGE_WALLET_PASSWORD::response& res, epee::json_rpc::error& er, const connection_context *ctx)
  {
    if (!m_wallet) return not_open(er);
    if (m_restricted)
    {
      er.code = WALLET_RPC_ERROR_CODE_DENIED;
      er.message = "Command unavailable in restricted mode.";
      return false;
    }
    if (m_wallet->verify_password(req.old_password))
    {
      try
      {
        m_wallet->change_password(m_wallet->get_wallet_file(), req.old_password, req.new_password);
        LOG_PRINT_L0("Wallet password changed.");
      }
      catch (const std::exception& e)
      {
        handle_rpc_exception(std::current_exception(), er, WALLET_RPC_ERROR_CODE_UNKNOWN_ERROR);
        return false;
      }
    }
    else
    {
      er.code = WALLET_RPC_ERROR_CODE_INVALID_PASSWORD;
      er.message = "Invalid original password.";
      return false;
    }
    return true;
  }
  //------------------------------------------------------------------------------------------------------------------------------
  void wallet_rpc_server::handle_rpc_exception(const std::exception_ptr& e, epee::json_rpc::error& er, int default_error_code) {
    try
    {
      std::rethrow_exception(e);
    }
    catch (const tools::error::no_connection_to_daemon& e)
    {
      er.code = WALLET_RPC_ERROR_CODE_NO_DAEMON_CONNECTION;
      er.message = e.what();
    }
    catch (const tools::error::daemon_busy& e)
    {
      er.code = WALLET_RPC_ERROR_CODE_DAEMON_IS_BUSY;
      er.message = e.what();
    }
    catch (const tools::error::zero_destination& e)
    {
      er.code = WALLET_RPC_ERROR_CODE_ZERO_DESTINATION;
      er.message = e.what();
    }
    catch (const tools::error::not_enough_money& e)
    {
      er.code = WALLET_RPC_ERROR_CODE_NOT_ENOUGH_MONEY;
      er.message = e.what();
    }
    catch (const tools::error::not_enough_unlocked_money& e)
    {
      er.code = WALLET_RPC_ERROR_CODE_NOT_ENOUGH_UNLOCKED_MONEY;
      er.message = e.what();
    }
    catch (const tools::error::tx_not_possible& e)
    {
      er.code = WALLET_RPC_ERROR_CODE_TX_NOT_POSSIBLE;
      er.message = (boost::format(tr("Transaction not possible. Available only %s, transaction amount %s = %s + %s (fee)")) %
        cryptonote::print_money(e.available()) %
        cryptonote::print_money(e.tx_amount() + e.fee())  %
        cryptonote::print_money(e.tx_amount()) %
        cryptonote::print_money(e.fee())).str();
      er.message = e.what();
    }
    catch (const tools::error::not_enough_outs_to_mix& e)
    {
      er.code = WALLET_RPC_ERROR_CODE_NOT_ENOUGH_OUTS_TO_MIX;
      er.message = e.what() + std::string(" Please use sweep_dust.");
    }
    catch (const error::file_exists& e)
    {
      er.code = WALLET_RPC_ERROR_CODE_WALLET_ALREADY_EXISTS;
      er.message = "Cannot create wallet. Already exists.";
    }
    catch (const error::invalid_password& e)
    {
      er.code = WALLET_RPC_ERROR_CODE_INVALID_PASSWORD;
      er.message = "Invalid password.";
    }
    catch (const error::account_index_outofbound& e)
    {
      er.code = WALLET_RPC_ERROR_CODE_ACCOUNT_INDEX_OUT_OF_BOUNDS;
      er.message = e.what();
    }
    catch (const error::address_index_outofbound& e)
    {
      er.code = WALLET_RPC_ERROR_CODE_ADDRESS_INDEX_OUT_OF_BOUNDS;
      er.message = e.what();
    }
    catch (const error::signature_check_failed& e)
    {
        er.code = WALLET_RPC_ERROR_CODE_WRONG_SIGNATURE;
        er.message = e.what();
    }
    catch (const error::tx_blink_rejected& e)
    {
        er.code = WALLET_RPC_ERROR_CODE_BLINK_FAILED;
        er.message = e.what();
    }
    catch (const std::exception& e)
    {
      er.code = default_error_code;
      er.message = e.what();
    }
    catch (...)
    {
      er.code = WALLET_RPC_ERROR_CODE_UNKNOWN_ERROR;
      er.message = "WALLET_RPC_ERROR_CODE_UNKNOWN_ERROR";
    }
  }
  //------------------------------------------------------------------------------------------------------------------------------
  bool wallet_rpc_server::on_generate_from_keys(const wallet_rpc::COMMAND_RPC_GENERATE_FROM_KEYS::request &req, wallet_rpc::COMMAND_RPC_GENERATE_FROM_KEYS::response &res, epee::json_rpc::error &er, const connection_context *ctx)
  {
    if (m_wallet_dir.empty())
    {
      er.code = WALLET_RPC_ERROR_CODE_NO_WALLET_DIR;
      er.message = "No wallet dir configured";
      return false;
    }

    // early check for mandatory fields
    if (req.viewkey.empty())
    {
      er.code = WALLET_RPC_ERROR_CODE_UNKNOWN_ERROR;
      er.message = "field 'viewkey' is mandatory. Please provide a view key you want to restore from.";
      return false;
    }
    if (req.address.empty())
    {
      er.code = WALLET_RPC_ERROR_CODE_UNKNOWN_ERROR;
      er.message = "field 'address' is mandatory. Please provide a public address.";
      return false;
    }

    namespace po = boost::program_options;
    po::variables_map vm2;
    const char *ptr = strchr(req.filename.c_str(), '/');
  #ifdef _WIN32
    if (!ptr)
      ptr = strchr(req.filename.c_str(), '\\');
    if (!ptr)
      ptr = strchr(req.filename.c_str(), ':');
  #endif
    if (ptr)
    {
      er.code = WALLET_RPC_ERROR_CODE_UNKNOWN_ERROR;
      er.message = "Invalid filename";
      return false;
    }
    std::string wallet_file = req.filename.empty() ? "" : (m_wallet_dir + "/" + req.filename);
    // check if wallet file already exists
    if (!wallet_file.empty())
    {
      try
      {
        boost::system::error_code ignored_ec;
        THROW_WALLET_EXCEPTION_IF(boost::filesystem::exists(wallet_file, ignored_ec), error::file_exists, wallet_file);
      }
      catch (const std::exception &e)
      {
        er.code = WALLET_RPC_ERROR_CODE_UNKNOWN_ERROR;
        er.message = "Wallet already exists.";
        return false;
      }
    }

    {
      po::options_description desc("dummy");
      const command_line::arg_descriptor<std::string, true> arg_password = {"password", "password"};
      const char *argv[4];
      int argc = 3;
      argv[0] = "wallet-rpc";
      argv[1] = "--password";
      argv[2] = req.password.c_str();
      argv[3] = nullptr;
      vm2 = m_vm;
      command_line::add_arg(desc, arg_password);
      po::store(po::parse_command_line(argc, argv, desc), vm2);
    }

    auto rc = tools::wallet2::make_new(vm2, true, nullptr);
    std::unique_ptr<wallet2> wal;
    wal = std::move(rc.first);
    if (!wal)
    {
      er.code = WALLET_RPC_ERROR_CODE_UNKNOWN_ERROR;
      er.message = "Failed to create wallet";
      return false;
    }

    cryptonote::address_parse_info info;
    if(!get_account_address_from_str(info, wal->nettype(), req.address))
    {
      er.code = WALLET_RPC_ERROR_CODE_UNKNOWN_ERROR;
      er.message = "Failed to parse public address";
      return false;
    }

    epee::wipeable_string password = rc.second.password();
    epee::wipeable_string viewkey_string = req.viewkey;
    crypto::secret_key viewkey;
    if (!viewkey_string.hex_to_pod(unwrap(unwrap(viewkey))))
    {
      er.code = WALLET_RPC_ERROR_CODE_UNKNOWN_ERROR;
      er.message = "Failed to parse view key secret key";
      return false;
    }

    if (m_wallet && req.autosave_current)
    {
      try
      {
        if (!wallet_file.empty())
          m_wallet->store();
      }
      catch (const std::exception &e)
      {
        handle_rpc_exception(std::current_exception(), er, WALLET_RPC_ERROR_CODE_UNKNOWN_ERROR);
        return false;
      }
    }

    try
    {
      if (!req.spendkey.empty())
      {
        epee::wipeable_string spendkey_string = req.spendkey;
        crypto::secret_key spendkey;
        if (!spendkey_string.hex_to_pod(unwrap(unwrap(spendkey))))
        {
          er.code = WALLET_RPC_ERROR_CODE_UNKNOWN_ERROR;
          er.message = "Failed to parse spend key secret key";
          return false;
        }
        wal->generate(wallet_file, std::move(rc.second).password(), info.address, spendkey, viewkey, false);
        res.info = "Wallet has been generated successfully.";
      }
      else
      {
        wal->generate(wallet_file, std::move(rc.second).password(), info.address, viewkey, false);
        res.info = "Watch-only wallet has been generated successfully.";
      }
      MINFO("Wallet has been generated.\n");
    }
    catch (const std::exception &e)
    {
      handle_rpc_exception(std::current_exception(), er, WALLET_RPC_ERROR_CODE_UNKNOWN_ERROR);
      return false;
    }

    if (!wal)
    {
      er.code = WALLET_RPC_ERROR_CODE_UNKNOWN_ERROR;
      er.message = "Failed to generate wallet";
      return false;
    }

    // set blockheight if given
    try
    {
      wal->set_refresh_from_block_height(req.restore_height);
      wal->rewrite(wallet_file, password);
    }
    catch (const std::exception &e)
    {
      handle_rpc_exception(std::current_exception(), er, WALLET_RPC_ERROR_CODE_UNKNOWN_ERROR);
      return false;
    }

    m_wallet = std::move(wal);
    res.address = m_wallet->get_account().get_public_address_str(m_wallet->nettype());
    return true;
  }
  //------------------------------------------------------------------------------------------------------------------------------
  bool wallet_rpc_server::on_restore_deterministic_wallet(const wallet_rpc::COMMAND_RPC_RESTORE_DETERMINISTIC_WALLET::request &req, wallet_rpc::COMMAND_RPC_RESTORE_DETERMINISTIC_WALLET::response &res, epee::json_rpc::error &er, const connection_context *ctx)
  {
    if (m_wallet_dir.empty())
    {
      er.code = WALLET_RPC_ERROR_CODE_NO_WALLET_DIR;
      er.message = "No wallet dir configured";
      return false;
    }

    // early check for mandatory fields
    if (req.seed.empty())
    {
      er.code = WALLET_RPC_ERROR_CODE_UNKNOWN_ERROR;
      er.message = "field 'seed' is mandatory. Please provide a seed you want to restore from.";
      return false;
    }

    namespace po = boost::program_options;
    po::variables_map vm2;
    const char *ptr = strchr(req.filename.c_str(), '/');
  #ifdef _WIN32
    if (!ptr)
      ptr = strchr(req.filename.c_str(), '\\');
    if (!ptr)
      ptr = strchr(req.filename.c_str(), ':');
  #endif
    if (ptr)
    {
      er.code = WALLET_RPC_ERROR_CODE_UNKNOWN_ERROR;
      er.message = "Invalid filename";
      return false;
    }
    std::string wallet_file = req.filename.empty() ? "" : (m_wallet_dir + "/" + req.filename);
    // check if wallet file already exists
    if (!wallet_file.empty())
    {
      try
      {
        boost::system::error_code ignored_ec;
        THROW_WALLET_EXCEPTION_IF(boost::filesystem::exists(wallet_file, ignored_ec), error::file_exists, wallet_file);
      }
      catch (const std::exception &e)
      {
        er.code = WALLET_RPC_ERROR_CODE_UNKNOWN_ERROR;
        er.message = "Wallet already exists.";
        return false;
      }
    }
    crypto::secret_key recovery_key;
    std::string old_language;

    // check the given seed
    {
      if (!crypto::ElectrumWords::words_to_bytes(req.seed, recovery_key, old_language))
      {
        er.code = WALLET_RPC_ERROR_CODE_UNKNOWN_ERROR;
        er.message = "Electrum-style word list failed verification";
        return false;
      }
    }
    if (m_wallet && req.autosave_current)
    {
      try
      {
        m_wallet->store();
      }
      catch (const std::exception &e)
      {
        handle_rpc_exception(std::current_exception(), er, WALLET_RPC_ERROR_CODE_UNKNOWN_ERROR);
        return false;
      }
    }

    // process seed_offset if given
    {
      if (!req.seed_offset.empty())
      {
        recovery_key = cryptonote::decrypt_key(recovery_key, req.seed_offset);
      }
    }
    {
      po::options_description desc("dummy");
      const command_line::arg_descriptor<std::string, true> arg_password = {"password", "password"};
      const char *argv[4];
      int argc = 3;
      argv[0] = "wallet-rpc";
      argv[1] = "--password";
      argv[2] = req.password.c_str();
      argv[3] = nullptr;
      vm2 = m_vm;
      command_line::add_arg(desc, arg_password);
      po::store(po::parse_command_line(argc, argv, desc), vm2);
    }

    auto rc = tools::wallet2::make_new(vm2, true, nullptr);
    std::unique_ptr<wallet2> wal;
    wal = std::move(rc.first);
    if (!wal)
    {
      er.code = WALLET_RPC_ERROR_CODE_UNKNOWN_ERROR;
      er.message = "Failed to create wallet";
      return false;
    }

    epee::wipeable_string password = rc.second.password();

    bool was_deprecated_wallet = ((old_language == crypto::ElectrumWords::old_language_name) ||
                                  crypto::ElectrumWords::get_is_old_style_seed(req.seed));

    std::string mnemonic_language = old_language;
    if (was_deprecated_wallet)
    {
      // The user had used an older version of the wallet with old style mnemonics.
      res.was_deprecated = true;
    }

    if (old_language == crypto::ElectrumWords::old_language_name)
    {
      if (req.language.empty())
      {
        er.code = WALLET_RPC_ERROR_CODE_UNKNOWN_ERROR;
        er.message = "Wallet was using the old seed language. You need to specify a new seed language.";
        return false;
      }
      std::vector<std::string> language_list;
      std::vector<std::string> language_list_en;
      crypto::ElectrumWords::get_language_list(language_list);
      crypto::ElectrumWords::get_language_list(language_list_en, true);
      if (std::find(language_list.begin(), language_list.end(), req.language) == language_list.end() &&
          std::find(language_list_en.begin(), language_list_en.end(), req.language) == language_list_en.end())
      {
        er.code = WALLET_RPC_ERROR_CODE_UNKNOWN_ERROR;
        er.message = "Wallet was using the old seed language, and the specified new seed language is invalid.";
        return false;
      }
      mnemonic_language = req.language;
    }

    wal->set_seed_language(mnemonic_language);

    crypto::secret_key recovery_val;
    try
    {
      recovery_val = wal->generate(wallet_file, std::move(rc.second).password(), recovery_key, true, false, false);
      MINFO("Wallet has been restored.\n");
    }
    catch (const std::exception &e)
    {
      handle_rpc_exception(std::current_exception(), er, WALLET_RPC_ERROR_CODE_UNKNOWN_ERROR);
      return false;
    }

    // // Convert the secret key back to seed
    epee::wipeable_string electrum_words;
    if (!crypto::ElectrumWords::bytes_to_words(recovery_val, electrum_words, mnemonic_language))
    {
      er.code = WALLET_RPC_ERROR_CODE_UNKNOWN_ERROR;
      er.message = "Failed to encode seed";
      return false;
    }
    res.seed = std::string(electrum_words.data(), electrum_words.size());

    if (!wal)
    {
      er.code = WALLET_RPC_ERROR_CODE_UNKNOWN_ERROR;
      er.message = "Failed to generate wallet";
      return false;
    }

    // set blockheight if given
    try
    {
      wal->set_refresh_from_block_height(req.restore_height);
      wal->rewrite(wallet_file, password);
    }
    catch (const std::exception &e)
    {
      handle_rpc_exception(std::current_exception(), er, WALLET_RPC_ERROR_CODE_UNKNOWN_ERROR);
      return false;
    }

    m_wallet = std::move(wal);
    res.address = m_wallet->get_account().get_public_address_str(m_wallet->nettype());
    res.info = "Wallet has been restored successfully.";
    return true;
  }
  //------------------------------------------------------------------------------------------------------------------------------
  bool wallet_rpc_server::on_is_multisig(const wallet_rpc::COMMAND_RPC_IS_MULTISIG::request& req, wallet_rpc::COMMAND_RPC_IS_MULTISIG::response& res, epee::json_rpc::error& er, const connection_context *ctx)
  {
    if (!m_wallet) return not_open(er);
    res.multisig = m_wallet->multisig(&res.ready, &res.threshold, &res.total);
    return true;
  }
  //------------------------------------------------------------------------------------------------------------------------------
  bool wallet_rpc_server::on_prepare_multisig(const wallet_rpc::COMMAND_RPC_PREPARE_MULTISIG::request& req, wallet_rpc::COMMAND_RPC_PREPARE_MULTISIG::response& res, epee::json_rpc::error& er, const connection_context *ctx)
  {
    if (!m_wallet) return not_open(er);
    if (m_restricted)
    {
      er.code = WALLET_RPC_ERROR_CODE_DENIED;
      er.message = "Command unavailable in restricted mode.";
      return false;
    }
    if (m_wallet->multisig())
    {
      er.code = WALLET_RPC_ERROR_CODE_ALREADY_MULTISIG;
      er.message = "This wallet is already multisig";
      return false;
    }
    if (m_wallet->watch_only())
    {
      er.code = WALLET_RPC_ERROR_CODE_WATCH_ONLY;
      er.message = "wallet is watch-only and cannot be made multisig";
      return false;
    }

    res.multisig_info = m_wallet->get_multisig_info();
    return true;
  }
  //------------------------------------------------------------------------------------------------------------------------------
  bool wallet_rpc_server::on_make_multisig(const wallet_rpc::COMMAND_RPC_MAKE_MULTISIG::request& req, wallet_rpc::COMMAND_RPC_MAKE_MULTISIG::response& res, epee::json_rpc::error& er, const connection_context *ctx)
  {
    if (!m_wallet) return not_open(er);
    if (m_restricted)
    {
      er.code = WALLET_RPC_ERROR_CODE_DENIED;
      er.message = "Command unavailable in restricted mode.";
      return false;
    }
    if (m_wallet->multisig())
    {
      er.code = WALLET_RPC_ERROR_CODE_ALREADY_MULTISIG;
      er.message = "This wallet is already multisig";
      return false;
    }
    if (m_wallet->watch_only())
    {
      er.code = WALLET_RPC_ERROR_CODE_WATCH_ONLY;
      er.message = "wallet is watch-only and cannot be made multisig";
      return false;
    }

    try
    {
      res.multisig_info = m_wallet->make_multisig(req.password, req.multisig_info, req.threshold);
      res.address = m_wallet->get_account().get_public_address_str(m_wallet->nettype());
    }
    catch (const std::exception &e)
    {
      er.code = WALLET_RPC_ERROR_CODE_UNKNOWN_ERROR;
      er.message = e.what();
      return false;
    }

    return true;
  }
  //------------------------------------------------------------------------------------------------------------------------------
  bool wallet_rpc_server::on_export_multisig(const wallet_rpc::COMMAND_RPC_EXPORT_MULTISIG::request& req, wallet_rpc::COMMAND_RPC_EXPORT_MULTISIG::response& res, epee::json_rpc::error& er, const connection_context *ctx)
  {
    if (!m_wallet) return not_open(er);
    if (m_restricted)
    {
      er.code = WALLET_RPC_ERROR_CODE_DENIED;
      er.message = "Command unavailable in restricted mode.";
      return false;
    }
    bool ready;
    if (!m_wallet->multisig(&ready))
    {
      er.code = WALLET_RPC_ERROR_CODE_NOT_MULTISIG;
      er.message = "This wallet is not multisig";
      return false;
    }
    if (!ready)
    {
      er.code = WALLET_RPC_ERROR_CODE_NOT_MULTISIG;
      er.message = "This wallet is multisig, but not yet finalized";
      return false;
    }

    cryptonote::blobdata info;
    try
    {
      info = m_wallet->export_multisig();
    }
    catch (const std::exception &e)
    {
      er.code = WALLET_RPC_ERROR_CODE_UNKNOWN_ERROR;
      er.message = e.what();
      return false;
    }

    res.info = epee::string_tools::buff_to_hex_nodelimer(info);

    return true;
  }
  //------------------------------------------------------------------------------------------------------------------------------
  bool wallet_rpc_server::on_import_multisig(const wallet_rpc::COMMAND_RPC_IMPORT_MULTISIG::request& req, wallet_rpc::COMMAND_RPC_IMPORT_MULTISIG::response& res, epee::json_rpc::error& er, const connection_context *ctx)
  {
    if (!m_wallet) return not_open(er);
    if (m_restricted)
    {
      er.code = WALLET_RPC_ERROR_CODE_DENIED;
      er.message = "Command unavailable in restricted mode.";
      return false;
    }
    bool ready;
    uint32_t threshold, total;
    if (!m_wallet->multisig(&ready, &threshold, &total))
    {
      er.code = WALLET_RPC_ERROR_CODE_NOT_MULTISIG;
      er.message = "This wallet is not multisig";
      return false;
    }
    if (!ready)
    {
      er.code = WALLET_RPC_ERROR_CODE_NOT_MULTISIG;
      er.message = "This wallet is multisig, but not yet finalized";
      return false;
    }

    if (req.info.size() < threshold - 1)
    {
      er.code = WALLET_RPC_ERROR_CODE_THRESHOLD_NOT_REACHED;
      er.message = "Needs multisig export info from more participants";
      return false;
    }

    std::vector<cryptonote::blobdata> info;
    info.resize(req.info.size());
    for (size_t n = 0; n < info.size(); ++n)
    {
      if (!epee::string_tools::parse_hexstr_to_binbuff(req.info[n], info[n]))
      {
        er.code = WALLET_RPC_ERROR_CODE_BAD_HEX;
        er.message = "Failed to parse hex.";
        return false;
      }
    }

    try
    {
      res.n_outputs = m_wallet->import_multisig(info);
    }
    catch (const std::exception &e)
    {
      er.code = WALLET_RPC_ERROR_CODE_UNKNOWN_ERROR;
      er.message = "Error calling import_multisig";
      return false;
    }

    if (m_wallet->is_trusted_daemon())
    {
      try
      {
        m_wallet->rescan_spent();
      }
      catch (const std::exception &e)
      {
        er.message = std::string("Success, but failed to update spent status after import multisig info: ") + e.what();
      }
    }
    else
    {
      er.message = "Success, but cannot update spent status after import multisig info as daemon is untrusted";
    }

    return true;
  }
  //------------------------------------------------------------------------------------------------------------------------------
  bool wallet_rpc_server::on_finalize_multisig(const wallet_rpc::COMMAND_RPC_FINALIZE_MULTISIG::request& req, wallet_rpc::COMMAND_RPC_FINALIZE_MULTISIG::response& res, epee::json_rpc::error& er, const connection_context *ctx)
  {
    if (!m_wallet) return not_open(er);
    if (m_restricted)
    {
      er.code = WALLET_RPC_ERROR_CODE_DENIED;
      er.message = "Command unavailable in restricted mode.";
      return false;
    }
    bool ready;
    uint32_t threshold, total;
    if (!m_wallet->multisig(&ready, &threshold, &total))
    {
      er.code = WALLET_RPC_ERROR_CODE_NOT_MULTISIG;
      er.message = "This wallet is not multisig";
      return false;
    }
    if (ready)
    {
      er.code = WALLET_RPC_ERROR_CODE_ALREADY_MULTISIG;
      er.message = "This wallet is multisig, and already finalized";
      return false;
    }

    if (req.multisig_info.size() < 1 || req.multisig_info.size() > total)
    {
      er.code = WALLET_RPC_ERROR_CODE_THRESHOLD_NOT_REACHED;
      er.message = "Needs multisig info from more participants";
      return false;
    }

    try
    {
      if (!m_wallet->finalize_multisig(req.password, req.multisig_info))
      {
        er.code = WALLET_RPC_ERROR_CODE_UNKNOWN_ERROR;
        er.message = "Error calling finalize_multisig";
        return false;
      }
    }
    catch (const std::exception &e)
    {
      er.code = WALLET_RPC_ERROR_CODE_UNKNOWN_ERROR;
      er.message = std::string("Error calling finalize_multisig: ") + e.what();
      return false;
    }
    res.address = m_wallet->get_account().get_public_address_str(m_wallet->nettype());

    return true;
  }
  //------------------------------------------------------------------------------------------------------------------------------
  bool wallet_rpc_server::on_exchange_multisig_keys(const wallet_rpc::COMMAND_RPC_EXCHANGE_MULTISIG_KEYS::request& req, wallet_rpc::COMMAND_RPC_EXCHANGE_MULTISIG_KEYS::response& res, epee::json_rpc::error& er, const connection_context *ctx)
  {
    if (!m_wallet) return not_open(er);
    if (m_restricted)
    {
      er.code = WALLET_RPC_ERROR_CODE_DENIED;
      er.message = "Command unavailable in restricted mode.";
      return false;
    }
    bool ready;
    uint32_t threshold, total;
    if (!m_wallet->multisig(&ready, &threshold, &total))
    {
      er.code = WALLET_RPC_ERROR_CODE_NOT_MULTISIG;
      er.message = "This wallet is not multisig";
      return false;
    }

    if (ready)
    {
      er.code = WALLET_RPC_ERROR_CODE_ALREADY_MULTISIG;
      er.message = "This wallet is multisig, and already finalized";
      return false;
    }

    if (req.multisig_info.size() < 1 || req.multisig_info.size() > total)
    {
      er.code = WALLET_RPC_ERROR_CODE_THRESHOLD_NOT_REACHED;
      er.message = "Needs multisig info from more participants";
      return false;
    }

    try
    {
      res.multisig_info = m_wallet->exchange_multisig_keys(req.password, req.multisig_info);
      if (res.multisig_info.empty())
      {
        res.address = m_wallet->get_account().get_public_address_str(m_wallet->nettype());
      }
    }
    catch (const std::exception &e)
    {
      er.code = WALLET_RPC_ERROR_CODE_UNKNOWN_ERROR;
      er.message = std::string("Error calling exchange_multisig_info: ") + e.what();
      return false;
    }
    return true;
  }
  //------------------------------------------------------------------------------------------------------------------------------
  bool wallet_rpc_server::on_sign_multisig(const wallet_rpc::COMMAND_RPC_SIGN_MULTISIG::request& req, wallet_rpc::COMMAND_RPC_SIGN_MULTISIG::response& res, epee::json_rpc::error& er, const connection_context *ctx)
  {
    if (!m_wallet) return not_open(er);
    if (m_restricted)
    {
      er.code = WALLET_RPC_ERROR_CODE_DENIED;
      er.message = "Command unavailable in restricted mode.";
      return false;
    }
    bool ready;
    uint32_t threshold, total;
    if (!m_wallet->multisig(&ready, &threshold, &total))
    {
      er.code = WALLET_RPC_ERROR_CODE_NOT_MULTISIG;
      er.message = "This wallet is not multisig";
      return false;
    }
    if (!ready)
    {
      er.code = WALLET_RPC_ERROR_CODE_NOT_MULTISIG;
      er.message = "This wallet is multisig, but not yet finalized";
      return false;
    }

    cryptonote::blobdata blob;
    if (!epee::string_tools::parse_hexstr_to_binbuff(req.tx_data_hex, blob))
    {
      er.code = WALLET_RPC_ERROR_CODE_BAD_HEX;
      er.message = "Failed to parse hex.";
      return false;
    }

    tools::wallet2::multisig_tx_set txs;
    bool r = m_wallet->load_multisig_tx(blob, txs, nullptr);
    if (!r)
    {
      er.code = WALLET_RPC_ERROR_CODE_BAD_MULTISIG_TX_DATA;
      er.message = "Failed to parse multisig tx data.";
      return false;
    }

    std::vector<crypto::hash> txids;
    try
    {
      bool r = m_wallet->sign_multisig_tx(txs, txids);
      if (!r)
      {
        er.code = WALLET_RPC_ERROR_CODE_MULTISIG_SIGNATURE;
        er.message = "Failed to sign multisig tx";
        return false;
      }
    }
    catch (const std::exception &e)
    {
      er.code = WALLET_RPC_ERROR_CODE_MULTISIG_SIGNATURE;
      er.message = std::string("Failed to sign multisig tx: ") + e.what();
      return false;
    }

    res.tx_data_hex = epee::string_tools::buff_to_hex_nodelimer(m_wallet->save_multisig_tx(txs));
    if (!txids.empty())
    {
      for (const crypto::hash &txid: txids)
        res.tx_hash_list.push_back(epee::string_tools::pod_to_hex(txid));
    }

    return true;
  }
  //------------------------------------------------------------------------------------------------------------------------------
  bool wallet_rpc_server::on_submit_multisig(const wallet_rpc::COMMAND_RPC_SUBMIT_MULTISIG::request& req, wallet_rpc::COMMAND_RPC_SUBMIT_MULTISIG::response& res, epee::json_rpc::error& er, const connection_context *ctx)
  {
    if (!m_wallet) return not_open(er);
    if (m_restricted)
    {
      er.code = WALLET_RPC_ERROR_CODE_DENIED;
      er.message = "Command unavailable in restricted mode.";
      return false;
    }
    bool ready;
    uint32_t threshold, total;
    if (!m_wallet->multisig(&ready, &threshold, &total))
    {
      er.code = WALLET_RPC_ERROR_CODE_NOT_MULTISIG;
      er.message = "This wallet is not multisig";
      return false;
    }
    if (!ready)
    {
      er.code = WALLET_RPC_ERROR_CODE_NOT_MULTISIG;
      er.message = "This wallet is multisig, but not yet finalized";
      return false;
    }

    cryptonote::blobdata blob;
    if (!epee::string_tools::parse_hexstr_to_binbuff(req.tx_data_hex, blob))
    {
      er.code = WALLET_RPC_ERROR_CODE_BAD_HEX;
      er.message = "Failed to parse hex.";
      return false;
    }

    tools::wallet2::multisig_tx_set txs;
    bool r = m_wallet->load_multisig_tx(blob, txs, nullptr);
    if (!r)
    {
      er.code = WALLET_RPC_ERROR_CODE_BAD_MULTISIG_TX_DATA;
      er.message = "Failed to parse multisig tx data.";
      return false;
    }

    if (txs.m_signers.size() < threshold)
    {
      er.code = WALLET_RPC_ERROR_CODE_THRESHOLD_NOT_REACHED;
      er.message = "Not enough signers signed this transaction.";
      return false;
    }

    try
    {
      for (auto &ptx: txs.m_ptx)
      {
        m_wallet->commit_tx(ptx);
        res.tx_hash_list.push_back(epee::string_tools::pod_to_hex(cryptonote::get_transaction_hash(ptx.tx)));
      }
    }
    catch (const std::exception &e)
    {
      er.code = WALLET_RPC_ERROR_CODE_MULTISIG_SUBMISSION;
      er.message = std::string("Failed to submit multisig tx: ") + e.what();
      return false;
    }

    return true;
  }
  //------------------------------------------------------------------------------------------------------------------------------
  bool wallet_rpc_server::on_validate_address(const wallet_rpc::COMMAND_RPC_VALIDATE_ADDRESS::request& req, wallet_rpc::COMMAND_RPC_VALIDATE_ADDRESS::response& res, epee::json_rpc::error& er, const connection_context *ctx)
  {
    cryptonote::address_parse_info info;
    static const struct { cryptonote::network_type type; const char *stype; } net_types[] = {
      { cryptonote::MAINNET, "mainnet" },
      { cryptonote::TESTNET, "testnet" },
      { cryptonote::STAGENET, "stagenet" },
    };
    if (!req.any_net_type && !m_wallet) return not_open(er);
    for (const auto &net_type: net_types)
    {
      if (!req.any_net_type && (!m_wallet || net_type.type != m_wallet->nettype()))
        continue;
      if (req.allow_openalias)
      {
        std::string address;
        res.valid = get_account_address_from_str_or_url(info, net_type.type, req.address,
          [&er, &address](const std::string &url, const std::vector<std::string> &addresses, bool dnssec_valid)->std::string {
            if (!dnssec_valid)
            {
              er.message = std::string("Invalid DNSSEC for ") + url;
              return {};
            }
            if (addresses.empty())
            {
              er.message = std::string("No Loki address found at ") + url;
              return {};
            }
            address = addresses[0];
            return address;
          });
        if (res.valid)
          res.openalias_address = address;
      }
      else
      {
        res.valid = cryptonote::get_account_address_from_str(info, net_type.type, req.address);
      }
      if (res.valid)
      {
        res.integrated = info.has_payment_id;
        res.subaddress = info.is_subaddress;
        res.nettype = net_type.stype;
        return true;
      }
    }

    res.valid = false;
    return true;
  }
  //------------------------------------------------------------------------------------------------------------------------------
  bool wallet_rpc_server::on_set_daemon(const wallet_rpc::COMMAND_RPC_SET_DAEMON::request& req, wallet_rpc::COMMAND_RPC_SET_DAEMON::response& res, epee::json_rpc::error& er, const connection_context *ctx)
  {
    if (!m_wallet) return not_open(er);
    if (m_restricted)
    {
      er.code = WALLET_RPC_ERROR_CODE_DENIED;
      er.message = "Command unavailable in restricted mode.";
      return false;
    }
   
    std::vector<std::vector<uint8_t>> ssl_allowed_fingerprints;
    ssl_allowed_fingerprints.reserve(req.ssl_allowed_fingerprints.size());
    for (const std::string &fp: req.ssl_allowed_fingerprints)
    {
      ssl_allowed_fingerprints.push_back({});
      std::vector<uint8_t> &v = ssl_allowed_fingerprints.back();
      for (auto c: fp)
        v.push_back(c);
    }

    epee::net_utils::ssl_options_t ssl_options = epee::net_utils::ssl_support_t::e_ssl_support_enabled;
    if (req.ssl_allow_any_cert)
      ssl_options.verification = epee::net_utils::ssl_verification_t::none;
    else if (!ssl_allowed_fingerprints.empty() || !req.ssl_ca_file.empty())
      ssl_options = epee::net_utils::ssl_options_t{std::move(ssl_allowed_fingerprints), std::move(req.ssl_ca_file)};

    if (!epee::net_utils::ssl_support_from_string(ssl_options.support, req.ssl_support))
    {
      er.code = WALLET_RPC_ERROR_CODE_NO_DAEMON_CONNECTION;
      er.message = std::string("Invalid ssl support mode");
      return false;
    }

    ssl_options.auth = epee::net_utils::ssl_authentication_t{
      std::move(req.ssl_private_key_path), std::move(req.ssl_certificate_path)
    };

    const bool verification_required =
      ssl_options.verification != epee::net_utils::ssl_verification_t::none &&
      ssl_options.support == epee::net_utils::ssl_support_t::e_ssl_support_enabled;

    if (verification_required && !ssl_options.has_strong_verification(boost::string_ref{}))
    {
      er.code = WALLET_RPC_ERROR_CODE_NO_DAEMON_CONNECTION;
      er.message = "SSL is enabled but no user certificate or fingerprints were provided";
      return false;
    }

    if (!m_wallet->set_daemon(req.address, boost::none, req.trusted, std::move(ssl_options)))
    {
      er.code = WALLET_RPC_ERROR_CODE_NO_DAEMON_CONNECTION;
      er.message = std::string("Unable to set daemon");
      return false;
    }
    return true;
  }
  //------------------------------------------------------------------------------------------------------------------------------
  bool wallet_rpc_server::on_set_log_level(const wallet_rpc::COMMAND_RPC_SET_LOG_LEVEL::request& req, wallet_rpc::COMMAND_RPC_SET_LOG_LEVEL::response& res, epee::json_rpc::error& er, const connection_context *ctx)
  {
    if (m_restricted)
    {
      er.code = WALLET_RPC_ERROR_CODE_DENIED;
      er.message = "Command unavailable in restricted mode.";
      return false;
    }

    if (req.level < 0 || req.level > 4)
    {
      er.code = WALLET_RPC_ERROR_CODE_INVALID_LOG_LEVEL;
      er.message = "Error: log level not valid";
      return false;
    }
    mlog_set_log_level(req.level);
    return true;
  }
  //------------------------------------------------------------------------------------------------------------------------------
  bool wallet_rpc_server::on_set_log_categories(const wallet_rpc::COMMAND_RPC_SET_LOG_CATEGORIES::request& req, wallet_rpc::COMMAND_RPC_SET_LOG_CATEGORIES::response& res, epee::json_rpc::error& er, const connection_context *ctx)
  {
    if (m_restricted)
    {
      er.code = WALLET_RPC_ERROR_CODE_DENIED;
      er.message = "Command unavailable in restricted mode.";
      return false;
    }

    mlog_set_log(req.categories.c_str());
    res.categories = mlog_get_categories();
    return true;
  }
  //------------------------------------------------------------------------------------------------------------------------------
  bool wallet_rpc_server::on_get_version(const wallet_rpc::COMMAND_RPC_GET_VERSION::request& req, wallet_rpc::COMMAND_RPC_GET_VERSION::response& res, epee::json_rpc::error& er, const connection_context *ctx)
  {
    res.version = WALLET_RPC_VERSION;
    return true;
  }
  //------------------------------------------------------------------------------------------------------------------------------

  //
  // Loki
  //
  bool wallet_rpc_server::on_stake(const wallet_rpc::COMMAND_RPC_STAKE::request& req, wallet_rpc::COMMAND_RPC_STAKE::response& res, epee::json_rpc::error& er, const connection_context *ctx)
  {
    if (!m_wallet) return not_open(er);
    if (m_restricted)
    {
      er.code    = WALLET_RPC_ERROR_CODE_DENIED;
      er.message = "Staking command is unavailable in restricted mode.";
      return false;
    }

    crypto::public_key snode_key             = {};
    cryptonote::address_parse_info addr_info = {};
    if (!cryptonote::get_account_address_from_str(addr_info, m_wallet->nettype(), req.destination))
    {
      er.code    = WALLET_RPC_ERROR_CODE_WRONG_ADDRESS;
      er.message = std::string("Unparsable address given: ") + req.destination;
      return false;
    }

    if (!epee::string_tools::hex_to_pod(req.service_node_key, snode_key))
    {
      er.code    = WALLET_RPC_ERROR_CODE_WRONG_KEY;
      er.message = std::string("Unparsable service node key given: ") + req.service_node_key;
      return false;
    }

    // NOTE(loki): Pre-emptively set subaddr_account to 0. We don't support onwards from Infinite Staking which is when this call was implemented.
    tools::wallet2::stake_result stake_result = m_wallet->create_stake_tx(snode_key, addr_info, req.amount, 0 /*amount_fraction*/, req.priority, 0 /*subaddr_account*/, req.subaddr_indices);
    if (stake_result.status != tools::wallet2::stake_result_status::success)
    {
      er.code    = WALLET_RPC_ERROR_CODE_TX_NOT_POSSIBLE;
      er.message = stake_result.msg;
      return false;
    }

    std::vector<tools::wallet2::pending_tx> ptx_vector = {stake_result.ptx};

    try
    {
      return fill_response(ptx_vector, req.get_tx_key, res.tx_key, res.amount, res.fee, res.multisig_txset, res.unsigned_txset, req.do_not_relay, false /*blink*/,
          res.tx_hash, req.get_tx_hex, res.tx_blob, req.get_tx_metadata, res.tx_metadata, er);
    }
    catch (const std::exception &e)
    {
      handle_rpc_exception(std::current_exception(), er, WALLET_RPC_ERROR_CODE_GENERIC_TRANSFER_ERROR);
      return false;
    }
  }

  bool wallet_rpc_server::on_register_service_node(const wallet_rpc::COMMAND_RPC_REGISTER_SERVICE_NODE::request& req, wallet_rpc::COMMAND_RPC_REGISTER_SERVICE_NODE::response& res, epee::json_rpc::error& er, const connection_context *ctx)
  {
    if (!m_wallet) return not_open(er);
    if (m_restricted)
    {
      er.code    = WALLET_RPC_ERROR_CODE_DENIED;
      er.message = "Register service node command is unavailable in restricted mode.";
      return false;
    }

    std::vector<std::string> args;
    boost::split(args, req.register_service_node_str, boost::is_any_of(" "));

    if (args.size() > 0)
    {
      if (args[0] == "register_service_node")
        args.erase(args.begin());
    }

    // NOTE(loki): Pre-emptively set subaddr_account to 0. We don't support onwards from Infinite Staking which is when this call was implemented.
    tools::wallet2::register_service_node_result register_result = m_wallet->create_register_service_node_tx(args, 0 /*subaddr_account*/);
    if (register_result.status != tools::wallet2::register_service_node_result_status::success)
    {
      er.code    = WALLET_RPC_ERROR_CODE_TX_NOT_POSSIBLE;
      er.message = register_result.msg;
      return false;
    }

    std::vector<tools::wallet2::pending_tx> ptx_vector = {register_result.ptx};
    try
    {
      return fill_response(ptx_vector, req.get_tx_key, res.tx_key, res.amount, res.fee, res.multisig_txset, res.unsigned_txset, req.do_not_relay, false /*blink*/,
          res.tx_hash, req.get_tx_hex, res.tx_blob, req.get_tx_metadata, res.tx_metadata, er);
    }
    catch (const std::exception &e)
    {
      handle_rpc_exception(std::current_exception(), er, WALLET_RPC_ERROR_CODE_GENERIC_TRANSFER_ERROR);
      return false;
    }
  }

  bool wallet_rpc_server::on_can_request_stake_unlock(const wallet_rpc::COMMAND_RPC_CAN_REQUEST_STAKE_UNLOCK::request& req, wallet_rpc::COMMAND_RPC_CAN_REQUEST_STAKE_UNLOCK::response& res, epee::json_rpc::error& er, const connection_context *ctx)
  {
    if (!m_wallet) return not_open(er);
    if (m_restricted)
    {
      er.code    = WALLET_RPC_ERROR_CODE_DENIED;
      er.message = "Can request stake unlock is unavailable in restricted mode.";
      return false;
    }

    crypto::public_key snode_key             = {};
    if (!epee::string_tools::hex_to_pod(req.service_node_key, snode_key))
    {
      er.code    = WALLET_RPC_ERROR_CODE_WRONG_KEY;
      er.message = std::string("Unparsable service node key given: ") + req.service_node_key;
      return false;
    }

    tools::wallet2::request_stake_unlock_result unlock_result = m_wallet->can_request_stake_unlock(snode_key);
    res.can_unlock = unlock_result.success;
    res.msg        = unlock_result.msg;
    return true;
  }

  // TODO(loki): Deprecate this and make it return the TX as hex? Then just transfer it as normal? But these have no fees and or amount .. so maybe not?
  bool wallet_rpc_server::on_request_stake_unlock(const wallet_rpc::COMMAND_RPC_REQUEST_STAKE_UNLOCK::request& req, wallet_rpc::COMMAND_RPC_REQUEST_STAKE_UNLOCK::response& res, epee::json_rpc::error& er, const connection_context *ctx)
  {
    if (!m_wallet) return not_open(er);
    if (m_restricted)
    {
      er.code    = WALLET_RPC_ERROR_CODE_DENIED;
      er.message = "Can request stake unlock is unavailable in restricted mode.";
      return false;
    }

    crypto::public_key snode_key             = {};
    if (!epee::string_tools::hex_to_pod(req.service_node_key, snode_key))
    {
      er.code    = WALLET_RPC_ERROR_CODE_WRONG_KEY;
      er.message = std::string("Unparsable service node key given: ") + req.service_node_key;
      return false;
    }

    tools::wallet2::request_stake_unlock_result unlock_result = m_wallet->can_request_stake_unlock(snode_key);
    if (unlock_result.success)
    {
      try
      {
        m_wallet->commit_tx(unlock_result.ptx);
      }
      catch(const std::exception &e)
      {
        er.code = WALLET_RPC_ERROR_CODE_GENERIC_TRANSFER_ERROR;
        er.message = "Failed to commit tx.";
        return false;
      }
    }

    res.unlocked = unlock_result.success;
    res.msg      = unlock_result.msg;
    return res.unlocked;
  }

  bool wallet_rpc_server::on_lns_buy_mapping(const wallet_rpc::COMMAND_RPC_LNS_BUY_MAPPING::request& req, wallet_rpc::COMMAND_RPC_LNS_BUY_MAPPING::response& res, epee::json_rpc::error& er, const connection_context *ctx)
  {
    if (!m_wallet) return not_open(er);
    if (m_restricted)
    {
      er.code    = WALLET_RPC_ERROR_CODE_DENIED;
      er.message = "Buying lns mappings is unavailable in restricted mode.";
      return false;
    }

    std::string reason;
    std::vector<wallet2::pending_tx> ptx_vector = m_wallet->lns_create_buy_mapping_tx(req.type,
                                                                                      req.owner.size() ? &req.owner : nullptr,
                                                                                      req.backup_owner.size() ? &req.backup_owner : nullptr,
                                                                                      req.name,
                                                                                      req.value,
                                                                                      &reason,
                                                                                      req.priority,
                                                                                      req.account_index,
                                                                                      req.subaddr_indices);
    if (ptx_vector.empty())
    {
      er.code    = WALLET_RPC_ERROR_CODE_TX_NOT_POSSIBLE;
      er.message = "Failed to create LNS transaction: " + reason;
      return false;
    }

    try
    {
      return fill_response(ptx_vector,
                           req.get_tx_key,
                           res.tx_key,
                           res.amount,
                           res.fee,
                           res.multisig_txset,
                           res.unsigned_txset,
                           req.do_not_relay,
                           false /*blink*/,
                           res.tx_hash,
                           req.get_tx_hex,
                           res.tx_blob,
                           req.get_tx_metadata,
                           res.tx_metadata,
                           er);
    }
    catch (const std::exception &e)
    {
      handle_rpc_exception(std::current_exception(), er, WALLET_RPC_ERROR_CODE_GENERIC_TRANSFER_ERROR);
      return false;
    }
  }

  bool wallet_rpc_server::on_lns_update_mapping(const wallet_rpc::COMMAND_RPC_LNS_UPDATE_MAPPING::request &req, wallet_rpc::COMMAND_RPC_LNS_UPDATE_MAPPING::response &res, epee::json_rpc::error &er, const connection_context *ctx)
  {
    if (!m_wallet) return not_open(er);
    if (m_restricted)
    {
      er.code    = WALLET_RPC_ERROR_CODE_DENIED;
      er.message = "Updating lns mappings is unavailable in restricted mode.";
      return false;
    }

    std::string reason;
    std::vector<wallet2::pending_tx> ptx_vector =
        m_wallet->lns_create_update_mapping_tx(req.type,
                                               req.name,
                                               req.value.empty()        ? nullptr : &req.value,
                                               req.owner.empty()        ? nullptr : &req.owner,
                                               req.backup_owner.empty() ? nullptr : &req.backup_owner,
                                               req.signature.empty()    ? nullptr : &req.signature,
                                               &reason,
                                               req.priority,
                                               req.account_index,
                                               req.subaddr_indices);

    if (ptx_vector.empty())
    {
      er.code    = WALLET_RPC_ERROR_CODE_TX_NOT_POSSIBLE;
      er.message = "Failed to create LNS update transaction: " + reason;
      return false;
    }

    try
    {
      return fill_response(ptx_vector,
                           req.get_tx_key,
                           res.tx_key,
                           res.amount,
                           res.fee,
                           res.multisig_txset,
                           res.unsigned_txset,
                           req.do_not_relay,
                           false /*blink*/,
                           res.tx_hash,
                           req.get_tx_hex,
                           res.tx_blob,
                           req.get_tx_metadata,
                           res.tx_metadata,
                           er);
    }
    catch (const std::exception &e)
    {
      handle_rpc_exception(std::current_exception(), er, WALLET_RPC_ERROR_CODE_GENERIC_TRANSFER_ERROR);
      return false;
    }
  }

  bool wallet_rpc_server::on_lns_make_update_mapping_signature(const wallet_rpc::COMMAND_RPC_LNS_MAKE_UPDATE_SIGNATURE::request& req, wallet_rpc::COMMAND_RPC_LNS_MAKE_UPDATE_SIGNATURE::response& res, epee::json_rpc::error& er, const connection_context *ctx)
  {
    if (!m_wallet) return not_open(er);
    if (m_restricted)
    {
      er.code    = WALLET_RPC_ERROR_CODE_DENIED;
      er.message = "Generating the lns update signature is unavailable in restricted mode.";
      return false;
    }

    std::string reason;
    lns::mapping_type type;
    if (!lns::validate_mapping_type(req.type, &type, &reason))
    {
      er.code    = WALLET_RPC_ERROR_CODE_WRONG_LNS_TYPE;
      er.message = "Wrong lns type given=" + reason;
      return false;
    }

    lns::generic_signature signature;
    if (!m_wallet->lns_make_update_mapping_signature(type,
                                                     req.name,
                                                     req.value.size() ? &req.value : nullptr,
                                                     req.owner.size() ? &req.owner : nullptr,
                                                     req.backup_owner.size() ? &req.backup_owner : nullptr,
                                                     signature,
                                                     req.account_index,
                                                     &reason))
    {
      er.code    = WALLET_RPC_ERROR_CODE_TX_NOT_POSSIBLE;
      er.message = "Failed to create signature for LNS update transaction: " + reason;
      return false;
    }

    res.signature = epee::string_tools::pod_to_hex(signature.ed25519);
    return true;
  }

  bool wallet_rpc_server::on_lns_hash_name(const wallet_rpc::COMMAND_RPC_LNS_HASH_NAME::request& req, wallet_rpc::COMMAND_RPC_LNS_HASH_NAME::response& res, epee::json_rpc::error& er, const connection_context *ctx)
  {
    if (!m_wallet) return not_open(er);

    std::string reason;
    lns::mapping_type type;
    if (!lns::validate_mapping_type(req.type, &type, &reason))
    {
      er.code    = WALLET_RPC_ERROR_CODE_WRONG_LNS_TYPE;
      er.message = "Wrong lns type given=" + reason;
      return false;
    }

    if (!lns::validate_lns_name(type, req.name, &reason))
    {
      er.code    = WALLET_RPC_ERROR_CODE_LNS_BAD_NAME;
      er.message = "Bad lns name given=" + reason;
      return false;
    }

    res.name = lns::name_to_base64_hash(req.name);
    return true;
  }

  bool wallet_rpc_server::on_lns_decrypt_value(const wallet_rpc::COMMAND_RPC_LNS_DECRYPT_VALUE::request& req, wallet_rpc::COMMAND_RPC_LNS_DECRYPT_VALUE::response& res, epee::json_rpc::error& er, const connection_context *ctx)
  {
    if (!m_wallet) return not_open(er);

    // ---------------------------------------------------------------------------------------------
    //
    // Validate encrypted value
    //
    // ---------------------------------------------------------------------------------------------
    if (req.encrypted_value.size() % 2 != 0)
    {
      er.code    = WALLET_RPC_ERROR_CODE_LNS_VALUE_LENGTH_NOT_EVEN;
      er.message = "Value length not divisible by 2, length=" + std::to_string(req.encrypted_value.size());
      return false;
    }

    if (req.encrypted_value.size() >= (lns::mapping_value::BUFFER_SIZE * 2))
    {
      er.code    = WALLET_RPC_ERROR_CODE_LNS_VALUE_TOO_LONG;
      er.message = "Value too long to decrypt=" + req.encrypted_value;
      return false;
    }

    if (!lokimq::is_hex(req.encrypted_value))
    {
      er.code    = WALLET_RPC_ERROR_CODE_LNS_VALUE_NOT_HEX;
      er.message = "Value is not hex=" + req.encrypted_value;
      return false;
    }

    // ---------------------------------------------------------------------------------------------
    //
    // Validate type and name
    //
    // ---------------------------------------------------------------------------------------------
    std::string reason;
    lns::mapping_type type = {};
    {
      if (!lns::validate_mapping_type(req.type, &type, &reason))
      {
        er.code    = WALLET_RPC_ERROR_CODE_WRONG_LNS_TYPE;
        er.message = "Wrong lns type given=" + reason;
        return false;
      }

      if (!lns::validate_lns_name(type, req.name, &reason))
      {
        er.code    = WALLET_RPC_ERROR_CODE_LNS_VALUE_NOT_HEX;
        er.message = "Value is not hex=" + req.encrypted_value;
        return false;
      }
    }

    // ---------------------------------------------------------------------------------------------
    //
    // Decrypt value
    //
    // ---------------------------------------------------------------------------------------------
    lns::mapping_value encrypted_value = {};
    encrypted_value.len                = req.encrypted_value.size() / 2;
    lokimq::from_hex(req.encrypted_value.begin(), req.encrypted_value.end(), encrypted_value.buffer.begin());

    lns::mapping_value value = {};
    if (!lns::decrypt_mapping_value(req.name, encrypted_value, value))
    {
      er.code    = WALLET_RPC_ERROR_CODE_LNS_VALUE_NOT_HEX;
      er.message = "Value decryption failure";
      return false;
    }

    res.value = value.to_readable_value(m_wallet->nettype(), type);
    return true;
  }

  bool wallet_rpc_server::run(bool)
  {
    std::unique_ptr<tools::wallet2> wal;
    try
    {
      const bool testnet = tools::wallet2::has_testnet_option(m_vm);
      const bool stagenet = tools::wallet2::has_stagenet_option(m_vm);
      if (testnet && stagenet)
      {
        MERROR(tools::wallet_rpc_server::tr("Can't specify more than one of --testnet and --stagenet"));
        return false;
      }

      const auto arg_wallet_file = wallet_args::arg_wallet_file();
      const auto arg_from_json = wallet_args::arg_generate_from_json();

      const auto wallet_file = command_line::get_arg(m_vm, arg_wallet_file);
      const auto from_json = command_line::get_arg(m_vm, arg_from_json);
      const auto wallet_dir = command_line::get_arg(m_vm, arg_wallet_dir);
      const auto prompt_for_password = command_line::get_arg(m_vm, arg_prompt_for_password);
      const auto password_prompt = prompt_for_password ? password_prompter : nullptr;

      if(!wallet_file.empty() && !from_json.empty())
      {
        LOG_ERROR(tools::wallet_rpc_server::tr("Can't specify more than one of --wallet-file and --generate-from-json"));
        return false;
      }

      if (!wallet_dir.empty())
      {
        wal = nullptr;
        goto just_dir;
      }

      if (wallet_file.empty() && from_json.empty())
      {
        LOG_ERROR(tools::wallet_rpc_server::tr("Must specify --wallet-file or --generate-from-json or --wallet-dir"));
        return false;
      }

      LOG_PRINT_L0(tools::wallet_rpc_server::tr("Loading wallet..."));
      if(!wallet_file.empty())
      {
        wal = tools::wallet2::make_from_file(m_vm, true, wallet_file, password_prompt).first;
      }
      else
      {
        try
        {
          auto rc = tools::wallet2::make_from_json(m_vm, true, from_json, password_prompt);
          wal = std::move(rc.first);
        }
        catch (const std::exception &e)
        {
          MERROR("Error creating wallet: " << e.what());
          return false;
        }
      }
      if (!wal)
      {
        return false;
      }

      bool quit = false;
      tools::signal_handler::install([&wal, &quit](int) {
        assert(wal);
        quit = true;
        wal->stop();
      });

      wal->refresh(wal->is_trusted_daemon());
      // if we ^C during potentially length load/refresh, there's no server loop yet
      if (quit)
      {
        MINFO(tools::wallet_rpc_server::tr("Saving wallet..."));
        wal->store();
        MINFO(tools::wallet_rpc_server::tr("Successfully saved"));
        return false;
      }
      MINFO(tools::wallet_rpc_server::tr("Successfully loaded"));
    }
    catch (const std::exception& e)
    {
      LOG_ERROR(tools::wallet_rpc_server::tr("Wallet initialization failed: ") << e.what());
      return false;
    }

  just_dir:
    m_long_poll_disabled = tools::wallet2::has_disable_rpc_long_poll(m_vm);
    if (wal) set_wallet(std::move(wal));
    bool r = init();
    CHECK_AND_ASSERT_MES(r, false, tools::wallet_rpc_server::tr("Failed to initialize wallet RPC server"));
    tools::signal_handler::install([this](int) { send_stop_signal(); });

    LOG_PRINT_L0(tools::wallet_rpc_server::tr("Starting wallet RPC server"));
    try
    {
      run_server_threads();
    }
    catch (const std::exception &e)
    {
      LOG_ERROR(tools::wallet_rpc_server::tr("Failed to run wallet: ") << e.what());
      return false;
    }
    LOG_PRINT_L0(tools::wallet_rpc_server::tr("Stopped wallet RPC server"));
    try
    {
      LOG_PRINT_L0(tools::wallet_rpc_server::tr("Saving wallet..."));
      stop();
      LOG_PRINT_L0(tools::wallet_rpc_server::tr("Successfully saved"));
    }
    catch (const std::exception& e)
    {
      LOG_ERROR(tools::wallet_rpc_server::tr("Failed to save wallet: ") << e.what());
      return false;
    }
    return true;
  }
}

int main(int argc, char **argv)
{
  TRY_ENTRY();

  namespace po = boost::program_options;

  const auto arg_wallet_file = wallet_args::arg_wallet_file();
  const auto arg_from_json = wallet_args::arg_generate_from_json();

  auto opt_size = command_line::boost_option_sizes();

  po::options_description desc_params(wallet_args::tr("Wallet options"), opt_size.first, opt_size.second);
  tools::wallet2::init_options(desc_params);
  command_line::add_arg(desc_params, arg_rpc_bind_port);
  command_line::add_arg(desc_params, arg_disable_rpc_login);
  command_line::add_arg(desc_params, arg_restricted);
  cryptonote::rpc_args::init_options(desc_params);
  command_line::add_arg(desc_params, arg_wallet_file);
  command_line::add_arg(desc_params, arg_from_json);
  command_line::add_arg(desc_params, arg_wallet_dir);
  command_line::add_arg(desc_params, arg_prompt_for_password);

  po::options_description hidden_params("Hidden");
  daemonizer::init_options(hidden_params, desc_params);

  boost::optional<po::variables_map> vm;
  bool should_terminate = false;
  std::tie(vm, should_terminate) = wallet_args::main(
    argc, argv,
    "loki-wallet-rpc [--wallet-file=<file>|--generate-from-json=<file>|--wallet-dir=<directory>] [--rpc-bind-port=<port>]",
    tools::wallet_rpc_server::tr("This is the RPC loki wallet. It needs to connect to a loki\ndaemon to work correctly."),
    desc_params, hidden_params,
    po::positional_options_description(),
    [](const std::string &s, bool emphasis){ epee::set_console_color(emphasis ? epee::console_color_white : epee::console_color_default, emphasis); std::cout << s << std::endl; if (emphasis) epee::reset_console_color(); },
    "loki-wallet-rpc.log",
    true
  );
  if (!vm)
    return 1;
  if (should_terminate)
    return 0;

  return daemonizer::daemonize<tools::wallet_rpc_server>("Wallet RPC Daemon", argc, const_cast<const char**>(argv), std::move(*vm))
      ? 0 : 1;

  CATCH_ENTRY_L0("main", 1);
}<|MERGE_RESOLUTION|>--- conflicted
+++ resolved
@@ -861,9 +861,6 @@
       std::vector<wallet2::pending_tx> ptx_vector = m_wallet->create_transactions_2(dsts, CRYPTONOTE_DEFAULT_TX_MIXIN, req.unlock_time, priority, extra, req.account_index, req.subaddr_indices, tx_params);
       LOG_PRINT_L2("on_transfer_split called create_transactions_2");
 
-<<<<<<< HEAD
-      return fill_response(ptx_vector, req.get_tx_keys, res.tx_key_list, res.amount_list, res.fee_list, res.multisig_txset, res.unsigned_txset, req.do_not_relay, priority == tx_priority_blink,
-=======
       if (ptx_vector.empty())
       {
         er.code = WALLET_RPC_ERROR_CODE_TX_NOT_POSSIBLE;
@@ -871,8 +868,7 @@
         return false;
       }
 
-      return fill_response(ptx_vector, req.get_tx_keys, res.tx_key_list, res.amount_list, res.fee_list, res.multisig_txset, res.unsigned_txset, req.do_not_relay,
->>>>>>> fcb4c72b
+      return fill_response(ptx_vector, req.get_tx_keys, res.tx_key_list, res.amount_list, res.fee_list, res.multisig_txset, res.unsigned_txset, req.do_not_relay, priority == tx_priority_blink,
           res.tx_hash_list, req.get_tx_hex, res.tx_blob_list, req.get_tx_metadata, res.tx_metadata_list, er);
     }
     catch (const std::exception& e)
