// Copyright (c) 2014-2019, The Monero Project
// Copyright (c)      2018, The Loki Project
// 
// All rights reserved.
// 
// Redistribution and use in source and binary forms, with or without modification, are
// permitted provided that the following conditions are met:
// 
// 1. Redistributions of source code must retain the above copyright notice, this list of
//    conditions and the following disclaimer.
// 
// 2. Redistributions in binary form must reproduce the above copyright notice, this list
//    of conditions and the following disclaimer in the documentation and/or other
//    materials provided with the distribution.
// 
// 3. Neither the name of the copyright holder nor the names of its contributors may be
//    used to endorse or promote products derived from this software without specific
//    prior written permission.
// 
// THIS SOFTWARE IS PROVIDED BY THE COPYRIGHT HOLDERS AND CONTRIBUTORS "AS IS" AND ANY
// EXPRESS OR IMPLIED WARRANTIES, INCLUDING, BUT NOT LIMITED TO, THE IMPLIED WARRANTIES OF
// MERCHANTABILITY AND FITNESS FOR A PARTICULAR PURPOSE ARE DISCLAIMED. IN NO EVENT SHALL
// THE COPYRIGHT HOLDER OR CONTRIBUTORS BE LIABLE FOR ANY DIRECT, INDIRECT, INCIDENTAL,
// SPECIAL, EXEMPLARY, OR CONSEQUENTIAL DAMAGES (INCLUDING, BUT NOT LIMITED TO,
// PROCUREMENT OF SUBSTITUTE GOODS OR SERVICES; LOSS OF USE, DATA, OR PROFITS; OR BUSINESS
// INTERRUPTION) HOWEVER CAUSED AND ON ANY THEORY OF LIABILITY, WHETHER IN CONTRACT,
// STRICT LIABILITY, OR TORT (INCLUDING NEGLIGENCE OR OTHERWISE) ARISING IN ANY WAY OUT OF
// THE USE OF THIS SOFTWARE, EVEN IF ADVISED OF THE POSSIBILITY OF SUCH DAMAGE.
// 
// Parts of this file are originally copyright (c) 2012-2013 The Cryptonote developers

#pragma once
#include "cryptonote_config.h"
#include "cryptonote_protocol/cryptonote_protocol_defs.h"
#include "cryptonote_basic/cryptonote_basic.h"
#include "cryptonote_basic/subaddress_index.h"
#include "crypto/hash.h"
#include "wallet_rpc_server_error_codes.h"

#include "common/loki.h"

#undef LOKI_DEFAULT_LOG_CATEGORY
#define LOKI_DEFAULT_LOG_CATEGORY "wallet.rpc"

// When making *any* change here, bump minor
// If the change is incompatible, then bump major and set minor to 0
// This ensures WALLET_RPC_VERSION always increases, that every change
// has its own version, and that clients can just test major to see
// whether they can talk to a given wallet without having to know in
// advance which version they will stop working with
// Don't go over 32767 for any of these
#define WALLET_RPC_VERSION_MAJOR 1
#define WALLET_RPC_VERSION_MINOR 8
#define MAKE_WALLET_RPC_VERSION(major,minor) (((major)<<16)|(minor))
#define WALLET_RPC_VERSION MAKE_WALLET_RPC_VERSION(WALLET_RPC_VERSION_MAJOR, WALLET_RPC_VERSION_MINOR)
namespace tools
{
namespace wallet_rpc
{
#define WALLET_RPC_STATUS_OK      "OK"
#define WALLET_RPC_STATUS_BUSY    "BUSY"

  LOKI_RPC_DOC_INTROSPECT
  // Return the wallet's balance.
  struct COMMAND_RPC_GET_BALANCE
  {
    struct request_t
    {
      uint32_t account_index;             // Return balance for this account.
      std::set<uint32_t> address_indices; // (Optional) Return balance detail for those subaddresses.
      bool all_accounts;                  // If true, return balance for all accounts, subaddr_indices and account_index are ignored

      BEGIN_KV_SERIALIZE_MAP()
        KV_SERIALIZE(account_index)
        KV_SERIALIZE(address_indices)
        KV_SERIALIZE_OPT(all_accounts, false);
      END_KV_SERIALIZE_MAP()
    };
    typedef epee::misc_utils::struct_init<request_t> request;

    struct per_subaddress_info
    {
      uint32_t account_index;       // Index of the account in the wallet.
      uint32_t address_index;       // Index of the subaddress in the account.
      std::string address;          // Address at this index. Base58 representation of the public keys.
      uint64_t balance;             // Balance for the subaddress (locked or unlocked).
      uint64_t unlocked_balance;    // Unlocked funds are those funds that are sufficiently deep enough in the loki blockchain to be considered safe to spend.
      std::string label;            // Label for the subaddress.
      uint64_t num_unspent_outputs; // Number of unspent outputs available for the subaddress.

      BEGIN_KV_SERIALIZE_MAP()
        KV_SERIALIZE(account_index)
        KV_SERIALIZE(address_index)
        KV_SERIALIZE(address)
        KV_SERIALIZE(balance)
        KV_SERIALIZE(unlocked_balance)
        KV_SERIALIZE(label)
        KV_SERIALIZE(num_unspent_outputs)
      END_KV_SERIALIZE_MAP()
    };

    struct response_t
    {
      uint64_t 	 balance;                              // The total balance (atomic units) of the currently opened wallet.
      uint64_t 	 unlocked_balance;                     // Unlocked funds are those funds that are sufficiently deep enough in the loki blockchain to be considered safe to spend.
      bool       multisig_import_needed;               // True if importing multisig data is needed for returning a correct balance.
      std::vector<per_subaddress_info> per_subaddress; // Balance information for each subaddress in an account.

      BEGIN_KV_SERIALIZE_MAP()
        KV_SERIALIZE(balance)
        KV_SERIALIZE(unlocked_balance)
        KV_SERIALIZE(multisig_import_needed)
        KV_SERIALIZE(per_subaddress)
      END_KV_SERIALIZE_MAP()
    };
    typedef epee::misc_utils::struct_init<response_t> response;
  };

  LOKI_RPC_DOC_INTROSPECT
  // Return the wallet's addresses for an account. Optionally filter for specific set of subaddresses.
  struct COMMAND_RPC_GET_ADDRESS
  {
    struct request_t
    {
      uint32_t account_index;              // Get the wallet addresses for the specified account.
      std::vector<uint32_t> address_index; // (Optional) List of subaddresses to return from the aforementioned account.

      BEGIN_KV_SERIALIZE_MAP()
        KV_SERIALIZE(account_index)
        KV_SERIALIZE(address_index)
      END_KV_SERIALIZE_MAP()
    };
    typedef epee::misc_utils::struct_init<request_t> request;

    struct address_info
    {
      std::string address;    // The (sub)address string.
      std::string label;      // Label of the (sub)address.
      uint32_t address_index; // Index of the subaddress
      bool used;              // True if the (sub)address has received funds before.

      BEGIN_KV_SERIALIZE_MAP()
        KV_SERIALIZE(address)
        KV_SERIALIZE(label)
        KV_SERIALIZE(address_index)
        KV_SERIALIZE(used)
      END_KV_SERIALIZE_MAP()
    };

    struct response_t
    {
      std::string address;                  // (Deprecated) Remains to be compatible with older RPC format
      std::vector<address_info> addresses;  // Addresses informations.

      BEGIN_KV_SERIALIZE_MAP()
        KV_SERIALIZE(address)
        KV_SERIALIZE(addresses)
      END_KV_SERIALIZE_MAP()
    };
    typedef epee::misc_utils::struct_init<response_t> response;
  };

  LOKI_RPC_DOC_INTROSPECT
  // Get account and address indexes from a specific (sub)address.
  struct COMMAND_RPC_GET_ADDRESS_INDEX
  {
    struct request_t
    {
      std::string address; // (Sub)address to look for.

      BEGIN_KV_SERIALIZE_MAP()
        KV_SERIALIZE(address)
      END_KV_SERIALIZE_MAP()
    };
    typedef epee::misc_utils::struct_init<request_t> request;

    struct response_t
    {
      cryptonote::subaddress_index index; // Account index followed by the subaddress index.

      BEGIN_KV_SERIALIZE_MAP()
        KV_SERIALIZE(index)
      END_KV_SERIALIZE_MAP()
    };
    typedef epee::misc_utils::struct_init<response_t> response;
  };

  LOKI_RPC_DOC_INTROSPECT
  // Create a new address for an account. Optionally, label the new address.
  struct COMMAND_RPC_CREATE_ADDRESS
  {
    struct request_t
    {
      uint32_t account_index; // Create a new subaddress for this account.
      std::string label;      // (Optional) Label for the new subaddress.

      BEGIN_KV_SERIALIZE_MAP()
        KV_SERIALIZE(account_index)
        KV_SERIALIZE(label)
      END_KV_SERIALIZE_MAP()
    };
    typedef epee::misc_utils::struct_init<request_t> request;

    struct response_t
    {
      std::string   address;       // The newly requested address.
      uint32_t      address_index; // Index of the new address in the requested account index.

      BEGIN_KV_SERIALIZE_MAP()
        KV_SERIALIZE(address)
        KV_SERIALIZE(address_index)
      END_KV_SERIALIZE_MAP()
    };
    typedef epee::misc_utils::struct_init<response_t> response;
  };

  LOKI_RPC_DOC_INTROSPECT
  // Label an address.
  struct COMMAND_RPC_LABEL_ADDRESS
  {
    struct request_t
    {
      cryptonote::subaddress_index index; // Major & minor address index 
      std::string label;                  // Label for the address.

      BEGIN_KV_SERIALIZE_MAP()
        KV_SERIALIZE(index)
        KV_SERIALIZE(label)
      END_KV_SERIALIZE_MAP()
    };
    typedef epee::misc_utils::struct_init<request_t> request;

    struct response_t
    {
      BEGIN_KV_SERIALIZE_MAP()
      END_KV_SERIALIZE_MAP()
    };
    typedef epee::misc_utils::struct_init<response_t> response;
  };

  LOKI_RPC_DOC_INTROSPECT
  // Get all accounts for a wallet. Optionally filter accounts by tag.
  struct COMMAND_RPC_GET_ACCOUNTS
  {
    struct request_t
    {
      std::string tag;      // (Optional) Tag for filtering accounts. All accounts if empty, otherwise those accounts with this tag

      BEGIN_KV_SERIALIZE_MAP()
        KV_SERIALIZE(tag)
      END_KV_SERIALIZE_MAP()
    };
    typedef epee::misc_utils::struct_init<request_t> request;

    struct subaddress_account_info
    {
      uint32_t account_index;    // Index of the account.
      std::string base_address;  // The first address of the account (i.e. the primary address).
      uint64_t balance;          // Balance of the account (locked or unlocked).
      uint64_t unlocked_balance; // Unlocked balance for the account.
      std::string label;         // (Optional) Label of the account.
      std::string tag;           // (Optional) Tag for filtering accounts.

      BEGIN_KV_SERIALIZE_MAP()
        KV_SERIALIZE(account_index)
        KV_SERIALIZE(base_address)
        KV_SERIALIZE(balance)
        KV_SERIALIZE(unlocked_balance)
        KV_SERIALIZE(label)
        KV_SERIALIZE(tag)
      END_KV_SERIALIZE_MAP()
    };

    struct response_t
    {
      uint64_t total_balance;                                   // Total balance of the selected accounts (locked or unlocked).
      uint64_t total_unlocked_balance;                          // Total unlocked balance of the selected accounts.
      std::vector<subaddress_account_info> subaddress_accounts; // Account information.

      BEGIN_KV_SERIALIZE_MAP()
        KV_SERIALIZE(total_balance)
        KV_SERIALIZE(total_unlocked_balance)
        KV_SERIALIZE(subaddress_accounts)
      END_KV_SERIALIZE_MAP()
    };
    typedef epee::misc_utils::struct_init<response_t> response;
  };

  LOKI_RPC_DOC_INTROSPECT
  // Create a new account with an optional label.
  struct COMMAND_RPC_CREATE_ACCOUNT
  {
    struct request_t
    {
      std::string label; // (Optional) Label for the account.

      BEGIN_KV_SERIALIZE_MAP()
        KV_SERIALIZE(label)
      END_KV_SERIALIZE_MAP()
    };
    typedef epee::misc_utils::struct_init<request_t> request;

    struct response_t
    {
      uint32_t account_index;   // Index of the new account.
      std::string address;      // The primary address of the new account.

      BEGIN_KV_SERIALIZE_MAP()
        KV_SERIALIZE(account_index)
        KV_SERIALIZE(address)
      END_KV_SERIALIZE_MAP()
    };
    typedef epee::misc_utils::struct_init<response_t> response;
  };

  LOKI_RPC_DOC_INTROSPECT
  // Label an account.
  struct COMMAND_RPC_LABEL_ACCOUNT
  {
    struct request_t
    {
      uint32_t account_index; // Account index to set the label for.
      std::string label;      // Label for the account.

      BEGIN_KV_SERIALIZE_MAP()
        KV_SERIALIZE(account_index)
        KV_SERIALIZE(label)
      END_KV_SERIALIZE_MAP()
    };
    typedef epee::misc_utils::struct_init<request_t> request;

    struct response_t
    {
      BEGIN_KV_SERIALIZE_MAP()
      END_KV_SERIALIZE_MAP()
    };
    typedef epee::misc_utils::struct_init<response_t> response;
  };

  LOKI_RPC_DOC_INTROSPECT
  // Get a list of user-defined account tags.
  struct COMMAND_RPC_GET_ACCOUNT_TAGS
  {
    struct request_t
    {
      BEGIN_KV_SERIALIZE_MAP()
      END_KV_SERIALIZE_MAP()
    };
    typedef epee::misc_utils::struct_init<request_t> request;

    struct account_tag_info
    {
      std::string tag;                // Filter tag.
      std::string label;              // Label for the tag.
      std::vector<uint32_t> accounts; // List of tagged account indices.

      BEGIN_KV_SERIALIZE_MAP()
        KV_SERIALIZE(tag);
        KV_SERIALIZE(label);
        KV_SERIALIZE(accounts);
      END_KV_SERIALIZE_MAP()
    };

    struct response_t
    {
      std::vector<account_tag_info> account_tags; // Account tag information:

      BEGIN_KV_SERIALIZE_MAP()
        KV_SERIALIZE(account_tags)
      END_KV_SERIALIZE_MAP()
    };
    typedef epee::misc_utils::struct_init<response_t> response;
  };

  LOKI_RPC_DOC_INTROSPECT
  // Apply a filtering tag to a list of accounts.
  struct COMMAND_RPC_TAG_ACCOUNTS
  {
    struct request_t
    {
      std::string tag;             // Tag for the accounts.
      std::set<uint32_t> accounts; // Tag this list of accounts.

      BEGIN_KV_SERIALIZE_MAP()
        KV_SERIALIZE(tag)
        KV_SERIALIZE(accounts)
      END_KV_SERIALIZE_MAP()
    };
    typedef epee::misc_utils::struct_init<request_t> request;

    struct response_t
    {
      BEGIN_KV_SERIALIZE_MAP()
      END_KV_SERIALIZE_MAP()
    };
    typedef epee::misc_utils::struct_init<response_t> response;
  };

  LOKI_RPC_DOC_INTROSPECT
  // Remove filtering tag from a list of accounts.
  struct COMMAND_RPC_UNTAG_ACCOUNTS
  {
    struct request_t
    {
      std::set<uint32_t> accounts; // Remove tag from this list of accounts.

      BEGIN_KV_SERIALIZE_MAP()
        KV_SERIALIZE(accounts)
      END_KV_SERIALIZE_MAP()
    };
    typedef epee::misc_utils::struct_init<request_t> request;

    struct response_t
    {
      BEGIN_KV_SERIALIZE_MAP()
      END_KV_SERIALIZE_MAP()
    };
    typedef epee::misc_utils::struct_init<response_t> response;
  };

  LOKI_RPC_DOC_INTROSPECT
  // Set description for an account tag.
  struct COMMAND_RPC_SET_ACCOUNT_TAG_DESCRIPTION
  {
    struct request_t
    {
      std::string tag;         // Set a description for this tag.
      std::string description; // Description for the tag.

      BEGIN_KV_SERIALIZE_MAP()
        KV_SERIALIZE(tag)
        KV_SERIALIZE(description)
      END_KV_SERIALIZE_MAP()
    };
    typedef epee::misc_utils::struct_init<request_t> request;

    struct response_t
    {
      BEGIN_KV_SERIALIZE_MAP()
      END_KV_SERIALIZE_MAP()
    };
    typedef epee::misc_utils::struct_init<response_t> response;
  };

  LOKI_RPC_DOC_INTROSPECT
  // Returns the wallet's current block height.
  struct COMMAND_RPC_GET_HEIGHT
  {
    struct request_t
    {
      BEGIN_KV_SERIALIZE_MAP()
      END_KV_SERIALIZE_MAP()
    };
    typedef epee::misc_utils::struct_init<request_t> request;

    struct response_t
    {
      uint64_t  height; // The current wallet's blockchain height. If the wallet has been offline for a long time, it may need to catch up with the daemon.
      BEGIN_KV_SERIALIZE_MAP()
        KV_SERIALIZE(height)
      END_KV_SERIALIZE_MAP()
    };
    typedef epee::misc_utils::struct_init<response_t> response;
  };

  struct transfer_destination
  {
    uint64_t amount;     // Amount to send to each destination, in atomic units.
    std::string address; // Destination public address.

    BEGIN_KV_SERIALIZE_MAP()
      KV_SERIALIZE(amount)
      KV_SERIALIZE(address)
    END_KV_SERIALIZE_MAP()
  };

  LOKI_RPC_DOC_INTROSPECT
  // Send loki to a number of recipients. To preview the transaction fee, set do_not_relay to true and get_tx_metadata to true. 
  // Submit the response using the data in get_tx_metadata in the RPC call, relay_tx.
  struct COMMAND_RPC_TRANSFER
  {
    struct request_t
    {
      std::list<transfer_destination> destinations; // Array of destinations to receive LOKI.
      uint32_t account_index;                       // (Optional) Transfer from this account index. (Defaults to 0)
      std::set<uint32_t> subaddr_indices;           // (Optional) Transfer from this set of subaddresses. (Defaults to 0)
      uint32_t priority;                            // Set a priority for the transaction. Accepted Values are: default (1), or 0-3 for: unimportant, normal, elevated, priority.
      uint64_t mixin;                               // (Deprecated) Set to 9. Number of outputs from the blockchain to mix with. Loki mixin statically set to 9.
      uint64_t ring_size;                           // (Deprecated) Set to 10. Sets ringsize to n (mixin + 1). Loki ring_size is statically set to 10.
      uint64_t unlock_time;                         // Number of blocks before the loki can be spent (0 to use the default lock time).
      std::string payment_id;                       // (Optional) Random 64-character hex string to identify a transaction.
      bool get_tx_key;                              // (Optional) Return the transaction key after sending.
      bool do_not_relay;                            // (Optional) If true, the newly created transaction will not be relayed to the loki network. (Defaults to false)
      bool get_tx_hex;                              // Return the transaction as hex string after sending. (Defaults to false)
      bool get_tx_metadata;                         // Return the metadata needed to relay the transaction. (Defaults to false)

      BEGIN_KV_SERIALIZE_MAP()
        KV_SERIALIZE(destinations)
        KV_SERIALIZE(account_index)
        KV_SERIALIZE(subaddr_indices)
        KV_SERIALIZE(priority)
        KV_SERIALIZE_OPT(mixin, (uint64_t)0)
        KV_SERIALIZE_OPT(ring_size, (uint64_t)0)
        KV_SERIALIZE(unlock_time)
        KV_SERIALIZE(payment_id)
        KV_SERIALIZE(get_tx_key)
        KV_SERIALIZE_OPT(do_not_relay, false)
        KV_SERIALIZE_OPT(get_tx_hex, false)
        KV_SERIALIZE_OPT(get_tx_metadata, false)
      END_KV_SERIALIZE_MAP()
    };
    typedef epee::misc_utils::struct_init<request_t> request;

    struct response_t
    {
      std::string tx_hash;        // Publically searchable transaction hash.
      std::string tx_key;         // Transaction key if get_tx_key is true, otherwise, blank string.
      uint64_t amount;            // Amount transferred for the transaction.
      uint64_t fee;               // Fee charged for the txn.
      std::string tx_blob;        // Raw transaction represented as hex string, if get_tx_hex is true.
      std::string tx_metadata;    // Set of transaction metadata needed to relay this transfer later, if get_tx_metadata is true.
      std::string multisig_txset; // Set of multisig transactions in the process of being signed (empty for non-multisig).
      std::string unsigned_txset; // Set of unsigned tx for cold-signing purposes.

      BEGIN_KV_SERIALIZE_MAP()
        KV_SERIALIZE(tx_hash)
        KV_SERIALIZE(tx_key)
        KV_SERIALIZE(amount)
        KV_SERIALIZE(fee)
        KV_SERIALIZE(tx_blob)
        KV_SERIALIZE(tx_metadata)
        KV_SERIALIZE(multisig_txset)
        KV_SERIALIZE(unsigned_txset)
      END_KV_SERIALIZE_MAP()
    };
    typedef epee::misc_utils::struct_init<response_t> response;
  };

  LOKI_RPC_DOC_INTROSPECT
  // Same as transfer, but can split into more than one tx if necessary.
  struct COMMAND_RPC_TRANSFER_SPLIT
  {
    struct request_t
    {
      std::list<transfer_destination> destinations; // Array of destinations to receive LOKI:
      uint32_t account_index;                       // (Optional) Transfer from this account index. (Defaults to 0)
      std::set<uint32_t> subaddr_indices;           // (Optional) Transfer from this set of subaddresses. (Defaults to 0)
      uint32_t priority;                            // Set a priority for the transactions. Accepted Values are: 0-3 for: default, unimportant, normal, elevated, priority.
      uint64_t mixin;                               // (Ignored) Number of outputs from the blockchain to mix with. Loki mixin statically set to 9.
      uint64_t ring_size;                           // (Ignored) Sets ringsize to n (mixin + 1). Loki ring_size is statically set to 10.
      uint64_t unlock_time;                         // Number of blocks before the loki can be spent (0 to not add a lock).
      std::string payment_id;                       // (Optional) Random 32-byte/64-character hex string to identify a transaction.
      bool get_tx_keys;                             // (Optional) Return the transaction keys after sending.
      bool do_not_relay;                            // (Optional) If true, the newly created transaction will not be relayed to the loki network. (Defaults to false)
      bool get_tx_hex;                              // Return the transactions as hex string after sending.
      bool get_tx_metadata;                         // Return list of transaction metadata needed to relay the transfer later.

      BEGIN_KV_SERIALIZE_MAP()
        KV_SERIALIZE(destinations)
        KV_SERIALIZE(account_index)
        KV_SERIALIZE(subaddr_indices)
        KV_SERIALIZE(priority)
        KV_SERIALIZE_OPT(mixin, (uint64_t)0)
        KV_SERIALIZE_OPT(ring_size, (uint64_t)0)
        KV_SERIALIZE(unlock_time)
        KV_SERIALIZE(payment_id)
        KV_SERIALIZE(get_tx_keys)
        KV_SERIALIZE_OPT(do_not_relay, false)
        KV_SERIALIZE_OPT(get_tx_hex, false)
        KV_SERIALIZE_OPT(get_tx_metadata, false)
      END_KV_SERIALIZE_MAP()
    };
    typedef epee::misc_utils::struct_init<request_t> request;

    struct key_list
    {
      std::list<std::string> keys; //

      BEGIN_KV_SERIALIZE_MAP()
        KV_SERIALIZE(keys)
      END_KV_SERIALIZE_MAP()
    };

    struct response_t
    {
      std::list<std::string> tx_hash_list;     // The tx hashes of every transaction.
      std::list<std::string> tx_key_list;      // The transaction keys for every transaction.
      std::list<uint64_t> amount_list;         // The amount transferred for every transaction.
      std::list<uint64_t> fee_list;            // The amount of fees paid for every transaction.
      std::list<std::string> tx_blob_list;     // The tx as hex string for every transaction.
      std::list<std::string> tx_metadata_list; // List of transaction metadata needed to relay the transactions later.
      std::string multisig_txset;              // The set of signing keys used in a multisig transaction (empty for non-multisig).
      std::string unsigned_txset;              // Set of unsigned tx for cold-signing purposes.

      BEGIN_KV_SERIALIZE_MAP()
        KV_SERIALIZE(tx_hash_list)
        KV_SERIALIZE(tx_key_list)
        KV_SERIALIZE(amount_list)
        KV_SERIALIZE(fee_list)
        KV_SERIALIZE(tx_blob_list)
        KV_SERIALIZE(tx_metadata_list)
        KV_SERIALIZE(multisig_txset)
        KV_SERIALIZE(unsigned_txset)
      END_KV_SERIALIZE_MAP()
    };
    typedef epee::misc_utils::struct_init<response_t> response;
  };

  LOKI_RPC_DOC_INTROSPECT

  struct COMMAND_RPC_DESCRIBE_TRANSFER
  {
    struct recipient
    {
      std::string address; // Destination public address.
      uint64_t amount;     // Amount in atomic units.

      BEGIN_KV_SERIALIZE_MAP()
        KV_SERIALIZE(address)
        KV_SERIALIZE(amount)
      END_KV_SERIALIZE_MAP()
    };

    struct transfer_description
    {
      uint64_t amount_in;              // Amount in, in atomic units.
      uint64_t amount_out;             // amount out, in atomic units.
      uint32_t ring_size;              // Ring size of transfer.
      uint64_t unlock_time;            // Number of blocks before the loki can be spent (0 represents the default network lock time).
      std::list<recipient> recipients; // List of addresses and amounts.
      std::string payment_id;          // Payment ID matching the input parameter.
      uint64_t change_amount;          // Change received from transaction in atomic units.
      std::string change_address;      // Address the change was sent to.
      uint64_t fee;                    // Fee of the transaction in atomic units.
      uint32_t dummy_outputs;          // 
      std::string extra;               // Data stored in the tx extra represented in hex.

      BEGIN_KV_SERIALIZE_MAP()
        KV_SERIALIZE(amount_in)
        KV_SERIALIZE(amount_out)
        KV_SERIALIZE(ring_size)
        KV_SERIALIZE(unlock_time)
        KV_SERIALIZE(recipients)
        KV_SERIALIZE(payment_id)
        KV_SERIALIZE(change_amount)
        KV_SERIALIZE(change_address)
        KV_SERIALIZE(fee)
        KV_SERIALIZE(dummy_outputs)
        KV_SERIALIZE(extra)
      END_KV_SERIALIZE_MAP()
    };

    struct request_t
    {
      std::string unsigned_txset; // Set of unsigned tx returned by "transfer" or "transfer_split" methods.
      std::string multisig_txset; // Set of unsigned multisig txes returned by "transfer" or "transfer_split" methods

      BEGIN_KV_SERIALIZE_MAP()
        KV_SERIALIZE(unsigned_txset)
        KV_SERIALIZE(multisig_txset)
      END_KV_SERIALIZE_MAP()
    };
    typedef epee::misc_utils::struct_init<request_t> request;

    struct response_t
    {
      std::list<transfer_description> desc; // List of information of transfers.

      BEGIN_KV_SERIALIZE_MAP()
        KV_SERIALIZE(desc)
      END_KV_SERIALIZE_MAP()
    };
    typedef epee::misc_utils::struct_init<response_t> response;
  };

  LOKI_RPC_DOC_INTROSPECT
  // Sign a transaction created on a read-only wallet (in cold-signing process).
  struct COMMAND_RPC_SIGN_TRANSFER
  {
    struct request_t
    {
      std::string unsigned_txset; // Set of unsigned tx returned by "transfer" or "transfer_split" methods.
      bool export_raw;            // (Optional) If true, return the raw transaction data. (Defaults to false)
      bool get_tx_keys;           // (Optional) Return the transaction keys after sending.

      BEGIN_KV_SERIALIZE_MAP()
        KV_SERIALIZE(unsigned_txset)
        KV_SERIALIZE_OPT(export_raw, false)
        KV_SERIALIZE_OPT(get_tx_keys, false)
      END_KV_SERIALIZE_MAP()
    };
    typedef epee::misc_utils::struct_init<request_t> request;

    struct response_t
    {
      std::string signed_txset;            // Set of signed tx to be used for submitting transfer.
      std::list<std::string> tx_hash_list; // The tx hashes of every transaction.
      std::list<std::string> tx_raw_list;  // The tx raw data of every transaction.
      std::list<std::string> tx_key_list;  // The tx key data of every transaction.

      BEGIN_KV_SERIALIZE_MAP()
        KV_SERIALIZE(signed_txset)
        KV_SERIALIZE(tx_hash_list)
        KV_SERIALIZE(tx_raw_list)
        KV_SERIALIZE(tx_key_list)
      END_KV_SERIALIZE_MAP()
    };
    typedef epee::misc_utils::struct_init<response_t> response;
  };

  LOKI_RPC_DOC_INTROSPECT
  // Submit a previously signed transaction on a read-only wallet (in cold-signing process).
  struct COMMAND_RPC_SUBMIT_TRANSFER
  {
    struct request_t
    {
      std::string tx_data_hex; // Set of signed tx returned by "sign_transfer".

      BEGIN_KV_SERIALIZE_MAP()
        KV_SERIALIZE(tx_data_hex)
      END_KV_SERIALIZE_MAP()
    };
    typedef epee::misc_utils::struct_init<request_t> request;

    struct response_t
    {
      std::list<std::string> tx_hash_list; // The tx hashes of every transaction.

      BEGIN_KV_SERIALIZE_MAP()
        KV_SERIALIZE(tx_hash_list)
      END_KV_SERIALIZE_MAP()
    };
    typedef epee::misc_utils::struct_init<response_t> response;
  };

  LOKI_RPC_DOC_INTROSPECT
  // Send all dust outputs back to the wallet's, to make them easier to spend (and mix).
  struct COMMAND_RPC_SWEEP_DUST
  {
    struct request_t
    {
      bool get_tx_keys;     // (Optional) Return the transaction keys after sending.
      bool do_not_relay;    // (Optional) If true, the newly created transaction will not be relayed to the loki network. (Defaults to false)
      bool get_tx_hex;      // (Optional) Return the transactions as hex string after sending. (Defaults to false)
      bool get_tx_metadata; // (Optional) Return list of transaction metadata needed to relay the transfer later. (Defaults to false)

      BEGIN_KV_SERIALIZE_MAP()
        KV_SERIALIZE(get_tx_keys)
        KV_SERIALIZE_OPT(do_not_relay, false)
        KV_SERIALIZE_OPT(get_tx_hex, false)
        KV_SERIALIZE_OPT(get_tx_metadata, false)
      END_KV_SERIALIZE_MAP()
    };
    typedef epee::misc_utils::struct_init<request_t> request;

    struct key_list
    {
      std::list<std::string> keys; 

      BEGIN_KV_SERIALIZE_MAP()
        KV_SERIALIZE(keys)
      END_KV_SERIALIZE_MAP()
    };

    struct response_t
    {
      std::list<std::string> tx_hash_list;     // The tx hashes of every transaction.
      std::list<std::string> tx_key_list;      // The transaction keys for every transaction.
      std::list<uint64_t> amount_list;         // The amount transferred for every transaction.
      std::list<uint64_t> fee_list;            // The amount of fees paid for every transaction.
      std::list<std::string> tx_blob_list;     // The tx as hex string for every transaction.
      std::list<std::string> tx_metadata_list; // List of transaction metadata needed to relay the transactions later. 
      std::string multisig_txset;              // The set of signing keys used in a multisig transaction (empty for non-multisig).
      std::string unsigned_txset;              // Set of unsigned tx for cold-signing purposes.

      BEGIN_KV_SERIALIZE_MAP()
        KV_SERIALIZE(tx_hash_list)
        KV_SERIALIZE(tx_key_list)
        KV_SERIALIZE(amount_list)
        KV_SERIALIZE(fee_list)
        KV_SERIALIZE(tx_blob_list)
        KV_SERIALIZE(tx_metadata_list)
        KV_SERIALIZE(multisig_txset)
        KV_SERIALIZE(unsigned_txset)
      END_KV_SERIALIZE_MAP()
    };
    typedef epee::misc_utils::struct_init<response_t> response;
  };

  LOKI_RPC_DOC_INTROSPECT
  // Send all unlocked balance to an address.
  struct COMMAND_RPC_SWEEP_ALL
  {
    struct request_t
    {
      std::string address;                // Destination public address.
      uint32_t account_index;             // Sweep transactions from this account.
      std::set<uint32_t> subaddr_indices; // (Optional) Sweep from this set of subaddresses in the account.
      uint32_t priority;                  // (Optional) Priority for sending the sweep transfer, partially determines fee. 
      uint64_t mixin;                     // (Deprecated) Set to 9. Number of outputs from the blockchain to mix with. Loki mixin statically set to 9.
      uint64_t ring_size;                 // (Deprecated) Set to 10. Sets ringsize to n (mixin + 1). Loki ring_size is statically set to 10.
      uint64_t outputs;                   // 
      uint64_t unlock_time;               // Number of blocks before the loki can be spent (0 to not add a lock). 
      std::string payment_id;             // (Optional) 64-character hex string to identify a transaction.
      bool get_tx_keys;                   // (Optional) Return the transaction keys after sending.
      uint64_t below_amount;              // (Optional) Include outputs below this amount.
      bool do_not_relay;                  // (Optional) If true, do not relay this sweep transfer. (Defaults to false)
      bool get_tx_hex;                    // (Optional) return the transactions as hex encoded string. (Defaults to false)
      bool get_tx_metadata;               // (Optional) return the transaction metadata as a string. (Defaults to false)

      BEGIN_KV_SERIALIZE_MAP()
        KV_SERIALIZE(address)
        KV_SERIALIZE(account_index)
        KV_SERIALIZE(subaddr_indices)
        KV_SERIALIZE(priority)
        KV_SERIALIZE_OPT(mixin, (uint64_t)0)
        KV_SERIALIZE_OPT(ring_size, (uint64_t)0)
        KV_SERIALIZE_OPT(outputs, (uint64_t)1)
        KV_SERIALIZE(unlock_time)
        KV_SERIALIZE(payment_id)
        KV_SERIALIZE(get_tx_keys)
        KV_SERIALIZE(below_amount)
        KV_SERIALIZE_OPT(do_not_relay, false)
        KV_SERIALIZE_OPT(get_tx_hex, false)
        KV_SERIALIZE_OPT(get_tx_metadata, false)
      END_KV_SERIALIZE_MAP()
    };
    typedef epee::misc_utils::struct_init<request_t> request;

    struct key_list
    {
      std::list<std::string> keys;

      BEGIN_KV_SERIALIZE_MAP()
        KV_SERIALIZE(keys)
      END_KV_SERIALIZE_MAP()
    };

    struct response_t
    {
      std::list<std::string> tx_hash_list;     // The tx hashes of every transaction.
      std::list<std::string> tx_key_list;      // The transaction keys for every transaction.
      std::list<uint64_t> amount_list;         // The amount transferred for every transaction.
      std::list<uint64_t> fee_list;            // The amount of fees paid for every transaction.
      std::list<std::string> tx_blob_list;     // The tx as hex string for every transaction.
      std::list<std::string> tx_metadata_list; // List of transaction metadata needed to relay the transactions later.
      std::string multisig_txset;              // The set of signing keys used in a multisig transaction (empty for non-multisig).
      std::string unsigned_txset;              // Set of unsigned tx for cold-signing purposes.

      BEGIN_KV_SERIALIZE_MAP()
        KV_SERIALIZE(tx_hash_list)
        KV_SERIALIZE(tx_key_list)
        KV_SERIALIZE(amount_list)
        KV_SERIALIZE(fee_list)
        KV_SERIALIZE(tx_blob_list)
        KV_SERIALIZE(tx_metadata_list)
        KV_SERIALIZE(multisig_txset)
        KV_SERIALIZE(unsigned_txset)
      END_KV_SERIALIZE_MAP()
    };
    typedef epee::misc_utils::struct_init<response_t> response;
  };

  LOKI_RPC_DOC_INTROSPECT
  // Send all of a specific unlocked output to an address.
  struct COMMAND_RPC_SWEEP_SINGLE
  {
    struct request_t
    {
      std::string address;    // Destination public address.
      uint32_t priority;      // (Optional) Priority for sending the sweep transfer, partially determines fee.
      uint64_t mixin;         // (Deprecated) Set to 9. Number of outputs from the blockchain to mix with. Loki mixin statically set to 9.
      uint64_t ring_size;     // (Deprecated) Set to 10. Sets ringsize to n (mixin + 1). Loki ring_size is statically set to 10.
      uint64_t outputs;       // 
      uint64_t unlock_time;   // Number of blocks before the loki can be spent (0 to not add a lock).
      std::string payment_id; // (Optional) 64-character hex string to identify a transaction.
      bool get_tx_key;        // (Optional) Return the transaction keys after sending.
      std::string key_image;  // Key image of specific output to sweep.
      bool do_not_relay;      // (Optional) If true, do not relay this sweep transfer. (Defaults to false)
      bool get_tx_hex;        // (Optional) return the transactions as hex encoded string. (Defaults to false)
      bool get_tx_metadata;   // (Optional) return the transaction metadata as a string. (Defaults to false)

      BEGIN_KV_SERIALIZE_MAP()
        KV_SERIALIZE(address)
        KV_SERIALIZE(priority)
        KV_SERIALIZE_OPT(mixin, (uint64_t)0)
        KV_SERIALIZE_OPT(ring_size, (uint64_t)0)
        KV_SERIALIZE_OPT(outputs, (uint64_t)1)
        KV_SERIALIZE(unlock_time)
        KV_SERIALIZE(payment_id)
        KV_SERIALIZE(get_tx_key)
        KV_SERIALIZE(key_image)
        KV_SERIALIZE_OPT(do_not_relay, false)
        KV_SERIALIZE_OPT(get_tx_hex, false)
        KV_SERIALIZE_OPT(get_tx_metadata, false)
      END_KV_SERIALIZE_MAP()
    };
    typedef epee::misc_utils::struct_init<request_t> request;

    struct response_t
    {
      std::string tx_hash;        // The tx hashes of the transaction.
      std::string tx_key;         // The tx key of the transaction.
      uint64_t amount;            // The amount transfered in atomic units.
      uint64_t fee;               // The fee paid in atomic units.
      std::string tx_blob;        // The tx as hex string.
      std::string tx_metadata;    // Transaction metadata needed to relay the transaction later.
      std::string multisig_txset; // The set of signing keys used in a multisig transaction (empty for non-multisig).
      std::string unsigned_txset; // Set of unsigned tx for cold-signing purposes.

      BEGIN_KV_SERIALIZE_MAP()
        KV_SERIALIZE(tx_hash)
        KV_SERIALIZE(tx_key)
        KV_SERIALIZE(amount)
        KV_SERIALIZE(fee)
        KV_SERIALIZE(tx_blob)
        KV_SERIALIZE(tx_metadata)
        KV_SERIALIZE(multisig_txset)
        KV_SERIALIZE(unsigned_txset)
      END_KV_SERIALIZE_MAP()
    };
    typedef epee::misc_utils::struct_init<response_t> response;
  };

  LOKI_RPC_DOC_INTROSPECT
  // Relay transaction metadata to the daemon 
  struct COMMAND_RPC_RELAY_TX
  {
    struct request_t
    {
      std::string hex; // Transaction metadata returned from a transfer method with get_tx_metadata set to true.

      BEGIN_KV_SERIALIZE_MAP()
        KV_SERIALIZE(hex)
      END_KV_SERIALIZE_MAP()
    };
    typedef epee::misc_utils::struct_init<request_t> request;

    struct response_t
    {
      std::string tx_hash; // String for the publically searchable transaction hash.

      BEGIN_KV_SERIALIZE_MAP()
        KV_SERIALIZE(tx_hash)
      END_KV_SERIALIZE_MAP()
    };
    typedef epee::misc_utils::struct_init<response_t> response;
  };

  LOKI_RPC_DOC_INTROSPECT
  // Save the wallet file.
  struct COMMAND_RPC_STORE
  {
    struct request_t
    {
      BEGIN_KV_SERIALIZE_MAP()
      END_KV_SERIALIZE_MAP()
    };
    typedef epee::misc_utils::struct_init<request_t> request;

    struct response_t
    {
      BEGIN_KV_SERIALIZE_MAP()
      END_KV_SERIALIZE_MAP()
    };
    typedef epee::misc_utils::struct_init<response_t> response;
  };

  LOKI_RPC_DOC_INTROSPECT
  // 
  struct payment_details
  {
    std::string payment_id;                     // Payment ID matching the input parameter.
    std::string tx_hash;                        // Transaction hash used as the transaction ID.
    uint64_t amount;                            // Amount for this payment.
    uint64_t block_height;                      // Height of the block that first confirmed this payment.
    uint64_t unlock_time;                       // Time (in block height) until this payment is safe to spend.
    cryptonote::subaddress_index subaddr_index; // Major & minor index, account and subaddress index respectively.
    std::string address;                        // Address receiving the payment.

    BEGIN_KV_SERIALIZE_MAP()
      KV_SERIALIZE(payment_id)
      KV_SERIALIZE(tx_hash)
      KV_SERIALIZE(amount)
      KV_SERIALIZE(block_height)
      KV_SERIALIZE(unlock_time)
      KV_SERIALIZE(subaddr_index)
      KV_SERIALIZE(address)
    END_KV_SERIALIZE_MAP()
  };

  LOKI_RPC_DOC_INTROSPECT
  // Get a list of incoming payments using a given payment id.
  struct COMMAND_RPC_GET_PAYMENTS
  {
    struct request_t
    {
      std::string payment_id; // Payment ID used to find the payments (16 characters hex).

      BEGIN_KV_SERIALIZE_MAP()
        KV_SERIALIZE(payment_id)
      END_KV_SERIALIZE_MAP()
    };
    typedef epee::misc_utils::struct_init<request_t> request;

    struct response_t
    {
      std::list<payment_details> payments; // List of payment details:

      BEGIN_KV_SERIALIZE_MAP()
        KV_SERIALIZE(payments)
      END_KV_SERIALIZE_MAP()
    };
    typedef epee::misc_utils::struct_init<response_t> response;
  };

  LOKI_RPC_DOC_INTROSPECT
  // Get a list of incoming payments using a given payment id, 
  // or a list of payments ids, from a given height. 
  //
  // This method is the preferred method over  get_paymentsbecause it 
  // has the same functionality but is more extendable. 
  // Either is fine for looking up transactions by a single payment ID.
  struct COMMAND_RPC_GET_BULK_PAYMENTS
  {
    struct request_t
    {
      std::vector<std::string> payment_ids; // Payment IDs used to find the payments (16 characters hex).
      uint64_t min_block_height;            // The block height at which to start looking for payments.

      BEGIN_KV_SERIALIZE_MAP()
        KV_SERIALIZE(payment_ids)
        KV_SERIALIZE(min_block_height)
      END_KV_SERIALIZE_MAP()
    };
    typedef epee::misc_utils::struct_init<request_t> request;

    struct response_t
    {
      std::list<payment_details> payments; // List of payment details: 

      BEGIN_KV_SERIALIZE_MAP()
        KV_SERIALIZE(payments)
      END_KV_SERIALIZE_MAP()
    };
    typedef epee::misc_utils::struct_init<response_t> response;
  };
  
  LOKI_RPC_DOC_INTROSPECT
  // 
  struct transfer_details
  {
    uint64_t amount;                            // Amount of this transfer.
    bool spent;                                 // Indicates if this transfer has been spent.
    uint64_t global_index;                      // The index into the global list of transactions grouped by amount in the Loki network.
    std::string tx_hash;                        // Several incoming transfers may share the same hash if they were in the same transaction.
    cryptonote::subaddress_index subaddr_index; // Major & minor index, account and subaddress index respectively.
    std::string key_image;                      // Key image for the incoming transfer's unspent output (empty unless verbose is true).

    BEGIN_KV_SERIALIZE_MAP()
      KV_SERIALIZE(amount)
      KV_SERIALIZE(spent)
      KV_SERIALIZE(global_index)
      KV_SERIALIZE(tx_hash)
      KV_SERIALIZE(subaddr_index)
      KV_SERIALIZE(key_image)
    END_KV_SERIALIZE_MAP()
  };

  LOKI_RPC_DOC_INTROSPECT
  // Return a list of incoming transfers to the wallet.
  struct COMMAND_RPC_INCOMING_TRANSFERS
  {
    struct request_t
    {
      std::string transfer_type;          // "all": all the transfers, "available": only transfers which are not yet spent, OR "unavailable": only transfers which are already spent.
      uint32_t account_index;             // (Optional) Return transfers for this account. (defaults to 0)
      std::set<uint32_t> subaddr_indices; // (Optional) Return transfers sent to these subaddresses.

      BEGIN_KV_SERIALIZE_MAP()
        KV_SERIALIZE(transfer_type)
        KV_SERIALIZE(account_index)
        KV_SERIALIZE(subaddr_indices)
      END_KV_SERIALIZE_MAP()
    };
    typedef epee::misc_utils::struct_init<request_t> request;

    struct response_t
    {
      std::list<transfer_details> transfers; // List of information of the transfers details.

      BEGIN_KV_SERIALIZE_MAP()
        KV_SERIALIZE(transfers)
      END_KV_SERIALIZE_MAP()
    };
    typedef epee::misc_utils::struct_init<response_t> response;
  };

  //JSON RPC V2
  LOKI_RPC_DOC_INTROSPECT
  // Return the spend or view private key.
  struct COMMAND_RPC_QUERY_KEY
  {
    struct request_t
    {
      std::string key_type; // Which key to retrieve: "mnemonic" - the mnemonic seed (older wallets do not have one) OR "view_key" - the view key

      BEGIN_KV_SERIALIZE_MAP()
        KV_SERIALIZE(key_type)
      END_KV_SERIALIZE_MAP()
    };
    typedef epee::misc_utils::struct_init<request_t> request;

    struct response_t
    {
      std::string key; //  The view key will be hex encoded, while the mnemonic will be a string of words.

      BEGIN_KV_SERIALIZE_MAP()
        KV_SERIALIZE(key)
      END_KV_SERIALIZE_MAP()
    };
    typedef epee::misc_utils::struct_init<response_t> response;
  };

  LOKI_RPC_DOC_INTROSPECT
  // Make an integrated address from the wallet address and a payment id.
  struct COMMAND_RPC_MAKE_INTEGRATED_ADDRESS
  {
    struct request_t
    {
      std::string standard_address; // (Optional, defaults to primary address) Destination public address.
      std::string payment_id;       // (Optional, defaults to a random ID) 16 characters hex encoded.

      BEGIN_KV_SERIALIZE_MAP()
        KV_SERIALIZE(standard_address)
        KV_SERIALIZE(payment_id)
      END_KV_SERIALIZE_MAP()
    };
    typedef epee::misc_utils::struct_init<request_t> request;

    struct response_t
    {
      std::string integrated_address; // 
      std::string payment_id;         // Hex encoded.

      BEGIN_KV_SERIALIZE_MAP()
        KV_SERIALIZE(integrated_address)
        KV_SERIALIZE(payment_id)
      END_KV_SERIALIZE_MAP()
    };
    typedef epee::misc_utils::struct_init<response_t> response;
  };

  LOKI_RPC_DOC_INTROSPECT
  // Retrieve the standard address and payment id corresponding to an integrated address.
  struct COMMAND_RPC_SPLIT_INTEGRATED_ADDRESS
  {
    struct request_t
    {
      std::string integrated_address; // 

      BEGIN_KV_SERIALIZE_MAP()
        KV_SERIALIZE(integrated_address)
      END_KV_SERIALIZE_MAP()
    };
    typedef epee::misc_utils::struct_init<request_t> request;

    struct response_t
    {
      std::string standard_address; // 
      std::string payment_id;       // 
      bool is_subaddress;           // 

      BEGIN_KV_SERIALIZE_MAP()
        KV_SERIALIZE(standard_address)
        KV_SERIALIZE(payment_id)
        KV_SERIALIZE(is_subaddress)
      END_KV_SERIALIZE_MAP()
    };
    typedef epee::misc_utils::struct_init<response_t> response;
  };

  LOKI_RPC_DOC_INTROSPECT
  // Stops the wallet, storing the current state.
  struct COMMAND_RPC_STOP_WALLET
  {
    struct request_t
    {
      BEGIN_KV_SERIALIZE_MAP()
      END_KV_SERIALIZE_MAP()
    };
    typedef epee::misc_utils::struct_init<request_t> request;

    struct response_t
    {
      BEGIN_KV_SERIALIZE_MAP()
      END_KV_SERIALIZE_MAP()
    };
    typedef epee::misc_utils::struct_init<response_t> response;
  };

  LOKI_RPC_DOC_INTROSPECT
  // Rescan the blockchain from scratch, losing any information 
  // which can not be recovered from the blockchain itself.
  // This includes destination addresses, tx secret keys, tx notes, etc.
  
  // Warning: This blocks the Wallet RPC executable until rescanning is complete.
  struct COMMAND_RPC_RESCAN_BLOCKCHAIN
  {
    struct request_t
    {
      bool hard; // 

      BEGIN_KV_SERIALIZE_MAP()
        KV_SERIALIZE_OPT(hard, false);
      END_KV_SERIALIZE_MAP()
    };
    typedef epee::misc_utils::struct_init<request_t> request;

    struct response_t
    {
      BEGIN_KV_SERIALIZE_MAP()
      END_KV_SERIALIZE_MAP()
    };
    typedef epee::misc_utils::struct_init<response_t> response;
  };

  LOKI_RPC_DOC_INTROSPECT
  // Set arbitrary string notes for transactions.
  struct COMMAND_RPC_SET_TX_NOTES
  {
    struct request_t
    {
      std::list<std::string> txids; // Transaction ids.
      std::list<std::string> notes; // Notes for the transactions.

      BEGIN_KV_SERIALIZE_MAP()
        KV_SERIALIZE(txids)
        KV_SERIALIZE(notes)
      END_KV_SERIALIZE_MAP()
    };
    typedef epee::misc_utils::struct_init<request_t> request;

    struct response_t
    {
      BEGIN_KV_SERIALIZE_MAP()
      END_KV_SERIALIZE_MAP()
    };
    typedef epee::misc_utils::struct_init<response_t> response;
  };

  LOKI_RPC_DOC_INTROSPECT
  // Get string notes for transactions.
  struct COMMAND_RPC_GET_TX_NOTES
  {
    struct request_t
    {
      std::list<std::string> txids; // Transaction ids.

      BEGIN_KV_SERIALIZE_MAP()
        KV_SERIALIZE(txids)
      END_KV_SERIALIZE_MAP()
    };
    typedef epee::misc_utils::struct_init<request_t> request;

    struct response_t
    {
      std::list<std::string> notes; // Notes for the transactions.

      BEGIN_KV_SERIALIZE_MAP()
        KV_SERIALIZE(notes)
      END_KV_SERIALIZE_MAP()
    };
    typedef epee::misc_utils::struct_init<response_t> response;
  };

  LOKI_RPC_DOC_INTROSPECT
  // Set arbitrary attribute.
  struct COMMAND_RPC_SET_ATTRIBUTE
  {
    struct request_t
    {
      std::string key;   // Attribute name.
      std::string value; // Attribute value.

      BEGIN_KV_SERIALIZE_MAP()
        KV_SERIALIZE(key)
        KV_SERIALIZE(value)
      END_KV_SERIALIZE_MAP()
    };
    typedef epee::misc_utils::struct_init<request_t> request;

    struct response_t
    {
      BEGIN_KV_SERIALIZE_MAP()
      END_KV_SERIALIZE_MAP()
    };
    typedef epee::misc_utils::struct_init<response_t> response;
  };

  LOKI_RPC_DOC_INTROSPECT
  // Get attribute value by name.
  struct COMMAND_RPC_GET_ATTRIBUTE
  {
    struct request_t
    {

      std::string key; // Attribute name.

      BEGIN_KV_SERIALIZE_MAP()
        KV_SERIALIZE(key)
      END_KV_SERIALIZE_MAP()
    };
    typedef epee::misc_utils::struct_init<request_t> request;

    struct response_t
    {
      std::string value; // Attribute value.

      BEGIN_KV_SERIALIZE_MAP()
        KV_SERIALIZE(value)
      END_KV_SERIALIZE_MAP()
    };
    typedef epee::misc_utils::struct_init<response_t> response;
  };

  LOKI_RPC_DOC_INTROSPECT
  // Get transaction secret key from transaction id.
  struct COMMAND_RPC_GET_TX_KEY
  {
    struct request_t
    {
      std::string txid; // Transaction id.

      BEGIN_KV_SERIALIZE_MAP()
        KV_SERIALIZE(txid)
      END_KV_SERIALIZE_MAP()
    };
    typedef epee::misc_utils::struct_init<request_t> request;

    struct response_t
    {
      std::string tx_key; // Transaction secret key.

      BEGIN_KV_SERIALIZE_MAP()
        KV_SERIALIZE(tx_key)
      END_KV_SERIALIZE_MAP()
    };
    typedef epee::misc_utils::struct_init<response_t> response;
  };

  LOKI_RPC_DOC_INTROSPECT
  // Check a transaction in the blockchain with its secret key.
  struct COMMAND_RPC_CHECK_TX_KEY
  {
    struct request_t
    {
      std::string txid;    // Transaction id.
      std::string tx_key;  // Transaction secret key.
      std::string address; // Destination public address of the transaction.

      BEGIN_KV_SERIALIZE_MAP()
        KV_SERIALIZE(txid)
        KV_SERIALIZE(tx_key)
        KV_SERIALIZE(address)
      END_KV_SERIALIZE_MAP()
    };
    typedef epee::misc_utils::struct_init<request_t> request;

    struct response_t
    {
      uint64_t received;      // Amount of the transaction.
      bool in_pool;           // States if the transaction is still in pool or has been added to a block.
      uint64_t confirmations; // Number of block mined after the one with the transaction.

      BEGIN_KV_SERIALIZE_MAP()
        KV_SERIALIZE(received)
        KV_SERIALIZE(in_pool)
        KV_SERIALIZE(confirmations)
      END_KV_SERIALIZE_MAP()
    };
    typedef epee::misc_utils::struct_init<response_t> response;
  };

  LOKI_RPC_DOC_INTROSPECT
  // Get transaction signature to prove it.
  struct COMMAND_RPC_GET_TX_PROOF
  {
    struct request_t
    {
      std::string txid;    // Transaction id.
      std::string address; // Destination public address of the transaction.
      std::string message; // (Optional) add a message to the signature to further authenticate the prooving process.

      BEGIN_KV_SERIALIZE_MAP()
        KV_SERIALIZE(txid)
        KV_SERIALIZE(address)
        KV_SERIALIZE(message)
      END_KV_SERIALIZE_MAP()
    };
    typedef epee::misc_utils::struct_init<request_t> request;

    struct response_t
    {
      std::string signature; // Transaction signature.

      BEGIN_KV_SERIALIZE_MAP()
        KV_SERIALIZE(signature)
      END_KV_SERIALIZE_MAP()
    };
    typedef epee::misc_utils::struct_init<response_t> response;
  };

  LOKI_RPC_DOC_INTROSPECT
  // Prove a transaction by checking its signature.
  struct COMMAND_RPC_CHECK_TX_PROOF
  {
    struct request_t
    {
      std::string txid;      // Transaction id.
      std::string address;   // Destination public address of the transaction.
      std::string message;   // (Optional) Should be the same message used in `get_tx_proof`.
      std::string signature; // Transaction signature to confirm.

      BEGIN_KV_SERIALIZE_MAP()
        KV_SERIALIZE(txid)
        KV_SERIALIZE(address)
        KV_SERIALIZE(message)
        KV_SERIALIZE(signature)
      END_KV_SERIALIZE_MAP()
    };
    typedef epee::misc_utils::struct_init<request_t> request;

    struct response_t
    {
      bool good;              // States if the inputs proves the transaction.
      uint64_t received;      // Amount of the transaction.
      bool in_pool;           // States if the transaction is still in pool or has been added to a block.
      uint64_t confirmations; // Number of block mined after the one with the transaction.

      BEGIN_KV_SERIALIZE_MAP()
        KV_SERIALIZE(good)
        KV_SERIALIZE(received)
        KV_SERIALIZE(in_pool)
        KV_SERIALIZE(confirmations)
      END_KV_SERIALIZE_MAP()
    };
    typedef epee::misc_utils::struct_init<response_t> response;
  };

  LOKI_RPC_DOC_INTROSPECT
  // 
  struct transfer_entry
  {
<<<<<<< HEAD
    std::string txid;                             // Transaction ID for this transfer.
    std::string payment_id;                       // Payment ID for this transfer.
    uint64_t height;                              // Height of the first block that confirmed this transfer (0 if not mined yet).
    uint64_t timestamp;                           // UNIX timestamp for when this transfer was first confirmed in a block (or timestamp submission if not mined yet).
    uint64_t amount;                              // Amount transferred.
    uint64_t fee;                                 // Transaction fee for this transfer.
    std::string note;                             // Note about this transfer.
    std::list<transfer_destination> destinations; // Array of transfer destinations.
    std::string type;                             // Type of transfer, one of the following: "in", "out", "pending", "failed", "pool".
    uint64_t unlock_time;                         // Number of blocks until transfer is safely spendable.
    cryptonote::subaddress_index subaddr_index;   // Major & minor index, account and subaddress index respectively.
    std::string address;                          // Address that transferred the funds.
    bool double_spend_seen;                       // True if the key image(s) for the transfer have been seen before.
    uint64_t confirmations;                       // Number of block mined since the block containing this transaction (or block height at which the transaction should be added to a block if not yet confirmed).
    uint64_t suggested_confirmations_threshold;   // Estimation of the confirmations needed for the transaction to be included in a block.
=======
    std::string txid;
    std::string payment_id;
    uint64_t height;
    uint64_t timestamp;
    uint64_t amount;
    uint64_t fee;
    std::string note;
    std::list<transfer_destination> destinations;
    std::string type;
    uint64_t unlock_time;
    cryptonote::subaddress_index subaddr_index;
    std::vector<cryptonote::subaddress_index> subaddr_indices;
    std::string address;
    bool double_spend_seen;
    uint64_t confirmations;
    uint64_t suggested_confirmations_threshold;
>>>>>>> e4b049da

    BEGIN_KV_SERIALIZE_MAP()
      KV_SERIALIZE(txid);
      KV_SERIALIZE(payment_id);
      KV_SERIALIZE(height);
      KV_SERIALIZE(timestamp);
      KV_SERIALIZE(amount);
      KV_SERIALIZE(fee);
      KV_SERIALIZE(note);
      KV_SERIALIZE(destinations);
      KV_SERIALIZE(type);
      KV_SERIALIZE(unlock_time)
      KV_SERIALIZE(subaddr_index);
      KV_SERIALIZE(subaddr_indices);
      KV_SERIALIZE(address);
      KV_SERIALIZE(double_spend_seen)
      KV_SERIALIZE_OPT(confirmations, (uint64_t)0)
      KV_SERIALIZE_OPT(suggested_confirmations_threshold, (uint64_t)0)
    END_KV_SERIALIZE_MAP()
  };

  LOKI_RPC_DOC_INTROSPECT
  // Generate a signature to prove a spend. Unlike proving a transaction, it does not requires the destination public address.
  struct COMMAND_RPC_GET_SPEND_PROOF
  {
    struct request_t
    {
      std::string txid;    // Transaction id.
      std::string message; // (Optional) add a message to the signature to further authenticate the prooving process.

      BEGIN_KV_SERIALIZE_MAP()
        KV_SERIALIZE(txid)
        KV_SERIALIZE(message)
      END_KV_SERIALIZE_MAP()
    };
    typedef epee::misc_utils::struct_init<request_t> request;

    struct response_t
    {
      std::string signature; // Spend signature.

      BEGIN_KV_SERIALIZE_MAP()
        KV_SERIALIZE(signature)
      END_KV_SERIALIZE_MAP()
    };
    typedef epee::misc_utils::struct_init<response_t> response;
  };

  LOKI_RPC_DOC_INTROSPECT
  // Prove a spend using a signature. Unlike proving a transaction, it does not requires the destination public address.
  struct COMMAND_RPC_CHECK_SPEND_PROOF
  {
    struct request_t
    {
      std::string txid;      // Transaction id.
      std::string message;   // (Optional) Should be the same message used in `get_spend_proof`.
      std::string signature; // Spend signature to confirm.

      BEGIN_KV_SERIALIZE_MAP()
        KV_SERIALIZE(txid)
        KV_SERIALIZE(message)
        KV_SERIALIZE(signature)
      END_KV_SERIALIZE_MAP()
    };
    typedef epee::misc_utils::struct_init<request_t> request;

    struct response_t
    {
      bool good; // States if the inputs proves the spend.

      BEGIN_KV_SERIALIZE_MAP()
        KV_SERIALIZE(good)
      END_KV_SERIALIZE_MAP()
    };
    typedef epee::misc_utils::struct_init<response_t> response;
  };

  LOKI_RPC_DOC_INTROSPECT
  // Generate a signature to prove of an available amount in a wallet.
  struct COMMAND_RPC_GET_RESERVE_PROOF
  {
    struct request_t
    {
      bool all;               // Proves all wallet balance to be disposable.
      uint32_t account_index; // Specify the account from witch to prove reserve. (ignored if all is set to true)
      uint64_t amount;        // Amount (in atomic units) to prove the account has for reserve. (ignored if all is set to true)
      std::string message;    // (Optional) add a message to the signature to further authenticate the prooving process.

      BEGIN_KV_SERIALIZE_MAP()
        KV_SERIALIZE(all)
        KV_SERIALIZE(account_index)
        KV_SERIALIZE(amount)
        KV_SERIALIZE(message)
      END_KV_SERIALIZE_MAP()
    };
    typedef epee::misc_utils::struct_init<request_t> request;

    struct response_t
    {
      std::string signature; // Reserve signature.

      BEGIN_KV_SERIALIZE_MAP()
        KV_SERIALIZE(signature)
      END_KV_SERIALIZE_MAP()
    };
    typedef epee::misc_utils::struct_init<response_t> response;
  };

  LOKI_RPC_DOC_INTROSPECT
  // Proves a wallet has a disposable reserve using a signature.
  struct COMMAND_RPC_CHECK_RESERVE_PROOF
  {
    struct request_t
    {
      std::string address;   // Public address of the wallet.
      std::string message;   // (Optional) Should be the same message used in get_reserve_proof.
      std::string signature; // Reserve signature to confirm.

      BEGIN_KV_SERIALIZE_MAP()
        KV_SERIALIZE(address)
        KV_SERIALIZE(message)
        KV_SERIALIZE(signature)
      END_KV_SERIALIZE_MAP()
    };
    typedef epee::misc_utils::struct_init<request_t> request;

    struct response_t
    {
      bool good;      // States if the inputs proves the reserve.
      uint64_t total; //
      uint64_t spent; // 

      BEGIN_KV_SERIALIZE_MAP()
        KV_SERIALIZE(good)
        KV_SERIALIZE(total)
        KV_SERIALIZE(spent)
      END_KV_SERIALIZE_MAP()
    };
    typedef epee::misc_utils::struct_init<response_t> response;
  };

  LOKI_RPC_DOC_INTROSPECT
  // Returns a list of transfers.
  struct COMMAND_RPC_GET_TRANSFERS
  {
    struct request_t
    {
      bool in;                            // (Optional) Include incoming transfers.
      bool out;                           // (Optional) Include outgoing transfers.
      bool pending;                       // (Optional) Include pending transfers.
      bool failed;                        // (Optional) Include failed transfers.
      bool pool;                          // (Optional) Include transfers from the daemon's transaction pool.

      bool filter_by_height;              // (Optional) Filter transfers by block height.
      uint64_t min_height;                // (Optional) Minimum block height to scan for transfers, if filtering by height is enabled.
      uint64_t max_height;                // (Optional) Maximum block height to scan for transfers, if filtering by height is enabled (defaults to max block height).
      uint32_t account_index;             // (Optional) Index of the account to query for transfers. (defaults to 0)
      std::set<uint32_t> subaddr_indices; // (Optional) List of subaddress indices to query for transfers. (defaults to 0)
      bool all_accounts;                  // If true, return transfers for all accounts, subaddr_indices and account_index are ignored

      BEGIN_KV_SERIALIZE_MAP()
        KV_SERIALIZE(in);
        KV_SERIALIZE(out);
        KV_SERIALIZE(pending);
        KV_SERIALIZE(failed);
        KV_SERIALIZE(pool);
        KV_SERIALIZE(filter_by_height);
        KV_SERIALIZE(min_height);
        KV_SERIALIZE_OPT(max_height, (uint64_t)CRYPTONOTE_MAX_BLOCK_NUMBER);
        KV_SERIALIZE(account_index);
        KV_SERIALIZE(subaddr_indices);
        KV_SERIALIZE_OPT(all_accounts, false);
      END_KV_SERIALIZE_MAP()
    };
    typedef epee::misc_utils::struct_init<request_t> request;

    struct response_t
    {
      std::list<transfer_entry> in;      // 
      std::list<transfer_entry> out;     //
      std::list<transfer_entry> pending; //
      std::list<transfer_entry> failed;  //
      std::list<transfer_entry> pool;    // 

      BEGIN_KV_SERIALIZE_MAP()
        KV_SERIALIZE(in);
        KV_SERIALIZE(out);
        KV_SERIALIZE(pending);
        KV_SERIALIZE(failed);
        KV_SERIALIZE(pool);
      END_KV_SERIALIZE_MAP()
    };
    typedef epee::misc_utils::struct_init<response_t> response;
  };

  LOKI_RPC_DOC_INTROSPECT
  // Show information about a transfer to/from this address.
  struct COMMAND_RPC_GET_TRANSFER_BY_TXID
  {
    struct request_t
    {
      std::string txid;       // Transaction ID used to find the transfer.
      uint32_t account_index; // (Optional) Index of the account to query for the transfer.

      BEGIN_KV_SERIALIZE_MAP()
        KV_SERIALIZE(txid);
        KV_SERIALIZE_OPT(account_index, (uint32_t)0)
      END_KV_SERIALIZE_MAP()
    };
    typedef epee::misc_utils::struct_init<request_t> request;

    struct response_t
    {
      transfer_entry transfer;             // 
      std::list<transfer_entry> transfers; // 

      BEGIN_KV_SERIALIZE_MAP()
        KV_SERIALIZE(transfer);
        KV_SERIALIZE(transfers);
      END_KV_SERIALIZE_MAP()
    };
    typedef epee::misc_utils::struct_init<response_t> response;
  };

  LOKI_RPC_DOC_INTROSPECT
  // Sign a string.
  struct COMMAND_RPC_SIGN
  {
    struct request_t
    {
      std::string data; // Anything you need to sign.

      BEGIN_KV_SERIALIZE_MAP()
        KV_SERIALIZE(data);
      END_KV_SERIALIZE_MAP()
    };
    typedef epee::misc_utils::struct_init<request_t> request;

    struct response_t
    {
      std::string signature; // Signature generated against the "data" and the account public address.

      BEGIN_KV_SERIALIZE_MAP()
        KV_SERIALIZE(signature);
      END_KV_SERIALIZE_MAP()
    };
    typedef epee::misc_utils::struct_init<response_t> response;
  };

  LOKI_RPC_DOC_INTROSPECT
  // Verify a signature on a string.
  struct COMMAND_RPC_VERIFY
  {
    struct request_t
    {
      std::string data;      // What should have been signed.
      std::string address;   // Public address of the wallet used to sign the data.
      std::string signature; // Signature generated by `sign` method.

      BEGIN_KV_SERIALIZE_MAP()
        KV_SERIALIZE(data);
        KV_SERIALIZE(address);
        KV_SERIALIZE(signature);
      END_KV_SERIALIZE_MAP()
    };
    typedef epee::misc_utils::struct_init<request_t> request;

    struct response_t
    {
      bool good; // 

      BEGIN_KV_SERIALIZE_MAP()
        KV_SERIALIZE(good);
      END_KV_SERIALIZE_MAP()
    };
    typedef epee::misc_utils::struct_init<response_t> response;
  };

  LOKI_RPC_DOC_INTROSPECT
  // Export all outputs in hex format.
  struct COMMAND_RPC_EXPORT_OUTPUTS
  {
    struct request_t
    {
      BEGIN_KV_SERIALIZE_MAP()
      END_KV_SERIALIZE_MAP()
    };
    typedef epee::misc_utils::struct_init<request_t> request;

    struct response_t
    {
      std::string outputs_data_hex; // Wallet outputs in hex format.

      BEGIN_KV_SERIALIZE_MAP()
        KV_SERIALIZE(outputs_data_hex);
      END_KV_SERIALIZE_MAP()
    };
    typedef epee::misc_utils::struct_init<response_t> response;
  };

  LOKI_RPC_DOC_INTROSPECT
  // Import outputs in hex format.
  struct COMMAND_RPC_IMPORT_OUTPUTS
  {
    struct request_t
    {
      std::string outputs_data_hex; // Wallet outputs in hex format.

      BEGIN_KV_SERIALIZE_MAP()
        KV_SERIALIZE(outputs_data_hex);
      END_KV_SERIALIZE_MAP()
    };
    typedef epee::misc_utils::struct_init<request_t> request;

    struct response_t
    {
      uint64_t num_imported; // Number of outputs imported.

      BEGIN_KV_SERIALIZE_MAP()
        KV_SERIALIZE(num_imported);
      END_KV_SERIALIZE_MAP()
    };
    typedef epee::misc_utils::struct_init<response_t> response;
  };

  LOKI_RPC_DOC_INTROSPECT
  // Export a signed set of key images.
  struct COMMAND_RPC_EXPORT_KEY_IMAGES
  {
    struct request_t
    {
      bool requested_only; // Default `false`.

      BEGIN_KV_SERIALIZE_MAP()
        KV_SERIALIZE_OPT(requested_only, false);
      END_KV_SERIALIZE_MAP()
    };
    typedef epee::misc_utils::struct_init<request_t> request;

    struct signed_key_image
    {
      std::string key_image; // 
      std::string signature; // 

      BEGIN_KV_SERIALIZE_MAP()
        KV_SERIALIZE(key_image);
        KV_SERIALIZE(signature);
      END_KV_SERIALIZE_MAP()
    };

    struct response_t
    {
      uint32_t offset;                                 //
      std::vector<signed_key_image> signed_key_images; //

      BEGIN_KV_SERIALIZE_MAP()
        KV_SERIALIZE(offset);
        KV_SERIALIZE(signed_key_images);
      END_KV_SERIALIZE_MAP()
    };
    typedef epee::misc_utils::struct_init<response_t> response;
  };

  LOKI_RPC_DOC_INTROSPECT
  // Import signed key images list and verify their spent status.
  struct COMMAND_RPC_IMPORT_KEY_IMAGES
  {
    struct signed_key_image
    {
      std::string key_image; // Key image of specific output
      std::string signature; // Transaction signature.

      BEGIN_KV_SERIALIZE_MAP()
        KV_SERIALIZE(key_image);
        KV_SERIALIZE(signature);
      END_KV_SERIALIZE_MAP()
    };

    struct request_t
    {
      uint32_t offset;
      std::vector<signed_key_image> signed_key_images;

      BEGIN_KV_SERIALIZE_MAP()
        KV_SERIALIZE_OPT(offset, (uint32_t)0);
        KV_SERIALIZE(signed_key_images);
      END_KV_SERIALIZE_MAP()
    };
    typedef epee::misc_utils::struct_init<request_t> request;

    struct response_t
    {
      uint64_t height;  
      uint64_t spent;   // Amount (in atomic units) spent from those key images.
      uint64_t unspent; // Amount (in atomic units) still available from those key images.

      BEGIN_KV_SERIALIZE_MAP()
        KV_SERIALIZE(height)
        KV_SERIALIZE(spent)
        KV_SERIALIZE(unspent)
      END_KV_SERIALIZE_MAP()
    };
    typedef epee::misc_utils::struct_init<response_t> response;
  };

  LOKI_RPC_DOC_INTROSPECT
  struct uri_spec
  {
    std::string address;        // Wallet address.
    std::string payment_id;     // (Optional) 16 or 64 character hexadecimal payment id.
    uint64_t amount;            // (Optional) the integer amount to receive, in atomic units.
    std::string tx_description; // (Optional) Description of the reason for the tx.
    std::string recipient_name; // (Optional) name of the payment recipient.

    BEGIN_KV_SERIALIZE_MAP()
      KV_SERIALIZE(address);
      KV_SERIALIZE(payment_id);
      KV_SERIALIZE(amount);
      KV_SERIALIZE(tx_description);
      KV_SERIALIZE(recipient_name);
    END_KV_SERIALIZE_MAP()
  };

  LOKI_RPC_DOC_INTROSPECT
  // Create a payment URI using the official URI spec.
  struct COMMAND_RPC_MAKE_URI
  {
    struct request_t: public uri_spec
    {
    };
    typedef epee::misc_utils::struct_init<request_t> request;

    struct response_t
    {
      std::string uri; // This contains all the payment input information as a properly formatted payment URI.

      BEGIN_KV_SERIALIZE_MAP()
        KV_SERIALIZE(uri)
      END_KV_SERIALIZE_MAP()
    };
    typedef epee::misc_utils::struct_init<response_t> response;
  };

  LOKI_RPC_DOC_INTROSPECT
  // Parse a payment URI to get payment information.
  struct COMMAND_RPC_PARSE_URI
  {
    struct request_t
    {
      std::string uri; // This contains all the payment input information as a properly formatted payment URI.

      BEGIN_KV_SERIALIZE_MAP()
        KV_SERIALIZE(uri)
      END_KV_SERIALIZE_MAP()
    };
    typedef epee::misc_utils::struct_init<request_t> request;

    struct response_t
    {
      uri_spec uri;                                // JSON object containing payment information:
      std::vector<std::string> unknown_parameters; // 

      BEGIN_KV_SERIALIZE_MAP()
        KV_SERIALIZE(uri);
        KV_SERIALIZE(unknown_parameters);
      END_KV_SERIALIZE_MAP()
    };
    typedef epee::misc_utils::struct_init<response_t> response;
  };

  LOKI_RPC_DOC_INTROSPECT
  // Add an entry to the address book.
  struct COMMAND_RPC_ADD_ADDRESS_BOOK_ENTRY
  {
    struct request_t
    {
      std::string address;     // Public address of the entry.
      std::string payment_id;  // (Optional), defaults to "0000000000000000000000000000000000000000000000000000000000000000".
      std::string description; // (Optional), defaults to "".

      BEGIN_KV_SERIALIZE_MAP()
        KV_SERIALIZE(address)
        KV_SERIALIZE(payment_id)
        KV_SERIALIZE(description)
      END_KV_SERIALIZE_MAP()
    };
    typedef epee::misc_utils::struct_init<request_t> request;

    struct response_t
    {
      uint64_t index; // The index of the address book entry.

      BEGIN_KV_SERIALIZE_MAP()
        KV_SERIALIZE(index);
      END_KV_SERIALIZE_MAP()
    };
    typedef epee::misc_utils::struct_init<response_t> response;
  };

  LOKI_RPC_DOC_INTROSPECT
  // Retrieves entries from the address book.
  struct COMMAND_RPC_GET_ADDRESS_BOOK_ENTRY
  {
    struct request_t
    {
      std::list<uint64_t> entries; // Indices of the requested address book entries.

      BEGIN_KV_SERIALIZE_MAP()
        KV_SERIALIZE(entries)
      END_KV_SERIALIZE_MAP()
    };
    typedef epee::misc_utils::struct_init<request_t> request;

    struct entry
    {
      uint64_t index;          // Index of entry.
      std::string address;     // Public address of the entry
      std::string payment_id;  // (Optional) 64-character hex string to identify a transaction.
      std::string description; // Description of this address entry.

      BEGIN_KV_SERIALIZE_MAP()
        KV_SERIALIZE(index)
        KV_SERIALIZE(address)
        KV_SERIALIZE(payment_id)
        KV_SERIALIZE(description)
      END_KV_SERIALIZE_MAP()
    };

    struct response_t
    {
      std::vector<entry> entries; // List of address book entries information.

      BEGIN_KV_SERIALIZE_MAP()
        KV_SERIALIZE(entries)
      END_KV_SERIALIZE_MAP()
    };
    typedef epee::misc_utils::struct_init<response_t> response;
  };

  LOKI_RPC_DOC_INTROSPECT
  // Delete an entry from the address book.
  struct COMMAND_RPC_DELETE_ADDRESS_BOOK_ENTRY
  {
    struct request_t
    {
      uint64_t index; // The index of the address book entry.

      BEGIN_KV_SERIALIZE_MAP()
        KV_SERIALIZE(index);
      END_KV_SERIALIZE_MAP()
    };
    typedef epee::misc_utils::struct_init<request_t> request;

    struct response_t
    {
      BEGIN_KV_SERIALIZE_MAP()
      END_KV_SERIALIZE_MAP()
    };
    typedef epee::misc_utils::struct_init<response_t> response;
  };

  LOKI_RPC_DOC_INTROSPECT
  // Rescan the blockchain for spent outputs.
  struct COMMAND_RPC_RESCAN_SPENT
  {
    struct request_t
    {
      BEGIN_KV_SERIALIZE_MAP()
      END_KV_SERIALIZE_MAP()
    };
    typedef epee::misc_utils::struct_init<request_t> request;

    struct response_t
    {
      BEGIN_KV_SERIALIZE_MAP()
      END_KV_SERIALIZE_MAP()
    };
    typedef epee::misc_utils::struct_init<response_t> response;
  };

  LOKI_RPC_DOC_INTROSPECT
  // Refresh a wallet after openning.
  struct COMMAND_RPC_REFRESH
  {
    struct request_t
    {
      uint64_t start_height; // (Optional) The block height from which to start refreshing.

      BEGIN_KV_SERIALIZE_MAP()
        KV_SERIALIZE_OPT(start_height, (uint64_t) 0)
      END_KV_SERIALIZE_MAP()
    };
    typedef epee::misc_utils::struct_init<request_t> request;

    struct response_t
    {
      uint64_t blocks_fetched; // Number of new blocks scanned.
      bool received_money;     // States if transactions to the wallet have been found in the blocks.

      BEGIN_KV_SERIALIZE_MAP()
        KV_SERIALIZE(blocks_fetched);
        KV_SERIALIZE(received_money);
      END_KV_SERIALIZE_MAP()
    };
    typedef epee::misc_utils::struct_init<response_t> response;
  };

  LOKI_RPC_DOC_INTROSPECT
  // Start mining in the loki daemon.
  struct COMMAND_RPC_START_MINING
  {
    struct request_t
    {
      uint64_t    threads_count;        // Number of threads created for mining.
      bool        do_background_mining; // Allow to start the miner in smart mining mode.
      bool        ignore_battery;       // Ignore battery status (for smart mining only).

      BEGIN_KV_SERIALIZE_MAP()
        KV_SERIALIZE(threads_count)
        KV_SERIALIZE(do_background_mining)        
        KV_SERIALIZE(ignore_battery)        
      END_KV_SERIALIZE_MAP()
    };
    typedef epee::misc_utils::struct_init<request_t> request;

    struct response_t
    {
      BEGIN_KV_SERIALIZE_MAP()
      END_KV_SERIALIZE_MAP()
    };
    typedef epee::misc_utils::struct_init<response_t> response;
  };

  LOKI_RPC_DOC_INTROSPECT
  // Stop mining in the loki daemon.
  struct COMMAND_RPC_STOP_MINING
  {
    struct request_t
    {
      BEGIN_KV_SERIALIZE_MAP()
      END_KV_SERIALIZE_MAP()
    };
    typedef epee::misc_utils::struct_init<request_t> request;

    struct response_t
    {
      BEGIN_KV_SERIALIZE_MAP()
      END_KV_SERIALIZE_MAP()
    };
    typedef epee::misc_utils::struct_init<response_t> response;
  };

  LOKI_RPC_DOC_INTROSPECT
  // Get a list of available languages for your wallet's seed.
  struct COMMAND_RPC_GET_LANGUAGES
  {
    struct request_t
    {
      BEGIN_KV_SERIALIZE_MAP()
      END_KV_SERIALIZE_MAP()
    };
    typedef epee::misc_utils::struct_init<request_t> request;

    struct response_t
    {
      std::vector<std::string> languages; // List of available languages.

      BEGIN_KV_SERIALIZE_MAP()
        KV_SERIALIZE(languages)
      END_KV_SERIALIZE_MAP()
    };
    typedef epee::misc_utils::struct_init<response_t> response;
  };

  LOKI_RPC_DOC_INTROSPECT
  // Create a new wallet. You need to have set the argument "'–wallet-dir" when launching loki-wallet-rpc to make this work.
  struct COMMAND_RPC_CREATE_WALLET
  {
    struct request_t
    {
      std::string filename; // Set the wallet file name.
      std::string password; // (Optional) Set the password to protect the wallet.
      std::string language; // Language for your wallets' seed.

      BEGIN_KV_SERIALIZE_MAP()
        KV_SERIALIZE(filename)
        KV_SERIALIZE(password)
        KV_SERIALIZE(language)
      END_KV_SERIALIZE_MAP()
    };
    typedef epee::misc_utils::struct_init<request_t> request;

    struct response_t
    {
      BEGIN_KV_SERIALIZE_MAP()
      END_KV_SERIALIZE_MAP()
    };
    typedef epee::misc_utils::struct_init<response_t> response;
  };

  LOKI_RPC_DOC_INTROSPECT
  // Open a wallet. You need to have set the argument "–-wallet-dir" when launching loki-wallet-rpc to make this work.
  // The wallet rpc executable may only open wallet files within the same directory as wallet-dir, otherwise use the
  // "--wallet-file" flag to open specific wallets.
  struct COMMAND_RPC_OPEN_WALLET
  {
    struct request_t
    {
      std::string filename; // Wallet name stored in "–-wallet-dir".
      std::string password; // (Optional) only needed if the wallet has a password defined.

      BEGIN_KV_SERIALIZE_MAP()
        KV_SERIALIZE(filename)
        KV_SERIALIZE(password)
      END_KV_SERIALIZE_MAP()
    };
    typedef epee::misc_utils::struct_init<request_t> request;

    struct response_t
    {
      BEGIN_KV_SERIALIZE_MAP()
      END_KV_SERIALIZE_MAP()
    };
    typedef epee::misc_utils::struct_init<response_t> response;
  };

  LOKI_RPC_DOC_INTROSPECT
  // Close the currently opened wallet, after trying to save it.
  struct COMMAND_RPC_CLOSE_WALLET
  {
    struct request_t
    {
      BEGIN_KV_SERIALIZE_MAP()
      END_KV_SERIALIZE_MAP()
    };
    typedef epee::misc_utils::struct_init<request_t> request;

    struct response_t
    {
      BEGIN_KV_SERIALIZE_MAP()
      END_KV_SERIALIZE_MAP()
    };
    typedef epee::misc_utils::struct_init<response_t> response;
  };

  LOKI_RPC_DOC_INTROSPECT
  // Change a wallet password.
  struct COMMAND_RPC_CHANGE_WALLET_PASSWORD
  {
    struct request_t
    {
      std::string old_password; // (Optional) Current wallet password, if defined.
      std::string new_password; // (Optional) New wallet password, if not blank.

      BEGIN_KV_SERIALIZE_MAP()
        KV_SERIALIZE(old_password)
        KV_SERIALIZE(new_password)
      END_KV_SERIALIZE_MAP()
    };
    typedef epee::misc_utils::struct_init<request_t> request;

    struct response_t
    {
      BEGIN_KV_SERIALIZE_MAP()
      END_KV_SERIALIZE_MAP()
    };
    typedef epee::misc_utils::struct_init<response_t> response;
  };

  LOKI_RPC_DOC_INTROSPECT
  // Restore a wallet using the private spend key, view key and public address.
  struct COMMAND_RPC_GENERATE_FROM_KEYS
  {
    struct request_t
    {
      uint64_t restore_height; // Height in which to start scanning the blockchain for transactions into and out of this Wallet.
      std::string filename;    // Set the name of the wallet.
      std::string address;     // The public address of the wallet.
      std::string spendkey;    // The private spend key of the wallet
      std::string viewkey;     // The private view key of the wallet.
      std::string password;    // Set password for Wallet.

      BEGIN_KV_SERIALIZE_MAP()
      KV_SERIALIZE_OPT(restore_height, (uint64_t)0)
      KV_SERIALIZE(filename)
      KV_SERIALIZE(address)
      KV_SERIALIZE(spendkey)
      KV_SERIALIZE(viewkey)
      KV_SERIALIZE(password)
      END_KV_SERIALIZE_MAP()
    };
    typedef epee::misc_utils::struct_init<request_t> request;

    struct response_t
    {
      std::string address;
      std::string info;

      BEGIN_KV_SERIALIZE_MAP()
      KV_SERIALIZE(address)
      KV_SERIALIZE(info)
      END_KV_SERIALIZE_MAP()
    };
    typedef epee::misc_utils::struct_init<response_t> response;
  };

  LOKI_RPC_DOC_INTROSPECT
  // Restore a wallet using the seed words.
  struct COMMAND_RPC_RESTORE_DETERMINISTIC_WALLET
  {
    struct request_t
    {
      uint64_t restore_height; // Height in which to start scanning the blockchain for transactions into and out of this Wallet.
      std::string filename;    // Set the name of the Wallet.
      std::string seed;        // Mnemonic seed of wallet (25 words).
      std::string seed_offset; // 
      std::string password;    // Set password for Wallet.
      std::string language;    // Set language for the wallet.

      BEGIN_KV_SERIALIZE_MAP()
        KV_SERIALIZE_OPT(restore_height, (uint64_t)0)
        KV_SERIALIZE(filename)
        KV_SERIALIZE(seed)
        KV_SERIALIZE(seed_offset)
        KV_SERIALIZE(password)
        KV_SERIALIZE(language)
      END_KV_SERIALIZE_MAP()
    };
    typedef epee::misc_utils::struct_init<request_t> request;

    struct response_t
    {
      std::string address; // Public address of wallet.
      std::string seed;    // Seed of wallet.
      std::string info;    // Wallet information.
      bool was_deprecated; // 

      BEGIN_KV_SERIALIZE_MAP()
        KV_SERIALIZE(address)
        KV_SERIALIZE(seed)
        KV_SERIALIZE(info)
        KV_SERIALIZE(was_deprecated)
      END_KV_SERIALIZE_MAP()
    };
    typedef epee::misc_utils::struct_init<response_t> response;
  };
  
  LOKI_RPC_DOC_INTROSPECT
  // Check if a wallet is a multisig one.
  struct COMMAND_RPC_IS_MULTISIG
  {
    struct request_t
    {
      BEGIN_KV_SERIALIZE_MAP()
      END_KV_SERIALIZE_MAP()
    };
    typedef epee::misc_utils::struct_init<request_t> request;

    struct response_t
    {
      bool multisig;      // States if the wallet is multisig.
      bool ready;         // 
      uint32_t threshold; // Amount of signature needed to sign a transfer.
      uint32_t total;     // Total amount of signature in the multisig wallet.

      BEGIN_KV_SERIALIZE_MAP()
        KV_SERIALIZE(multisig)
        KV_SERIALIZE(ready)
        KV_SERIALIZE(threshold)
        KV_SERIALIZE(total)
      END_KV_SERIALIZE_MAP()
    };
    typedef epee::misc_utils::struct_init<response_t> response;
  };

  LOKI_RPC_DOC_INTROSPECT
  // Prepare a wallet for multisig by generating a multisig string to share with peers.
  struct COMMAND_RPC_PREPARE_MULTISIG
  {
    struct request_t
    {
      BEGIN_KV_SERIALIZE_MAP()
      END_KV_SERIALIZE_MAP()
    };
    typedef epee::misc_utils::struct_init<request_t> request;

    struct response_t
    {
      std::string multisig_info; // Multisig string to share with peers to create the multisig wallet.

      BEGIN_KV_SERIALIZE_MAP()
        KV_SERIALIZE(multisig_info)
      END_KV_SERIALIZE_MAP()
    };
    typedef epee::misc_utils::struct_init<response_t> response;
  };

  LOKI_RPC_DOC_INTROSPECT
  // Make a wallet multisig by importing peers multisig string.
  struct COMMAND_RPC_MAKE_MULTISIG
  {
    struct request_t
    {
      std::vector<std::string> multisig_info; // List of multisig string from peers.
      uint32_t threshold;                     // Amount of signatures needed to sign a transfer. Must be less or equal than the amount of signature in `multisig_info`.
      std::string password;                   // Wallet password.

      BEGIN_KV_SERIALIZE_MAP()
        KV_SERIALIZE(multisig_info)
        KV_SERIALIZE(threshold)
        KV_SERIALIZE(password)
      END_KV_SERIALIZE_MAP()
    };
    typedef epee::misc_utils::struct_init<request_t> request;

    struct response_t
    {
      std::string address;       // Multisig wallet address.
      std::string multisig_info; // Multisig string to share with peers to create the multisig wallet (extra step for N-1/N wallets).

      BEGIN_KV_SERIALIZE_MAP()
        KV_SERIALIZE(address)
        KV_SERIALIZE(multisig_info)
      END_KV_SERIALIZE_MAP()
    };
    typedef epee::misc_utils::struct_init<response_t> response;
  };

  LOKI_RPC_DOC_INTROSPECT
  // Export multisig info for other participants.
  struct COMMAND_RPC_EXPORT_MULTISIG
  {
    struct request_t
    {
      BEGIN_KV_SERIALIZE_MAP()
      END_KV_SERIALIZE_MAP()
    };
    typedef epee::misc_utils::struct_init<request_t> request;

    struct response_t
    {
      std::string info; // Multisig info in hex format for other participants.

      BEGIN_KV_SERIALIZE_MAP()
        KV_SERIALIZE(info)
      END_KV_SERIALIZE_MAP()
    };
    typedef epee::misc_utils::struct_init<response_t> response;
  };

  LOKI_RPC_DOC_INTROSPECT
  // Import multisig info from other participants.
  struct COMMAND_RPC_IMPORT_MULTISIG
  {
    struct request_t
    {
      std::vector<std::string> info; // List of multisig info in hex format from other participants.

      BEGIN_KV_SERIALIZE_MAP()
        KV_SERIALIZE(info)
      END_KV_SERIALIZE_MAP()
    };
    typedef epee::misc_utils::struct_init<request_t> request;

    struct response_t
    {
      uint64_t n_outputs; // Number of outputs signed with those multisig info.

      BEGIN_KV_SERIALIZE_MAP()
        KV_SERIALIZE(n_outputs)
      END_KV_SERIALIZE_MAP()
    };
    typedef epee::misc_utils::struct_init<response_t> response;
  };

  LOKI_RPC_DOC_INTROSPECT
  // Turn this wallet into a multisig wallet, extra step for N-1/N wallets.
  struct COMMAND_RPC_FINALIZE_MULTISIG
  {
    struct request_t
    {
      std::string password;                   // Wallet password.
      std::vector<std::string> multisig_info; // List of multisig string from peers.

      BEGIN_KV_SERIALIZE_MAP()
        KV_SERIALIZE(password)
        KV_SERIALIZE(multisig_info)
      END_KV_SERIALIZE_MAP()
    };
    typedef epee::misc_utils::struct_init<request_t> request;

    struct response_t
    {
      std::string address; // Multisig wallet address.

      BEGIN_KV_SERIALIZE_MAP()
        KV_SERIALIZE(address)
      END_KV_SERIALIZE_MAP()
    };
    typedef epee::misc_utils::struct_init<response_t> response;
  };

  LOKI_RPC_DOC_INTROSPECT
  // 
  struct COMMAND_RPC_EXCHANGE_MULTISIG_KEYS
  {
    struct request_t
    {
      std::string password;                   // Wallet password.
      std::vector<std::string> multisig_info; // List of multisig string from peers.

      BEGIN_KV_SERIALIZE_MAP()
        KV_SERIALIZE(password)
        KV_SERIALIZE(multisig_info)
      END_KV_SERIALIZE_MAP()
    };
    typedef epee::misc_utils::struct_init<request_t> request;

    struct response_t
    {
      std::string address;       // Multisig wallet address.
      std::string multisig_info; // Multisig string to share with peers to create the multisig wallet.

      BEGIN_KV_SERIALIZE_MAP()
        KV_SERIALIZE(address)
        KV_SERIALIZE(multisig_info)
      END_KV_SERIALIZE_MAP()
    };
    typedef epee::misc_utils::struct_init<response_t> response;
  };

  LOKI_RPC_DOC_INTROSPECT
  // Sign a transaction in multisig.
  struct COMMAND_RPC_SIGN_MULTISIG
  {
    struct request_t
    {
      std::string tx_data_hex; // Multisig transaction in hex format, as returned by transfer under `multisig_txset`.

      BEGIN_KV_SERIALIZE_MAP()
        KV_SERIALIZE(tx_data_hex)
      END_KV_SERIALIZE_MAP()
    };
    typedef epee::misc_utils::struct_init<request_t> request;

    struct response_t
    {
      std::string tx_data_hex;             // Multisig transaction in hex format.
      std::list<std::string> tx_hash_list; // List of transaction Hash.

      BEGIN_KV_SERIALIZE_MAP()
        KV_SERIALIZE(tx_data_hex)
        KV_SERIALIZE(tx_hash_list)
      END_KV_SERIALIZE_MAP()
    };
    typedef epee::misc_utils::struct_init<response_t> response;
  };

  LOKI_RPC_DOC_INTROSPECT
  // Submit a signed multisig transaction.
  struct COMMAND_RPC_SUBMIT_MULTISIG
  {
    struct request_t
    {
      std::string tx_data_hex; // Multisig transaction in hex format, as returned by sign_multisig under tx_data_hex.

      BEGIN_KV_SERIALIZE_MAP()
        KV_SERIALIZE(tx_data_hex)
      END_KV_SERIALIZE_MAP()
    };
    typedef epee::misc_utils::struct_init<request_t> request;

    struct response_t
    {
      std::list<std::string> tx_hash_list; // List of transaction hash.

      BEGIN_KV_SERIALIZE_MAP()
        KV_SERIALIZE(tx_hash_list)
      END_KV_SERIALIZE_MAP()
    };
    typedef epee::misc_utils::struct_init<response_t> response;
  };

  LOKI_RPC_DOC_INTROSPECT
  // Get RPC version Major & Minor integer-format, where Major is the first 16 bits and Minor the last 16 bits.
  struct COMMAND_RPC_GET_VERSION
  {
    struct request_t
    {
      BEGIN_KV_SERIALIZE_MAP()
      END_KV_SERIALIZE_MAP()
    };
    typedef epee::misc_utils::struct_init<request_t> request;

    struct response_t
    {
      uint32_t version; // RPC version, formatted with Major * 2^16 + Minor(Major encoded over the first 16 bits, and Minor over the last 16 bits).

      BEGIN_KV_SERIALIZE_MAP()
        KV_SERIALIZE(version)
      END_KV_SERIALIZE_MAP()
    };
    typedef epee::misc_utils::struct_init<response_t> response;
  };

  LOKI_RPC_DOC_INTROSPECT
  // Stake for Service Node.
  struct COMMAND_RPC_STAKE
  {
    struct request_t
    {
      std::string        destination;      // Primary Public address that the rewards will go to.
      uint64_t           amount;           // Amount of Loki to stake in atomic units.
      std::set<uint32_t> subaddr_indices;  // (Optional) Transfer from this set of subaddresses. (Defaults to 0)
      std::string        service_node_key; // Service Node Public Address.
      uint32_t           priority;         // Set a priority for the transaction. Accepted Values are: 0-3 for: default, unimportant, normal, elevated, priority.
      bool               get_tx_key;       // (Optional) Return the transaction key after sending.
      bool               do_not_relay;     // (Optional) If true, the newly created transaction will not be relayed to the loki network. (Defaults to false)
      bool               get_tx_hex;       // Return the transaction as hex string after sending (Defaults to false)
      bool               get_tx_metadata;  // Return the metadata needed to relay the transaction. (Defaults to false)

      BEGIN_KV_SERIALIZE_MAP()
        KV_SERIALIZE_OPT(subaddr_indices, {});
        KV_SERIALIZE    (destination);
        KV_SERIALIZE    (amount);
        KV_SERIALIZE    (service_node_key);
        KV_SERIALIZE_OPT(priority,        (uint32_t)0);
        KV_SERIALIZE    (get_tx_key)
        KV_SERIALIZE_OPT(do_not_relay,    false)
        KV_SERIALIZE_OPT(get_tx_hex,      false)
        KV_SERIALIZE_OPT(get_tx_metadata, false)
      END_KV_SERIALIZE_MAP()
    };
    typedef epee::misc_utils::struct_init<request_t> request;

    struct response_t
    {
      std::string tx_hash;        // Publically searchable transaction hash.
      std::string tx_key;         // Transaction key if `get_tx_key` is `true`, otherwise, blank string.
      uint64_t amount;            // Amount transferred for the transaction in atomic units.
      uint64_t fee;               // Value in atomic units of the fee charged for the tx.
      std::string tx_blob;        // Raw transaction represented as hex string, if get_tx_hex is true.
      std::string tx_metadata;    // Set of transaction metadata needed to relay this transfer later, if `get_tx_metadata` is `true`.
      std::string multisig_txset; // Set of multisig transactions in the process of being signed (empty for non-multisig).
      std::string unsigned_txset; // Set of unsigned tx for cold-signing purposes.

      BEGIN_KV_SERIALIZE_MAP()
        KV_SERIALIZE(tx_hash)
        KV_SERIALIZE(tx_key)
        KV_SERIALIZE(amount)
        KV_SERIALIZE(fee)
        KV_SERIALIZE(tx_blob)
        KV_SERIALIZE(tx_metadata)
        KV_SERIALIZE(multisig_txset)
        KV_SERIALIZE(unsigned_txset)
      END_KV_SERIALIZE_MAP()
    };
    typedef epee::misc_utils::struct_init<response_t> response;
  };

  LOKI_RPC_DOC_INTROSPECT
  // Register Service Node.
  struct COMMAND_RPC_REGISTER_SERVICE_NODE
  {
    struct request_t
    {
      std::string register_service_node_str; // String supplied by the prepare_registration command.
      bool        get_tx_key;                // (Optional) Return the transaction key after sending.
      bool        do_not_relay;              // (Optional) If true, the newly created transaction will not be relayed to the loki network. (Defaults to false)
      bool        get_tx_hex;                // Return the transaction as hex string after sending (Defaults to false)
      bool        get_tx_metadata;           // Return the metadata needed to relay the transaction. (Defaults to false)

      BEGIN_KV_SERIALIZE_MAP()
        KV_SERIALIZE(register_service_node_str);
        KV_SERIALIZE(get_tx_key)
        KV_SERIALIZE_OPT(do_not_relay,    false)
        KV_SERIALIZE_OPT(get_tx_hex,      false)
        KV_SERIALIZE_OPT(get_tx_metadata, false)
      END_KV_SERIALIZE_MAP()
    };
    typedef epee::misc_utils::struct_init<request_t> request;

    struct response_t
    {
      std::string tx_hash;        // Publically searchable transaction hash.
      std::string tx_key;         // Transaction key if get_tx_key is true, otherwise, blank string.
      uint64_t amount;            // Amount transferred for the transaction in atomic units.
      uint64_t fee;               // Value in atomic units of the fee charged for the tx.
      std::string tx_blob;        // Raw transaction represented as hex string, if get_tx_hex is true.
      std::string tx_metadata;    // Set of transaction metadata needed to relay this transfer later, if `get_tx_metadata` is `true`.
      std::string multisig_txset; // Set of multisig transactions in the process of being signed (empty for non-multisig).
      std::string unsigned_txset; // Set of unsigned tx for cold-signing purposes.

      BEGIN_KV_SERIALIZE_MAP()
        KV_SERIALIZE(tx_hash)
        KV_SERIALIZE(tx_key)
        KV_SERIALIZE(amount)
        KV_SERIALIZE(fee)
        KV_SERIALIZE(tx_blob)
        KV_SERIALIZE(tx_metadata)
        KV_SERIALIZE(multisig_txset)
        KV_SERIALIZE(unsigned_txset)
      END_KV_SERIALIZE_MAP()
    };
    typedef epee::misc_utils::struct_init<response_t> response;
  };

  LOKI_RPC_DOC_INTROSPECT
  // Request to unlock stake by deregistering Service Node.
  struct COMMAND_RPC_REQUEST_STAKE_UNLOCK
  {
    struct request_t
    {
      std::string service_node_key; // Service Node Public Key.

      BEGIN_KV_SERIALIZE_MAP()
        KV_SERIALIZE(service_node_key);
      END_KV_SERIALIZE_MAP()
    };
    typedef epee::misc_utils::struct_init<request_t> request;

    struct response_t
    {
      bool unlocked;   // States if stake has been unlocked.
      std::string msg; // Information on the unlocking process.

      BEGIN_KV_SERIALIZE_MAP()
        KV_SERIALIZE(unlocked)
        KV_SERIALIZE(msg)
      END_KV_SERIALIZE_MAP()
    };
    typedef epee::misc_utils::struct_init<response_t> response;
  };
  
  LOKI_RPC_DOC_INTROSPECT
  // Check if Service Node can unlock it's stake.
  struct COMMAND_RPC_CAN_REQUEST_STAKE_UNLOCK
  {
    struct request_t
    {
      std::string service_node_key; // Service node public address.

      BEGIN_KV_SERIALIZE_MAP()
        KV_SERIALIZE(service_node_key);
      END_KV_SERIALIZE_MAP()
    };
    typedef epee::misc_utils::struct_init<request_t> request;

    struct response_t
    {
      bool can_unlock; // States if the stake can be locked.
      std::string msg; // Information on the unlocking process.

      BEGIN_KV_SERIALIZE_MAP()
        KV_SERIALIZE(can_unlock)
        KV_SERIALIZE(msg)
      END_KV_SERIALIZE_MAP()
    };
    typedef epee::misc_utils::struct_init<response_t> response;
  };
  
  LOKI_RPC_DOC_INTROSPECT
  // Parse an address to validate if it's a valid Loki address.
  struct COMMAND_RPC_VALIDATE_ADDRESS
  {
    struct request_t
    {
      std::string address;  // Address to check.
      bool any_net_type;    // 
      bool allow_openalias; // 

      BEGIN_KV_SERIALIZE_MAP()
        KV_SERIALIZE(address)
        KV_SERIALIZE_OPT(any_net_type, false)
        KV_SERIALIZE_OPT(allow_openalias, false)
      END_KV_SERIALIZE_MAP()
    };
    typedef epee::misc_utils::struct_init<request_t> request;

    struct response_t
    {
      bool valid;                    // States if it is a valid Loki address.
      bool integrated;               // States if it is an integrated address.
      bool subaddress;               // States if it is a subaddress.
      std::string nettype;           // States if the nettype is mainet, testnet, stagenet.
      std::string openalias_address;

      BEGIN_KV_SERIALIZE_MAP()
        KV_SERIALIZE(valid)
        KV_SERIALIZE(integrated)
        KV_SERIALIZE(subaddress)
        KV_SERIALIZE(nettype)
        KV_SERIALIZE(openalias_address)
      END_KV_SERIALIZE_MAP()
    };
    typedef epee::misc_utils::struct_init<response_t> response;
  };
}
}<|MERGE_RESOLUTION|>--- conflicted
+++ resolved
@@ -1452,40 +1452,22 @@
   // 
   struct transfer_entry
   {
-<<<<<<< HEAD
-    std::string txid;                             // Transaction ID for this transfer.
-    std::string payment_id;                       // Payment ID for this transfer.
-    uint64_t height;                              // Height of the first block that confirmed this transfer (0 if not mined yet).
-    uint64_t timestamp;                           // UNIX timestamp for when this transfer was first confirmed in a block (or timestamp submission if not mined yet).
-    uint64_t amount;                              // Amount transferred.
-    uint64_t fee;                                 // Transaction fee for this transfer.
-    std::string note;                             // Note about this transfer.
-    std::list<transfer_destination> destinations; // Array of transfer destinations.
-    std::string type;                             // Type of transfer, one of the following: "in", "out", "pending", "failed", "pool".
-    uint64_t unlock_time;                         // Number of blocks until transfer is safely spendable.
-    cryptonote::subaddress_index subaddr_index;   // Major & minor index, account and subaddress index respectively.
-    std::string address;                          // Address that transferred the funds.
-    bool double_spend_seen;                       // True if the key image(s) for the transfer have been seen before.
-    uint64_t confirmations;                       // Number of block mined since the block containing this transaction (or block height at which the transaction should be added to a block if not yet confirmed).
-    uint64_t suggested_confirmations_threshold;   // Estimation of the confirmations needed for the transaction to be included in a block.
-=======
-    std::string txid;
-    std::string payment_id;
-    uint64_t height;
-    uint64_t timestamp;
-    uint64_t amount;
-    uint64_t fee;
-    std::string note;
-    std::list<transfer_destination> destinations;
-    std::string type;
-    uint64_t unlock_time;
-    cryptonote::subaddress_index subaddr_index;
+    std::string txid;                                          // Transaction ID for this transfer.
+    std::string payment_id;                                    // Payment ID for this transfer.
+    uint64_t height;                                           // Height of the first block that confirmed this transfer (0 if not mined yet).
+    uint64_t timestamp;                                        // UNIX timestamp for when this transfer was first confirmed in a block (or timestamp submission if not mined yet).
+    uint64_t amount;                                           // Amount transferred.
+    uint64_t fee;                                              // Transaction fee for this transfer.
+    std::string note;                                          // Note about this transfer.
+    std::list<transfer_destination> destinations;              // Array of transfer destinations.
+    std::string type;                                          // Type of transfer, one of the following: "in", "out", "pending", "failed", "pool".
+    uint64_t unlock_time;                                      // Number of blocks until transfer is safely spendable.
+    cryptonote::subaddress_index subaddr_index;                // Major & minor index, account and subaddress index respectively.
     std::vector<cryptonote::subaddress_index> subaddr_indices;
-    std::string address;
-    bool double_spend_seen;
-    uint64_t confirmations;
-    uint64_t suggested_confirmations_threshold;
->>>>>>> e4b049da
+    std::string address;                                       // Address that transferred the funds.
+    bool double_spend_seen;                                    // True if the key image(s) for the transfer have been seen before.
+    uint64_t confirmations;                                    // Number of block mined since the block containing this transaction (or block height at which the transaction should be added to a block if not yet confirmed).
+    uint64_t suggested_confirmations_threshold;                // Estimation of the confirmations needed for the transaction to be included in a block.
 
     BEGIN_KV_SERIALIZE_MAP()
       KV_SERIALIZE(txid);
