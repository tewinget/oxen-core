--- conflicted
+++ resolved
@@ -308,11 +308,7 @@
       throw std::runtime_error("Failed to start core");
 
     MGINFO("Starting OxenMQ");
-<<<<<<< HEAD
-    lmq_rpc = std::make_unique<cryptonote::rpc::lmq_rpc>(*core, *rpc, vm);
-=======
     omq_rpc = std::make_unique<cryptonote::rpc::omq_rpc>(*core, *rpc, vm);
->>>>>>> 422d82e2
     core->start_oxenmq();
 
     if (http_rpc_admin) {
