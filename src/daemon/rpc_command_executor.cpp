// Copyright (c) 2014-2018, The Monero Project
// Copyright (c)      2018, The Loki Project
// 
// All rights reserved.
// 
// Redistribution and use in source and binary forms, with or without modification, are
// permitted provided that the following conditions are met:
// 
// 1. Redistributions of source code must retain the above copyright notice, this list of
//    conditions and the following disclaimer.
// 
// 2. Redistributions in binary form must reproduce the above copyright notice, this list
//    of conditions and the following disclaimer in the documentation and/or other
//    materials provided with the distribution.
// 
// 3. Neither the name of the copyright holder nor the names of its contributors may be
//    used to endorse or promote products derived from this software without specific
//    prior written permission.
// 
// THIS SOFTWARE IS PROVIDED BY THE COPYRIGHT HOLDERS AND CONTRIBUTORS "AS IS" AND ANY
// EXPRESS OR IMPLIED WARRANTIES, INCLUDING, BUT NOT LIMITED TO, THE IMPLIED WARRANTIES OF
// MERCHANTABILITY AND FITNESS FOR A PARTICULAR PURPOSE ARE DISCLAIMED. IN NO EVENT SHALL
// THE COPYRIGHT HOLDER OR CONTRIBUTORS BE LIABLE FOR ANY DIRECT, INDIRECT, INCIDENTAL,
// SPECIAL, EXEMPLARY, OR CONSEQUENTIAL DAMAGES (INCLUDING, BUT NOT LIMITED TO,
// PROCUREMENT OF SUBSTITUTE GOODS OR SERVICES; LOSS OF USE, DATA, OR PROFITS; OR BUSINESS
// INTERRUPTION) HOWEVER CAUSED AND ON ANY THEORY OF LIABILITY, WHETHER IN CONTRACT,
// STRICT LIABILITY, OR TORT (INCLUDING NEGLIGENCE OR OTHERWISE) ARISING IN ANY WAY OUT OF
// THE USE OF THIS SOFTWARE, EVEN IF ADVISED OF THE POSSIBILITY OF SUCH DAMAGE.
//
// Parts of this file are originally copyright (c) 2012-2013 The Cryptonote developers

#include "string_tools.h"
#include "common/password.h"
#include "common/scoped_message_writer.h"
#include "common/pruning.h"
#include "daemon/rpc_command_executor.h"
#include "int-util.h"
#include "rpc/core_rpc_server_commands_defs.h"
#include "cryptonote_core/cryptonote_core.h"
#include "cryptonote_core/service_node_rules.h"
#include "cryptonote_basic/hardfork.h"
#include <boost/format.hpp>

#include <fstream>
#include <ctime>
#include <string>
#include <numeric>

#undef LOKI_DEFAULT_LOG_CATEGORY
#define LOKI_DEFAULT_LOG_CATEGORY "daemon"

namespace daemonize {

namespace {
  void print_peer(std::string const & prefix, cryptonote::peer const & peer)
  {
    time_t now;
    time(&now);
    time_t last_seen = static_cast<time_t>(peer.last_seen);

    std::string id_str;
    std::string port_str;
    std::string elapsed = epee::misc_utils::get_time_interval_string(now - last_seen);
    std::string ip_str = epee::string_tools::get_ip_string_from_int32(peer.ip);
    std::stringstream peer_id_str;
    peer_id_str << std::hex << std::setw(16) << peer.id;
    peer_id_str >> id_str;
    epee::string_tools::xtype_to_string(peer.port, port_str);
    std::string addr_str = ip_str + ":" + port_str;
    std::string pruning_seed = epee::string_tools::to_string_hex(peer.pruning_seed);
    tools::msg_writer() << boost::format("%-10s %-25s %-25s %-4s %s") % prefix % id_str % addr_str % pruning_seed % elapsed;
  }

  void print_block_header(cryptonote::block_header_response const & header)
  {
    tools::success_msg_writer()
      << "timestamp: " << boost::lexical_cast<std::string>(header.timestamp) << " (" << tools::get_human_readable_timestamp(header.timestamp) << ")" << std::endl
      << "previous hash: " << header.prev_hash << std::endl
      << "nonce: " << boost::lexical_cast<std::string>(header.nonce) << std::endl
      << "is orphan: " << header.orphan_status << std::endl
      << "height: " << boost::lexical_cast<std::string>(header.height) << std::endl
      << "depth: " << boost::lexical_cast<std::string>(header.depth) << std::endl
      << "hash: " << header.hash << std::endl
      << "difficulty: " << boost::lexical_cast<std::string>(header.difficulty) << std::endl
      << "POW hash: " << header.pow_hash << std::endl
      << "block size: " << header.block_size << std::endl
      << "block weight: " << header.block_weight << std::endl
      << "num txes: " << header.num_txes << std::endl
      << "reward: " << cryptonote::print_money(header.reward);
  }

  std::string get_human_time_ago(time_t t, time_t now)
  {
    if (t == now)
      return "now";
    time_t dt = t > now ? t - now : now - t;
    std::string s;
    if (dt < 90)
      s = boost::lexical_cast<std::string>(dt) + " seconds";
    else if (dt < 90 * 60)
      s = boost::lexical_cast<std::string>(dt/60) + " minutes";
    else if (dt < 36 * 3600)
      s = boost::lexical_cast<std::string>(dt/3600) + " hours";
    else
      s = boost::lexical_cast<std::string>(dt/(3600*24)) + " days";
    return s + " " + (t > now ? "in the future" : "ago");
  }

  char const *get_date_time(time_t t)
  {
    static char buf[128];
    buf[0] = 0;

    struct tm tm;
    epee::misc_utils::get_gmt_time(t, tm);
    strftime(buf, sizeof(buf), "%Y-%m-%d %I:%M:%S %p", &tm);
    return buf;
  }

  std::string get_time_hms(time_t t)
  {
    unsigned int hours, minutes, seconds;
    char buffer[24];
    hours = t / 3600;
    t %= 3600;
    minutes = t / 60;
    t %= 60;
    seconds = t;
    snprintf(buffer, sizeof(buffer), "%02u:%02u:%02u", hours, minutes, seconds);
    return std::string(buffer);
  }

  std::string make_error(const std::string &base, const std::string &status)
  {
    if (status == CORE_RPC_STATUS_OK)
      return base;
    return base + " -- " + status;
  }
}

t_rpc_command_executor::t_rpc_command_executor(
    uint32_t ip
  , uint16_t port
  , const boost::optional<tools::login>& login
  , bool is_rpc
  , cryptonote::core_rpc_server* rpc_server
  )
  : m_rpc_client(NULL), m_rpc_server(rpc_server)
{
  if (is_rpc)
  {
    boost::optional<epee::net_utils::http::login> http_login{};
    if (login)
      http_login.emplace(login->username, login->password.password());
    m_rpc_client = new tools::t_rpc_client(ip, port, std::move(http_login));
  }
  else
  {
    if (rpc_server == NULL)
    {
      throw std::runtime_error("If not calling commands via RPC, rpc_server pointer must be non-null");
    }
  }

  m_is_rpc = is_rpc;
}

t_rpc_command_executor::~t_rpc_command_executor()
{
  if (m_rpc_client != NULL)
  {
    delete m_rpc_client;
  }
}

bool t_rpc_command_executor::print_peer_list() {
  cryptonote::COMMAND_RPC_GET_PEER_LIST::request req;
  cryptonote::COMMAND_RPC_GET_PEER_LIST::response res;

  std::string failure_message = "Couldn't retrieve peer list";
  if (m_is_rpc)
  {
    if (!m_rpc_client->rpc_request(req, res, "/get_peer_list", failure_message.c_str()))
    {
      return false;
    }
  }
  else
  {
    if (!m_rpc_server->on_get_peer_list(req, res) || res.status != CORE_RPC_STATUS_OK)
    {
      tools::fail_msg_writer() << failure_message;
      return false;
    }
  }

  for (auto & peer : res.white_list)
  {
    print_peer("white", peer);
  }

  for (auto & peer : res.gray_list)
  {
    print_peer("gray", peer);
  }

  return true;
}

bool t_rpc_command_executor::print_peer_list_stats() {
  cryptonote::COMMAND_RPC_GET_PEER_LIST::request req;
  cryptonote::COMMAND_RPC_GET_PEER_LIST::response res;

  std::string failure_message = "Couldn't retrieve peer list";
  if (m_is_rpc)
  {
    if (!m_rpc_client->rpc_request(req, res, "/get_peer_list", failure_message.c_str()))
    {
      return false;
    }
  }
  else
  {
    if (!m_rpc_server->on_get_peer_list(req, res) || res.status != CORE_RPC_STATUS_OK)
    {
      tools::fail_msg_writer() << failure_message;
      return false;
    }
  }

  tools::msg_writer()
    << "White list size: " << res.white_list.size() << "/" << P2P_LOCAL_WHITE_PEERLIST_LIMIT << " (" << res.white_list.size() *  100.0 / P2P_LOCAL_WHITE_PEERLIST_LIMIT << "%)" << std::endl
    << "Gray list size: " << res.gray_list.size() << "/" << P2P_LOCAL_GRAY_PEERLIST_LIMIT << " (" << res.gray_list.size() *  100.0 / P2P_LOCAL_GRAY_PEERLIST_LIMIT << "%)";

  return true;
}

bool t_rpc_command_executor::save_blockchain() {
  cryptonote::COMMAND_RPC_SAVE_BC::request req;
  cryptonote::COMMAND_RPC_SAVE_BC::response res;

  std::string fail_message = "Couldn't save blockchain";

  if (m_is_rpc)
  {
    if (!m_rpc_client->rpc_request(req, res, "/save_bc", fail_message.c_str()))
    {
      return true;
    }
  }
  else
  {
    if (!m_rpc_server->on_save_bc(req, res) || res.status != CORE_RPC_STATUS_OK)
    {
      tools::fail_msg_writer() << make_error(fail_message, res.status);
      return true;
    }
  }

  tools::success_msg_writer() << "Blockchain saved";

  return true;
}

bool t_rpc_command_executor::show_hash_rate() {
  cryptonote::COMMAND_RPC_SET_LOG_HASH_RATE::request req;
  cryptonote::COMMAND_RPC_SET_LOG_HASH_RATE::response res;
  req.visible = true;

  std::string fail_message = "Unsuccessful";

  if (m_is_rpc)
  {
    if (!m_rpc_client->rpc_request(req, res, "/set_log_hash_rate", fail_message.c_str()))
    {
      return true;
    }
  }
  else
  {
    if (!m_rpc_server->on_set_log_hash_rate(req, res) || res.status != CORE_RPC_STATUS_OK)
    {
      tools::fail_msg_writer() << make_error(fail_message, res.status);
    }
  }

  tools::success_msg_writer() << "Hash rate logging is on";

  return true;
}

bool t_rpc_command_executor::hide_hash_rate() {
  cryptonote::COMMAND_RPC_SET_LOG_HASH_RATE::request req;
  cryptonote::COMMAND_RPC_SET_LOG_HASH_RATE::response res;
  req.visible = false;

  std::string fail_message = "Unsuccessful";

  if (m_is_rpc)
  {
    if (!m_rpc_client->rpc_request(req, res, "/set_log_hash_rate", fail_message.c_str()))
    {
      return true;
    }
  }
  else
  {
    if (!m_rpc_server->on_set_log_hash_rate(req, res) || res.status != CORE_RPC_STATUS_OK)
    {
      tools::fail_msg_writer() << make_error(fail_message, res.status);
      return true;
    }
  }

  tools::success_msg_writer() << "Hash rate logging is off";

  return true;
}

bool t_rpc_command_executor::show_difficulty() {
  cryptonote::COMMAND_RPC_GET_INFO::request req;
  cryptonote::COMMAND_RPC_GET_INFO::response res;

  std::string fail_message = "Problem fetching info";

  if (m_is_rpc)
  {
    if (!m_rpc_client->rpc_request(req, res, "/getinfo", fail_message.c_str()))
    {
      return true;
    }
  }
  else
  {
    if (!m_rpc_server->on_get_info(req, res) || res.status != CORE_RPC_STATUS_OK)
    {
      tools::fail_msg_writer() << make_error(fail_message.c_str(), res.status);
      return true;
    }
  }

  tools::success_msg_writer() <<   "BH: " << res.height
                              << ", TH: " << res.top_block_hash
                              << ", DIFF: " << res.difficulty
                              << ", HR: " << res.difficulty / res.target << " H/s";

  return true;
}

static std::string get_mining_speed(uint64_t hr)
{
  if (hr>1e9) return (boost::format("%.2f GH/s") % (hr/1e9)).str();
  if (hr>1e6) return (boost::format("%.2f MH/s") % (hr/1e6)).str();
  if (hr>1e3) return (boost::format("%.2f kH/s") % (hr/1e3)).str();
  return (boost::format("%.0f H/s") % hr).str();
}

static std::string get_fork_extra_info(uint64_t t, uint64_t now, uint64_t block_time)
{
  uint64_t blocks_per_day = 86400 / block_time;

  if (t == now)
    return " (forking now)";

  if (t > now)
  {
    uint64_t dblocks = t - now;
    if (dblocks <= 30)
      return (boost::format(" (next fork in %u blocks)") % (unsigned)dblocks).str();
    if (dblocks <= blocks_per_day / 2)
      return (boost::format(" (next fork in %.1f hours)") % (dblocks / (float)(blocks_per_day / 24))).str();
    if (dblocks <= blocks_per_day * 30)
      return (boost::format(" (next fork in %.1f days)") % (dblocks / (float)blocks_per_day)).str();
    return "";
  }
  return "";
}

static float get_sync_percentage(uint64_t height, uint64_t target_height)
{
  target_height = target_height ? target_height < height ? height : target_height : height;
  float pc = 100.0f * height / target_height;
  if (height < target_height && pc > 99.9f)
    return 99.9f; // to avoid 100% when not fully synced
  return pc;
}
static float get_sync_percentage(const cryptonote::COMMAND_RPC_GET_INFO::response &ires)
{
  return get_sync_percentage(ires.height, ires.target_height);
}

bool t_rpc_command_executor::show_status() {
  cryptonote::COMMAND_RPC_GET_INFO::request ireq;
  cryptonote::COMMAND_RPC_GET_INFO::response ires;
  cryptonote::COMMAND_RPC_HARD_FORK_INFO::request hfreq;
  cryptonote::COMMAND_RPC_HARD_FORK_INFO::response hfres;
  cryptonote::COMMAND_RPC_MINING_STATUS::request mreq;
  cryptonote::COMMAND_RPC_MINING_STATUS::response mres;
  epee::json_rpc::error error_resp;
  bool has_mining_info = true;

  std::string fail_message = "Problem fetching info";

  hfreq.version = 0;
  bool mining_busy = false;
  if (m_is_rpc)
  {
    if (!m_rpc_client->rpc_request(ireq, ires, "/getinfo", fail_message.c_str()))
    {
      return true;
    }
    if (!m_rpc_client->json_rpc_request(hfreq, hfres, "hard_fork_info", fail_message.c_str()))
    {
      return true;
    }
    // mining info is only available non unrestricted RPC mode
    has_mining_info = m_rpc_client->rpc_request(mreq, mres, "/mining_status", fail_message.c_str());
  }
  else
  {
    if (!m_rpc_server->on_get_info(ireq, ires) || ires.status != CORE_RPC_STATUS_OK)
    {
      tools::fail_msg_writer() << make_error(fail_message, ires.status);
      return true;
    }
    if (!m_rpc_server->on_hard_fork_info(hfreq, hfres, error_resp) || hfres.status != CORE_RPC_STATUS_OK)
    {
      tools::fail_msg_writer() << make_error(fail_message, hfres.status);
      return true;
    }
    if (!m_rpc_server->on_mining_status(mreq, mres))
    {
      tools::fail_msg_writer() << fail_message.c_str();
      return true;
    }

    if (mres.status == CORE_RPC_STATUS_BUSY)
    {
      mining_busy = true;
    }
    else if (mres.status != CORE_RPC_STATUS_OK)
    {
      tools::fail_msg_writer() << make_error(fail_message, mres.status);
      return true;
    }
  }

  std::time_t uptime = std::time(nullptr) - ires.start_time;
  uint64_t net_height = ires.target_height > ires.height ? ires.target_height : ires.height;
  std::string bootstrap_msg;
  if (ires.was_bootstrap_ever_used)
  {
    bootstrap_msg = ", bootstrapping from " + ires.bootstrap_daemon_address;
    if (ires.untrusted)
    {
      bootstrap_msg += (boost::format(", local height: %llu (%.1f%%)") % ires.height_without_bootstrap % get_sync_percentage(ires.height_without_bootstrap, net_height)).str();
    }
    else
    {
      bootstrap_msg += " was used before";
    }
  }

  std::stringstream str;
  str << boost::format("Height: %llu/%llu (%.1f%%) on %s%s, %s, net hash %s, v%u%s, %s, %u(out)+%u(in) connections")
    % (unsigned long long)ires.height
    % (unsigned long long)net_height
    % get_sync_percentage(ires)
    % (ires.testnet ? "testnet" : ires.stagenet ? "stagenet" : "mainnet")
    % bootstrap_msg
    % (!has_mining_info ? "mining info unavailable" : mining_busy ? "syncing" : mres.active ? ( ( mres.is_background_mining_enabled ? "smart " : "" ) + std::string("mining at ") + get_mining_speed(mres.speed) + std::string(" to ") + mres.address ) : "not mining")
    % get_mining_speed(ires.difficulty / ires.target)
    % (unsigned)hfres.version
    % get_fork_extra_info(hfres.earliest_height, net_height, ires.target)
    % (hfres.state == cryptonote::HardFork::Ready ? "up to date" : hfres.state == cryptonote::HardFork::UpdateNeeded ? "update needed" : "out of date, likely forked")
    % (unsigned)ires.outgoing_connections_count
    % (unsigned)ires.incoming_connections_count
  ;

  // restricted RPC does not disclose start time
  if (ires.start_time)
  {
    str << boost::format(", uptime %ud %uh %um %us")
      % (unsigned int)floor(uptime / 60.0 / 60.0 / 24.0)
      % (unsigned int)floor(fmod((uptime / 60.0 / 60.0), 24.0))
      % (unsigned int)floor(fmod((uptime / 60.0), 60.0))
      % (unsigned int)fmod(uptime, 60.0)
    ;
  }

  tools::success_msg_writer() << str.str();

  return true;
}

bool t_rpc_command_executor::print_connections() {
  cryptonote::COMMAND_RPC_GET_CONNECTIONS::request req;
  cryptonote::COMMAND_RPC_GET_CONNECTIONS::response res;
  epee::json_rpc::error error_resp;

  std::string fail_message = "Unsuccessful";

  if (m_is_rpc)
  {
    if (!m_rpc_client->json_rpc_request(req, res, "get_connections", fail_message.c_str()))
    {
      return true;
    }
  }
  else
  {
    if (!m_rpc_server->on_get_connections(req, res, error_resp) || res.status != CORE_RPC_STATUS_OK)
    {
      tools::fail_msg_writer() << make_error(fail_message, res.status);
      return true;
    }
  }

  tools::msg_writer() << std::setw(30) << std::left << "Remote Host"
      << std::setw(20) << "Peer id"
      << std::setw(20) << "Support Flags"      
      << std::setw(30) << "Recv/Sent (inactive,sec)"
      << std::setw(25) << "State"
      << std::setw(20) << "Livetime(sec)"
      << std::setw(12) << "Down (kB/s)"
      << std::setw(14) << "Down(now)"
      << std::setw(10) << "Up (kB/s)" 
      << std::setw(13) << "Up(now)"
      << std::endl;

  for (auto & info : res.connections)
  {
    std::string address = info.incoming ? "INC " : "OUT ";
    address += info.ip + ":" + info.port;
    //std::string in_out = info.incoming ? "INC " : "OUT ";
    tools::msg_writer() 
     //<< std::setw(30) << std::left << in_out
     << std::setw(30) << std::left << address
     << std::setw(20) << epee::string_tools::pad_string(info.peer_id, 16, '0', true)
     << std::setw(20) << info.support_flags
     << std::setw(30) << std::to_string(info.recv_count) + "("  + std::to_string(info.recv_idle_time) + ")/" + std::to_string(info.send_count) + "(" + std::to_string(info.send_idle_time) + ")"
     << std::setw(25) << info.state
     << std::setw(20) << info.live_time
     << std::setw(12) << info.avg_download
     << std::setw(14) << info.current_download
     << std::setw(10) << info.avg_upload
     << std::setw(13) << info.current_upload
     
     << std::left << (info.localhost ? "[LOCALHOST]" : "")
     << std::left << (info.local_ip ? "[LAN]" : "");
    //tools::msg_writer() << boost::format("%-25s peer_id: %-25s %s") % address % info.peer_id % in_out;
    
  }

  return true;
}

bool t_rpc_command_executor::print_blockchain_info(uint64_t start_block_index, uint64_t end_block_index) {
  cryptonote::COMMAND_RPC_GET_BLOCK_HEADERS_RANGE::request req;
  cryptonote::COMMAND_RPC_GET_BLOCK_HEADERS_RANGE::response res;
  epee::json_rpc::error error_resp;

  req.start_height = start_block_index;
  req.end_height = end_block_index;
  req.fill_pow_hash = false;

  std::string fail_message = "Unsuccessful";

  if (m_is_rpc)
  {
    if (!m_rpc_client->json_rpc_request(req, res, "getblockheadersrange", fail_message.c_str()))
    {
      return true;
    }
  }
  else
  {
    if (!m_rpc_server->on_get_block_headers_range(req, res, error_resp) || res.status != CORE_RPC_STATUS_OK)
    {
      tools::fail_msg_writer() << make_error(fail_message, res.status);
      return true;
    }
  }

  bool first = true;
  for (auto & header : res.headers)
  {
    if (!first)
      tools::msg_writer() << "" << std::endl;
    tools::msg_writer()
      << "height: " << header.height << ", timestamp: " << header.timestamp << " (" << tools::get_human_readable_timestamp(header.timestamp) << ")"
      << ", size: " << header.block_size << ", weight: " << header.block_weight << ", transactions: " << header.num_txes << std::endl
      << "major version: " << (unsigned)header.major_version << ", minor version: " << (unsigned)header.minor_version << std::endl
      << "block id: " << header.hash << ", previous block id: " << header.prev_hash << std::endl
      << "difficulty: " << header.difficulty << ", nonce " << header.nonce << ", reward " << cryptonote::print_money(header.reward) << std::endl;
    first = false;
  }

  return true;
}

bool t_rpc_command_executor::print_quorum_state(uint64_t height)
{
  cryptonote::COMMAND_RPC_GET_QUORUM_STATE::request req;
  cryptonote::COMMAND_RPC_GET_QUORUM_STATE::response res;
  epee::json_rpc::error error_resp;

  req.height = height;
  std::string fail_message = "Unsuccessful";

  if (m_is_rpc)
  {
    if (!m_rpc_client->json_rpc_request(req, res, "get_quorum_state", fail_message.c_str()))
    {
      return true;
    }
  }
  else
  {
    if (!m_rpc_server->on_get_quorum_state(req, res, error_resp) || res.status != CORE_RPC_STATUS_OK)
    {
      tools::fail_msg_writer() << make_error(fail_message, res.status);
      return true;
    }
  }

  tools::msg_writer() << "Quorum Service Nodes [" << res.quorum_nodes.size() << "]";
  for (size_t i = 0; i < res.quorum_nodes.size(); i++)
  {
    const std::string &entry = res.quorum_nodes[i];
    tools::msg_writer() << "[" << i << "] " << entry;
  }

  tools::msg_writer() << "Service Nodes To Test [" << res.nodes_to_test.size() << "]";
  for (size_t i = 0; i < res.nodes_to_test.size(); i++)
  {
    const std::string &entry = res.nodes_to_test[i];
    tools::msg_writer() << "[" << i << "] " << entry;
  }


  return true;
}


bool t_rpc_command_executor::set_log_level(int8_t level) {
  cryptonote::COMMAND_RPC_SET_LOG_LEVEL::request req;
  cryptonote::COMMAND_RPC_SET_LOG_LEVEL::response res;
  req.level = level;

  std::string fail_message = "Unsuccessful";

  if (m_is_rpc)
  {
    if (!m_rpc_client->rpc_request(req, res, "/set_log_level", fail_message.c_str()))
    {
      return true;
    }
  }
  else
  {
    if (!m_rpc_server->on_set_log_level(req, res) || res.status != CORE_RPC_STATUS_OK)
    {
      tools::fail_msg_writer() << make_error(fail_message, res.status);
      return true;
    }
  }

  tools::success_msg_writer() << "Log level is now " << std::to_string(level);

  return true;
}

bool t_rpc_command_executor::set_log_categories(const std::string &categories) {
  cryptonote::COMMAND_RPC_SET_LOG_CATEGORIES::request req;
  cryptonote::COMMAND_RPC_SET_LOG_CATEGORIES::response res;
  req.categories = categories;

  std::string fail_message = "Unsuccessful";

  if (m_is_rpc)
  {
    if (!m_rpc_client->rpc_request(req, res, "/set_log_categories", fail_message.c_str()))
    {
      return true;
    }
  }
  else
  {
    if (!m_rpc_server->on_set_log_categories(req, res) || res.status != CORE_RPC_STATUS_OK)
    {
      tools::fail_msg_writer() << make_error(fail_message, res.status);
      return true;
    }
  }

  tools::success_msg_writer() << "Log categories are now " << res.categories;

  return true;
}

bool t_rpc_command_executor::print_height() {
  cryptonote::COMMAND_RPC_GET_HEIGHT::request req;
  cryptonote::COMMAND_RPC_GET_HEIGHT::response res;

  std::string fail_message = "Unsuccessful";

  if (m_is_rpc)
  {
    if (!m_rpc_client->rpc_request(req, res, "/getheight", fail_message.c_str()))
    {
      return true;
    }
  }
  else
  {
    if (!m_rpc_server->on_get_height(req, res) || res.status != CORE_RPC_STATUS_OK)
    {
      tools::fail_msg_writer() << make_error(fail_message, res.status);
      return true;
    }
  }

  tools::success_msg_writer() << boost::lexical_cast<std::string>(res.height);

  return true;
}

bool t_rpc_command_executor::print_block_by_hash(crypto::hash block_hash, bool include_hex) {
  cryptonote::COMMAND_RPC_GET_BLOCK::request req;
  cryptonote::COMMAND_RPC_GET_BLOCK::response res;
  epee::json_rpc::error error_resp;

  req.hash = epee::string_tools::pod_to_hex(block_hash);
  req.fill_pow_hash = true;

  std::string fail_message = "Unsuccessful";

  if (m_is_rpc)
  {
    if (!m_rpc_client->json_rpc_request(req, res, "getblock", fail_message.c_str()))
    {
      return true;
    }
  }
  else
  {
    if (!m_rpc_server->on_get_block(req, res, error_resp) || res.status != CORE_RPC_STATUS_OK)
    {
      tools::fail_msg_writer() << make_error(fail_message, res.status);
      return true;
    }
  }

  if (include_hex)
    tools::success_msg_writer() << res.blob << std::endl;
  print_block_header(res.block_header);
  tools::success_msg_writer() << res.json << ENDL;

  return true;
}

bool t_rpc_command_executor::print_block_by_height(uint64_t height, bool include_hex) {
  cryptonote::COMMAND_RPC_GET_BLOCK::request req;
  cryptonote::COMMAND_RPC_GET_BLOCK::response res;
  epee::json_rpc::error error_resp;

  req.height = height;
  req.fill_pow_hash = true;

  std::string fail_message = "Unsuccessful";

  if (m_is_rpc)
  {
    if (!m_rpc_client->json_rpc_request(req, res, "getblock", fail_message.c_str()))
    {
      return true;
    }
  }
  else
  {
    if (!m_rpc_server->on_get_block(req, res, error_resp) || res.status != CORE_RPC_STATUS_OK)
    {
      tools::fail_msg_writer() << make_error(fail_message, res.status);
      return true;
    }
  }

  if (include_hex)
    tools::success_msg_writer() << res.blob << std::endl;
  print_block_header(res.block_header);
  tools::success_msg_writer() << res.json << ENDL;

  return true;
}

bool t_rpc_command_executor::print_transaction(crypto::hash transaction_hash,
  bool include_hex,
  bool include_json) {
  cryptonote::COMMAND_RPC_GET_TRANSACTIONS::request req;
  cryptonote::COMMAND_RPC_GET_TRANSACTIONS::response res;

  std::string fail_message = "Problem fetching transaction";

  req.txs_hashes.push_back(epee::string_tools::pod_to_hex(transaction_hash));
  req.decode_as_json = false;
  req.split = true;
  req.prune = false;
  if (m_is_rpc)
  {
    if (!m_rpc_client->rpc_request(req, res, "/gettransactions", fail_message.c_str()))
    {
      return true;
    }
  }
  else
  {
    if (!m_rpc_server->on_get_transactions(req, res) || res.status != CORE_RPC_STATUS_OK)
    {
      tools::fail_msg_writer() << make_error(fail_message, res.status);
      return true;
    }
  }

  if (1 == res.txs.size() || 1 == res.txs_as_hex.size())
  {
    if (1 == res.txs.size())
    {
      // only available for new style answers
      if (res.txs.front().in_pool)
        tools::success_msg_writer() << "Found in pool";
      else
        tools::success_msg_writer() << "Found in blockchain at height " << res.txs.front().block_height << (res.txs.front().prunable_as_hex.empty() ? " (pruned)" : "");
    }

    const std::string &as_hex = (1 == res.txs.size()) ? res.txs.front().as_hex : res.txs_as_hex.front();
    const std::string &pruned_as_hex = (1 == res.txs.size()) ? res.txs.front().pruned_as_hex : "";
    const std::string &prunable_as_hex = (1 == res.txs.size()) ? res.txs.front().prunable_as_hex : "";
    // Print raw hex if requested
    if (include_hex)
    {
      if (!as_hex.empty())
      {
        tools::success_msg_writer() << as_hex << std::endl;
      }
      else
      {
        std::string output = pruned_as_hex + prunable_as_hex;
        tools::success_msg_writer() << output << std::endl;
      }
    }

    // Print json if requested
    if (include_json)
    {
      crypto::hash tx_hash, tx_prefix_hash;
      cryptonote::transaction tx;
      cryptonote::blobdata blob;
      std::string source = as_hex.empty() ? pruned_as_hex + prunable_as_hex : as_hex;
      bool pruned = !pruned_as_hex.empty() && prunable_as_hex.empty();
      if (!string_tools::parse_hexstr_to_binbuff(source, blob))
      {
        tools::fail_msg_writer() << "Failed to parse tx to get json format";
      }
      else
      {
        bool ret;
        if (pruned)
          ret = cryptonote::parse_and_validate_tx_base_from_blob(blob, tx);
        else
          ret = cryptonote::parse_and_validate_tx_from_blob(blob, tx);
        if (!ret)
        {
          tools::fail_msg_writer() << "Failed to parse tx blob to get json format";
        }
        else
        {
          tools::success_msg_writer() << cryptonote::obj_to_json_str(tx) << std::endl;
        }
      }
    }
  }
  else
  {
    tools::fail_msg_writer() << "Transaction wasn't found: " << transaction_hash << std::endl;
  }

  return true;
}

bool t_rpc_command_executor::is_key_image_spent(const crypto::key_image &ki) {
  cryptonote::COMMAND_RPC_IS_KEY_IMAGE_SPENT::request req;
  cryptonote::COMMAND_RPC_IS_KEY_IMAGE_SPENT::response res;

  std::string fail_message = "Problem checking key image";

  req.key_images.push_back(epee::string_tools::pod_to_hex(ki));
  if (m_is_rpc)
  {
    if (!m_rpc_client->rpc_request(req, res, "/is_key_image_spent", fail_message.c_str()))
    {
      return true;
    }
  }
  else
  {
    if (!m_rpc_server->on_is_key_image_spent(req, res) || res.status != CORE_RPC_STATUS_OK)
    {
      tools::fail_msg_writer() << make_error(fail_message, res.status);
      return true;
    }
  }

  if (1 == res.spent_status.size())
  {
    // first as hex
    tools::success_msg_writer() << ki << ": " << (res.spent_status.front() ? "spent" : "unspent") << (res.spent_status.front() == cryptonote::COMMAND_RPC_IS_KEY_IMAGE_SPENT::SPENT_IN_POOL ? " (in pool)" : "");
  }
  else
  {
    tools::fail_msg_writer() << "key image status could not be determined" << std::endl;
  }

  return true;
}

bool t_rpc_command_executor::print_transaction_pool_long() {
  cryptonote::COMMAND_RPC_GET_TRANSACTION_POOL::request req;
  cryptonote::COMMAND_RPC_GET_TRANSACTION_POOL::response res;

  std::string fail_message = "Problem fetching transaction pool";

  if (m_is_rpc)
  {
    if (!m_rpc_client->rpc_request(req, res, "/get_transaction_pool", fail_message.c_str()))
    {
      return true;
    }
  }
  else
  {
    if (!m_rpc_server->on_get_transaction_pool(req, res, false) || res.status != CORE_RPC_STATUS_OK)
    {
      tools::fail_msg_writer() << make_error(fail_message, res.status);
      return true;
    }
  }

  if (res.transactions.empty() && res.spent_key_images.empty())
  {
    tools::msg_writer() << "Pool is empty" << std::endl;
  }
  if (! res.transactions.empty())
  {
    const time_t now = time(NULL);
    tools::msg_writer() << "Transactions: ";
    for (auto & tx_info : res.transactions)
    {
      tools::msg_writer() << "id: " << tx_info.id_hash << std::endl
                          << tx_info.tx_json << std::endl
                          << "blob_size: " << tx_info.blob_size << std::endl
                          << "weight: " << tx_info.weight << std::endl
                          << "fee: " << cryptonote::print_money(tx_info.fee) << std::endl
                          << "fee/byte: " << cryptonote::print_money(tx_info.fee / (double)tx_info.weight) << std::endl
                          << "receive_time: " << tx_info.receive_time << " (" << get_human_time_ago(tx_info.receive_time, now) << ")" << std::endl
                          << "relayed: " << [&](const cryptonote::tx_info &tx_info)->std::string { if (!tx_info.relayed) return "no"; return boost::lexical_cast<std::string>(tx_info.last_relayed_time) + " (" + get_human_time_ago(tx_info.last_relayed_time, now) + ")"; } (tx_info) << std::endl
                          << "do_not_relay: " << (tx_info.do_not_relay ? 'T' : 'F')  << std::endl
                          << "kept_by_block: " << (tx_info.kept_by_block ? 'T' : 'F') << std::endl
                          << "double_spend_seen: " << (tx_info.double_spend_seen ? 'T' : 'F')  << std::endl
                          << "max_used_block_height: " << tx_info.max_used_block_height << std::endl
                          << "max_used_block_id: " << tx_info.max_used_block_id_hash << std::endl
                          << "last_failed_height: " << tx_info.last_failed_height << std::endl
                          << "last_failed_id: " << tx_info.last_failed_id_hash << std::endl;
    }
    if (res.spent_key_images.empty())
    {
      tools::msg_writer() << "WARNING: Inconsistent pool state - no spent key images";
    }
  }
  if (! res.spent_key_images.empty())
  {
    tools::msg_writer() << ""; // one newline
    tools::msg_writer() << "Spent key images: ";
    for (const cryptonote::spent_key_image_info& kinfo : res.spent_key_images)
    {
      tools::msg_writer() << "key image: " << kinfo.id_hash;
      if (kinfo.txs_hashes.size() == 1)
      {
        tools::msg_writer() << "  tx: " << kinfo.txs_hashes[0];
      }
      else if (kinfo.txs_hashes.size() == 0)
      {
        tools::msg_writer() << "  WARNING: spent key image has no txs associated";
      }
      else
      {
        tools::msg_writer() << "  NOTE: key image for multiple txs: " << kinfo.txs_hashes.size();
        for (const std::string& tx_id : kinfo.txs_hashes)
        {
          tools::msg_writer() << "  tx: " << tx_id;
        }
      }
    }
    if (res.transactions.empty())
    {
      tools::msg_writer() << "WARNING: Inconsistent pool state - no transactions";
    }
  }

  return true;
}

bool t_rpc_command_executor::print_transaction_pool_short() {
  cryptonote::COMMAND_RPC_GET_TRANSACTION_POOL::request req;
  cryptonote::COMMAND_RPC_GET_TRANSACTION_POOL::response res;

  std::string fail_message = "Problem fetching transaction pool";

  if (m_is_rpc)
  {
    if (!m_rpc_client->rpc_request(req, res, "/get_transaction_pool", fail_message.c_str()))
    {
      return true;
    }
  }
  else
  {
    if (!m_rpc_server->on_get_transaction_pool(req, res, false) || res.status != CORE_RPC_STATUS_OK)
    {
      tools::fail_msg_writer() << make_error(fail_message, res.status);
      return true;
    }
  }

  if (res.transactions.empty())
  {
    tools::msg_writer() << "Pool is empty" << std::endl;
  }
  else
  {
    const time_t now = time(NULL);
    for (auto & tx_info : res.transactions)
    {
      tools::msg_writer() << "id: " << tx_info.id_hash << std::endl
                          << "blob_size: " << tx_info.blob_size << std::endl
                          << "weight: " << tx_info.weight << std::endl
                          << "fee: " << cryptonote::print_money(tx_info.fee) << std::endl
                          << "fee/byte: " << cryptonote::print_money(tx_info.fee / (double)tx_info.weight) << std::endl
                          << "receive_time: " << tx_info.receive_time << " (" << get_human_time_ago(tx_info.receive_time, now) << ")" << std::endl
                          << "relayed: " << [&](const cryptonote::tx_info &tx_info)->std::string { if (!tx_info.relayed) return "no"; return boost::lexical_cast<std::string>(tx_info.last_relayed_time) + " (" + get_human_time_ago(tx_info.last_relayed_time, now) + ")"; } (tx_info) << std::endl
                          << "do_not_relay: " << (tx_info.do_not_relay ? 'T' : 'F')  << std::endl
                          << "kept_by_block: " << (tx_info.kept_by_block ? 'T' : 'F') << std::endl
                          << "double_spend_seen: " << (tx_info.double_spend_seen ? 'T' : 'F') << std::endl
                          << "max_used_block_height: " << tx_info.max_used_block_height << std::endl
                          << "max_used_block_id: " << tx_info.max_used_block_id_hash << std::endl
                          << "last_failed_height: " << tx_info.last_failed_height << std::endl
                          << "last_failed_id: " << tx_info.last_failed_id_hash << std::endl;
    }
  }

  return true;
}

bool t_rpc_command_executor::print_transaction_pool_stats() {
  cryptonote::COMMAND_RPC_GET_TRANSACTION_POOL_STATS::request req;
  cryptonote::COMMAND_RPC_GET_TRANSACTION_POOL_STATS::response res;
  cryptonote::COMMAND_RPC_GET_INFO::request ireq;
  cryptonote::COMMAND_RPC_GET_INFO::response ires;

  std::string fail_message = "Problem fetching transaction pool stats";

  if (m_is_rpc)
  {
    if (!m_rpc_client->rpc_request(req, res, "/get_transaction_pool_stats", fail_message.c_str()))
    {
      return true;
    }
    if (!m_rpc_client->rpc_request(ireq, ires, "/getinfo", fail_message.c_str()))
    {
      return true;
    }
  }
  else
  {
    res.pool_stats = {};
    if (!m_rpc_server->on_get_transaction_pool_stats(req, res, false) || res.status != CORE_RPC_STATUS_OK)
    {
      tools::fail_msg_writer() << make_error(fail_message, res.status);
      return true;
    }
    if (!m_rpc_server->on_get_info(ireq, ires) || ires.status != CORE_RPC_STATUS_OK)
    {
      tools::fail_msg_writer() << make_error(fail_message, ires.status);
      return true;
    }
  }

  size_t n_transactions = res.pool_stats.txs_total;
  const uint64_t now = time(NULL);
  size_t avg_bytes = n_transactions ? res.pool_stats.bytes_total / n_transactions : 0;

  std::string backlog_message;
  const uint64_t full_reward_zone = ires.block_weight_limit / 2;
  if (res.pool_stats.bytes_total <= full_reward_zone)
  {
    backlog_message = "no backlog";
  }
  else
  {
    uint64_t backlog = (res.pool_stats.bytes_total + full_reward_zone - 1) / full_reward_zone;
    backlog_message = (boost::format("estimated %u block (%u minutes) backlog") % backlog % (backlog * DIFFICULTY_TARGET_V2 / 60)).str();
  }

  tools::msg_writer() << n_transactions << " tx(es), " << res.pool_stats.bytes_total << " bytes total (min " << res.pool_stats.bytes_min << ", max " << res.pool_stats.bytes_max << ", avg " << avg_bytes << ", median " << res.pool_stats.bytes_med << ")" << std::endl
      << "fees " << cryptonote::print_money(res.pool_stats.fee_total) << " (avg " << cryptonote::print_money(n_transactions ? res.pool_stats.fee_total / n_transactions : 0) << " per tx" << ", " << cryptonote::print_money(res.pool_stats.bytes_total ? res.pool_stats.fee_total / res.pool_stats.bytes_total : 0) << " per byte)" << std::endl
      << res.pool_stats.num_double_spends << " double spends, " << res.pool_stats.num_not_relayed << " not relayed, " << res.pool_stats.num_failing << " failing, " << res.pool_stats.num_10m << " older than 10 minutes (oldest " << (res.pool_stats.oldest == 0 ? "-" : get_human_time_ago(res.pool_stats.oldest, now)) << "), " << backlog_message;

  if (n_transactions > 1 && res.pool_stats.histo.size())
  {
    std::vector<uint64_t> times;
    uint64_t numer;
    size_t i, n = res.pool_stats.histo.size(), denom;
    times.resize(n);
    if (res.pool_stats.histo_98pc)
    {
      numer = res.pool_stats.histo_98pc;
      denom = n-1;
      for (i=0; i<denom; i++)
        times[i] = i * numer / denom;
      times[i] = now - res.pool_stats.oldest;
    } else
    {
      numer = now - res.pool_stats.oldest;
      denom = n;
      for (i=0; i<denom; i++)
        times[i] = i * numer / denom;
    }
    tools::msg_writer() << "   Age      Txes       Bytes";
    for (i=0; i<n; i++)
    {
      tools::msg_writer() << get_time_hms(times[i]) << std::setw(8) << res.pool_stats.histo[i].txs << std::setw(12) << res.pool_stats.histo[i].bytes;
    }
  }
  tools::msg_writer();

  return true;
}

bool t_rpc_command_executor::start_mining(cryptonote::account_public_address address, uint64_t num_threads, cryptonote::network_type nettype, bool do_background_mining, bool ignore_battery) {
  cryptonote::COMMAND_RPC_START_MINING::request req;
  cryptonote::COMMAND_RPC_START_MINING::response res;
  req.miner_address = cryptonote::get_account_address_as_str(nettype, false, address);
  req.threads_count = num_threads;
  req.do_background_mining = do_background_mining;
  req.ignore_battery = ignore_battery;
  
  std::string fail_message = "Mining did not start";

  if (m_is_rpc)
  {
    if (m_rpc_client->rpc_request(req, res, "/start_mining", fail_message.c_str()))
    {
      tools::success_msg_writer() << "Mining started";
    }
  }
  else
  {
    if (!m_rpc_server->on_start_mining(req, res) || res.status != CORE_RPC_STATUS_OK)
    {
      tools::fail_msg_writer() << make_error(fail_message, res.status);
      return true;
    }
  }

  return true;
}

bool t_rpc_command_executor::stop_mining() {
  cryptonote::COMMAND_RPC_STOP_MINING::request req;
  cryptonote::COMMAND_RPC_STOP_MINING::response res;

  std::string fail_message = "Mining did not stop";

  if (m_is_rpc)
  {
    if (!m_rpc_client->rpc_request(req, res, "/stop_mining", fail_message.c_str()))
    {
      return true;
    }
  }
  else
  {
    if (!m_rpc_server->on_stop_mining(req, res) || res.status != CORE_RPC_STATUS_OK)
    {
      tools::fail_msg_writer() << make_error(fail_message, res.status);
      return true;
    }
  }

  tools::success_msg_writer() << "Mining stopped";
  return true;
}

bool t_rpc_command_executor::stop_daemon()
{
  cryptonote::COMMAND_RPC_STOP_DAEMON::request req;
  cryptonote::COMMAND_RPC_STOP_DAEMON::response res;

//# ifdef WIN32
//    // Stop via service API
//    // TODO - this is only temporary!  Get rid of hard-coded constants!
//    bool ok = windows::stop_service("Loki Daemon");
//    ok = windows::uninstall_service("Loki Daemon");
//    //bool ok = windows::stop_service(SERVICE_NAME);
//    //ok = windows::uninstall_service(SERVICE_NAME);
//    if (ok)
//    {
//      return true;
//    }
//# endif

  // Stop via RPC
  std::string fail_message = "Daemon did not stop";

  if (m_is_rpc)
  {
    if(!m_rpc_client->rpc_request(req, res, "/stop_daemon", fail_message.c_str()))
    {
      return true;
    }
  }
  else
  {
    if (!m_rpc_server->on_stop_daemon(req, res) || res.status != CORE_RPC_STATUS_OK)
    {
      tools::fail_msg_writer() << make_error(fail_message, res.status);
      return true;
    }
  }

  tools::success_msg_writer() << "Stop signal sent";

  return true;
}

bool t_rpc_command_executor::print_status()
{
  if (!m_is_rpc)
  {
    tools::success_msg_writer() << "print_status makes no sense in interactive mode";
    return true;
  }

  bool daemon_is_alive = m_rpc_client->check_connection();

  if(daemon_is_alive) {
    tools::success_msg_writer() << "lokid is running";
  }
  else {
    tools::fail_msg_writer() << "lokid is NOT running";
  }

  return true;
}

bool t_rpc_command_executor::get_limit()
{
  cryptonote::COMMAND_RPC_GET_LIMIT::request req;
  cryptonote::COMMAND_RPC_GET_LIMIT::response res;

  std::string failure_message = "Couldn't get limit";

  if (m_is_rpc)
  {
    if (!m_rpc_client->rpc_request(req, res, "/get_limit", failure_message.c_str()))
    {
      return true;
    }
  }
  else
  {
    if (!m_rpc_server->on_get_limit(req, res) || res.status != CORE_RPC_STATUS_OK)
    {
      tools::fail_msg_writer() << make_error(failure_message, res.status);
      return true;
    }
  }

  tools::msg_writer() << "limit-down is " << res.limit_down << " kB/s";
  tools::msg_writer() << "limit-up is " << res.limit_up << " kB/s";
  return true;
}

bool t_rpc_command_executor::set_limit(int64_t limit_down, int64_t limit_up)
{
  cryptonote::COMMAND_RPC_SET_LIMIT::request req;
  cryptonote::COMMAND_RPC_SET_LIMIT::response res;

  req.limit_down = limit_down;
  req.limit_up = limit_up;

  std::string failure_message = "Couldn't set limit";

  if (m_is_rpc)
  {
    if (!m_rpc_client->rpc_request(req, res, "/set_limit", failure_message.c_str()))
    {
      return true;
    }
  }
  else
  {
    if (!m_rpc_server->on_set_limit(req, res) || res.status != CORE_RPC_STATUS_OK)
    {
      tools::fail_msg_writer() << make_error(failure_message, res.status);
      return true;
    }
  }

  tools::msg_writer() << "Set limit-down to " << res.limit_down << " kB/s";
  tools::msg_writer() << "Set limit-up to " << res.limit_up << " kB/s";
  return true;
}

bool t_rpc_command_executor::get_limit_up()
{
  cryptonote::COMMAND_RPC_GET_LIMIT::request req;
  cryptonote::COMMAND_RPC_GET_LIMIT::response res;

  std::string failure_message = "Couldn't get limit";

  if (m_is_rpc)
  {
    if (!m_rpc_client->rpc_request(req, res, "/get_limit", failure_message.c_str()))
    {
      return true;
    }
  }
  else
  {
    if (!m_rpc_server->on_get_limit(req, res) || res.status != CORE_RPC_STATUS_OK)
    {
      tools::fail_msg_writer() << make_error(failure_message, res.status);
      return true;
    }
  }

  tools::msg_writer() << "limit-up is " << res.limit_up << " kB/s";
  return true;
}

bool t_rpc_command_executor::get_limit_down()
{
  cryptonote::COMMAND_RPC_GET_LIMIT::request req;
  cryptonote::COMMAND_RPC_GET_LIMIT::response res;

  std::string failure_message = "Couldn't get limit";

  if (m_is_rpc)
  {
    if (!m_rpc_client->rpc_request(req, res, "/get_limit", failure_message.c_str()))
    {
      return true;
    }
  }
  else
  {
    if (!m_rpc_server->on_get_limit(req, res) || res.status != CORE_RPC_STATUS_OK)
    {
      tools::fail_msg_writer() << make_error(failure_message, res.status);
      return true;
    }
  }

  tools::msg_writer() << "limit-down is " << res.limit_down << " kB/s";
  return true;
}

bool t_rpc_command_executor::out_peers(uint64_t limit)
{
	cryptonote::COMMAND_RPC_OUT_PEERS::request req;
	cryptonote::COMMAND_RPC_OUT_PEERS::response res;
	
	epee::json_rpc::error error_resp;

	req.out_peers = limit;
	
	std::string fail_message = "Unsuccessful";

	if (m_is_rpc)
	{
		if (!m_rpc_client->rpc_request(req, res, "/out_peers", fail_message.c_str()))
		{
			return true;
		}
	}
	else
	{
		if (!m_rpc_server->on_out_peers(req, res) || res.status != CORE_RPC_STATUS_OK)
		{
			tools::fail_msg_writer() << make_error(fail_message, res.status);
			return true;
		}
	}

	tools::msg_writer() << "Max number of out peers set to " << limit << std::endl;

	return true;
}

bool t_rpc_command_executor::in_peers(uint64_t limit)
{
	cryptonote::COMMAND_RPC_IN_PEERS::request req;
	cryptonote::COMMAND_RPC_IN_PEERS::response res;

	epee::json_rpc::error error_resp;

	req.in_peers = limit;

	std::string fail_message = "Unsuccessful";

	if (m_is_rpc)
	{
		if (!m_rpc_client->rpc_request(req, res, "/in_peers", fail_message.c_str()))
		{
			return true;
		}
	}
	else
	{
		if (!m_rpc_server->on_in_peers(req, res) || res.status != CORE_RPC_STATUS_OK)
		{
			tools::fail_msg_writer() << make_error(fail_message, res.status);
			return true;
		}
	}

	tools::msg_writer() << "Max number of in peers set to " << limit << std::endl;

	return true;
}

bool t_rpc_command_executor::start_save_graph()
{
	cryptonote::COMMAND_RPC_START_SAVE_GRAPH::request req;
	cryptonote::COMMAND_RPC_START_SAVE_GRAPH::response res;
	std::string fail_message = "Unsuccessful";
	
	if (m_is_rpc)
	{
		if (!m_rpc_client->rpc_request(req, res, "/start_save_graph", fail_message.c_str()))
		{
			return true;
		}
	}
	
	else
    {
		if (!m_rpc_server->on_start_save_graph(req, res) || res.status != CORE_RPC_STATUS_OK)
		{
			tools::fail_msg_writer() << make_error(fail_message, res.status);
			return true;
		}
	}
	
	tools::success_msg_writer() << "Saving graph is now on";
	return true;
}

bool t_rpc_command_executor::stop_save_graph()
{
	cryptonote::COMMAND_RPC_STOP_SAVE_GRAPH::request req;
	cryptonote::COMMAND_RPC_STOP_SAVE_GRAPH::response res;
	std::string fail_message = "Unsuccessful";
	
	if (m_is_rpc)
	{
		if (!m_rpc_client->rpc_request(req, res, "/stop_save_graph", fail_message.c_str()))
		{
			return true;
		}
	}
	
	else
    {
		if (!m_rpc_server->on_stop_save_graph(req, res) || res.status != CORE_RPC_STATUS_OK)
		{
			tools::fail_msg_writer() << make_error(fail_message, res.status);
			return true;
		}
	}
	tools::success_msg_writer() << "Saving graph is now off";
	return true;
}

bool t_rpc_command_executor::hard_fork_info(uint8_t version)
{
    cryptonote::COMMAND_RPC_HARD_FORK_INFO::request req;
    cryptonote::COMMAND_RPC_HARD_FORK_INFO::response res;
    std::string fail_message = "Unsuccessful";
    epee::json_rpc::error error_resp;

    req.version = version;

    if (m_is_rpc)
    {
        if (!m_rpc_client->json_rpc_request(req, res, "hard_fork_info", fail_message.c_str()))
        {
            return true;
        }
    }
    else
    {
        if (!m_rpc_server->on_hard_fork_info(req, res, error_resp) || res.status != CORE_RPC_STATUS_OK)
        {
            tools::fail_msg_writer() << make_error(fail_message, res.status);
            return true;
        }
    }

    version = version > 0 ? version : res.voting;
    tools::msg_writer() << "version " << (uint32_t)version << " " << (res.enabled ? "enabled" : "not enabled") <<
        ", " << res.votes << "/" << res.window << " votes, threshold " << res.threshold;
    tools::msg_writer() << "current version " << (uint32_t)res.version << ", voting for version " << (uint32_t)res.voting;

    return true;
}

bool t_rpc_command_executor::print_bans()
{
    cryptonote::COMMAND_RPC_GETBANS::request req;
    cryptonote::COMMAND_RPC_GETBANS::response res;
    std::string fail_message = "Unsuccessful";
    epee::json_rpc::error error_resp;

    if (m_is_rpc)
    {
        if (!m_rpc_client->json_rpc_request(req, res, "get_bans", fail_message.c_str()))
        {
            return true;
        }
    }
    else
    {
        if (!m_rpc_server->on_get_bans(req, res, error_resp) || res.status != CORE_RPC_STATUS_OK)
        {
            tools::fail_msg_writer() << make_error(fail_message, res.status);
            return true;
        }
    }

    for (auto i = res.bans.begin(); i != res.bans.end(); ++i)
    {
        tools::msg_writer() << epee::string_tools::get_ip_string_from_int32(i->ip) << " banned for " << i->seconds << " seconds";
    }

    return true;
}


bool t_rpc_command_executor::ban(const std::string &ip, time_t seconds)
{
    cryptonote::COMMAND_RPC_SETBANS::request req;
    cryptonote::COMMAND_RPC_SETBANS::response res;
    std::string fail_message = "Unsuccessful";
    epee::json_rpc::error error_resp;

    cryptonote::COMMAND_RPC_SETBANS::ban ban;
    if (!epee::string_tools::get_ip_int32_from_string(ban.ip, ip))
    {
        tools::fail_msg_writer() << "Invalid IP";
        return true;
    }
    ban.ban = true;
    ban.seconds = seconds;
    req.bans.push_back(ban);

    if (m_is_rpc)
    {
        if (!m_rpc_client->json_rpc_request(req, res, "set_bans", fail_message.c_str()))
        {
            return true;
        }
    }
    else
    {
        if (!m_rpc_server->on_set_bans(req, res, error_resp) || res.status != CORE_RPC_STATUS_OK)
        {
            tools::fail_msg_writer() << make_error(fail_message, res.status);
            return true;
        }
    }

    return true;
}

bool t_rpc_command_executor::unban(const std::string &ip)
{
    cryptonote::COMMAND_RPC_SETBANS::request req;
    cryptonote::COMMAND_RPC_SETBANS::response res;
    std::string fail_message = "Unsuccessful";
    epee::json_rpc::error error_resp;

    cryptonote::COMMAND_RPC_SETBANS::ban ban;
    if (!epee::string_tools::get_ip_int32_from_string(ban.ip, ip))
    {
        tools::fail_msg_writer() << "Invalid IP";
        return true;
    }
    ban.ban = false;
    ban.seconds = 0;
    req.bans.push_back(ban);

    if (m_is_rpc)
    {
        if (!m_rpc_client->json_rpc_request(req, res, "set_bans", fail_message.c_str()))
        {
            return true;
        }
    }
    else
    {
        if (!m_rpc_server->on_set_bans(req, res, error_resp) || res.status != CORE_RPC_STATUS_OK)
        {
            tools::fail_msg_writer() << make_error(fail_message, res.status);
            return true;
        }
    }

    return true;
}

bool t_rpc_command_executor::flush_txpool(const std::string &txid)
{
    cryptonote::COMMAND_RPC_FLUSH_TRANSACTION_POOL::request req;
    cryptonote::COMMAND_RPC_FLUSH_TRANSACTION_POOL::response res;
    std::string fail_message = "Unsuccessful";
    epee::json_rpc::error error_resp;

    if (!txid.empty())
      req.txids.push_back(txid);

    if (m_is_rpc)
    {
        if (!m_rpc_client->json_rpc_request(req, res, "flush_txpool", fail_message.c_str()))
        {
            return true;
        }
    }
    else
    {
        if (!m_rpc_server->on_flush_txpool(req, res, error_resp) || res.status != CORE_RPC_STATUS_OK)
        {
            tools::fail_msg_writer() << make_error(fail_message, res.status);
            return true;
        }
    }

    tools::success_msg_writer() << "Pool successfully flushed";
    return true;
}

bool t_rpc_command_executor::output_histogram(const std::vector<uint64_t> &amounts, uint64_t min_count, uint64_t max_count)
{
    cryptonote::COMMAND_RPC_GET_OUTPUT_HISTOGRAM::request req;
    cryptonote::COMMAND_RPC_GET_OUTPUT_HISTOGRAM::response res;
    std::string fail_message = "Unsuccessful";
    epee::json_rpc::error error_resp;

    req.amounts = amounts;
    req.min_count = min_count;
    req.max_count = max_count;
    req.unlocked = false;
    req.recent_cutoff = 0;

    if (m_is_rpc)
    {
        if (!m_rpc_client->json_rpc_request(req, res, "get_output_histogram", fail_message.c_str()))
        {
            return true;
        }
    }
    else
    {
        if (!m_rpc_server->on_get_output_histogram(req, res, error_resp) || res.status != CORE_RPC_STATUS_OK)
        {
            tools::fail_msg_writer() << make_error(fail_message, res.status);
            return true;
        }
    }

    std::sort(res.histogram.begin(), res.histogram.end(),
        [](const cryptonote::COMMAND_RPC_GET_OUTPUT_HISTOGRAM::entry &e1, const cryptonote::COMMAND_RPC_GET_OUTPUT_HISTOGRAM::entry &e2)->bool { return e1.total_instances < e2.total_instances; });
    for (const auto &e: res.histogram)
    {
        tools::msg_writer() << e.total_instances << "  " << cryptonote::print_money(e.amount);
    }

    return true;
}

bool t_rpc_command_executor::print_coinbase_tx_sum(uint64_t height, uint64_t count)
{
  cryptonote::COMMAND_RPC_GET_COINBASE_TX_SUM::request req;
  cryptonote::COMMAND_RPC_GET_COINBASE_TX_SUM::response res;
  epee::json_rpc::error error_resp;

  req.height = height;
  req.count = count;

  std::string fail_message = "Unsuccessful";

  if (m_is_rpc)
  {
    if (!m_rpc_client->json_rpc_request(req, res, "get_coinbase_tx_sum", fail_message.c_str()))
    {
      return true;
    }
  }
  else
  {
    if (!m_rpc_server->on_get_coinbase_tx_sum(req, res, error_resp) || res.status != CORE_RPC_STATUS_OK)
    {
      tools::fail_msg_writer() << make_error(fail_message, res.status);
      return true;
    }
  }

  tools::msg_writer() << "Sum of coinbase transactions between block heights ["
    << height << ", " << (height + count) << ") is "
    << cryptonote::print_money(res.emission_amount + res.fee_amount) << " "
    << "consisting of " << cryptonote::print_money(res.emission_amount) 
    << " in emissions, and " << cryptonote::print_money(res.fee_amount) << " in fees";
  return true;
}

bool t_rpc_command_executor::alt_chain_info(const std::string &tip)
{
  cryptonote::COMMAND_RPC_GET_INFO::request ireq;
  cryptonote::COMMAND_RPC_GET_INFO::response ires;
  cryptonote::COMMAND_RPC_GET_ALTERNATE_CHAINS::request req;
  cryptonote::COMMAND_RPC_GET_ALTERNATE_CHAINS::response res;
  epee::json_rpc::error error_resp;

  std::string fail_message = "Unsuccessful";

  if (m_is_rpc)
  {
    if (!m_rpc_client->rpc_request(ireq, ires, "/getinfo", fail_message.c_str()))
    {
      return true;
    }
    if (!m_rpc_client->json_rpc_request(req, res, "get_alternate_chains", fail_message.c_str()))
    {
      return true;
    }
  }
  else
  {
    if (!m_rpc_server->on_get_info(ireq, ires) || ires.status != CORE_RPC_STATUS_OK)
    {
      tools::fail_msg_writer() << make_error(fail_message, ires.status);
      return true;
    }
    if (!m_rpc_server->on_get_alternate_chains(req, res, error_resp))
    {
      tools::fail_msg_writer() << make_error(fail_message, res.status);
      return true;
    }
  }

  if (tip.empty())
  {
    tools::msg_writer() << boost::lexical_cast<std::string>(res.chains.size()) << " alternate chains found:";
    for (const auto &chain: res.chains)
    {
      uint64_t start_height = (chain.height - chain.length + 1);
      tools::msg_writer() << chain.length << " blocks long, from height " << start_height << " (" << (ires.height - start_height - 1)
          << " deep), diff " << chain.difficulty << ": " << chain.block_hash;
    }
  }
  else
  {
    const auto i = std::find_if(res.chains.begin(), res.chains.end(), [&tip](cryptonote::COMMAND_RPC_GET_ALTERNATE_CHAINS::chain_info &info){ return info.block_hash == tip; });
    if (i != res.chains.end())
    {
      const auto &chain = *i;
      tools::success_msg_writer() << "Found alternate chain with tip " << tip;
      uint64_t start_height = (chain.height - chain.length + 1);
      tools::msg_writer() << chain.length << " blocks long, from height " << start_height << " (" << (ires.height - start_height - 1)
          << " deep), diff " << chain.difficulty << ":";
      for (const std::string &block_id: chain.block_hashes)
        tools::msg_writer() << "  " << block_id;
      tools::msg_writer() << "Chain parent on main chain: " << chain.main_chain_parent_block;
    }
    else
      tools::fail_msg_writer() << "Block hash " << tip << " is not the tip of any known alternate chain";
  }
  return true;
}

bool t_rpc_command_executor::print_blockchain_dynamic_stats(uint64_t nblocks)
{
  cryptonote::COMMAND_RPC_GET_INFO::request ireq;
  cryptonote::COMMAND_RPC_GET_INFO::response ires;
  cryptonote::COMMAND_RPC_GET_BLOCK_HEADERS_RANGE::request bhreq;
  cryptonote::COMMAND_RPC_GET_BLOCK_HEADERS_RANGE::response bhres;
  cryptonote::COMMAND_RPC_GET_BASE_FEE_ESTIMATE::request fereq;
  cryptonote::COMMAND_RPC_GET_BASE_FEE_ESTIMATE::response feres;
  cryptonote::COMMAND_RPC_HARD_FORK_INFO::request hfreq;
  cryptonote::COMMAND_RPC_HARD_FORK_INFO::response hfres;
  epee::json_rpc::error error_resp;

  std::string fail_message = "Problem fetching info";

  fereq.grace_blocks = 0;
  hfreq.version = HF_VERSION_PER_BYTE_FEE;
  if (m_is_rpc)
  {
    if (!m_rpc_client->rpc_request(ireq, ires, "/getinfo", fail_message.c_str()))
    {
      return true;
    }
    if (!m_rpc_client->json_rpc_request(fereq, feres, "get_fee_estimate", fail_message.c_str()))
    {
      return true;
    }
    if (!m_rpc_client->json_rpc_request(hfreq, hfres, "hard_fork_info", fail_message.c_str()))
    {
      return true;
    }
  }
  else
  {
    if (!m_rpc_server->on_get_info(ireq, ires) || ires.status != CORE_RPC_STATUS_OK)
    {
      tools::fail_msg_writer() << make_error(fail_message, ires.status);
      return true;
    }
    if (!m_rpc_server->on_get_base_fee_estimate(fereq, feres, error_resp) || feres.status != CORE_RPC_STATUS_OK)
    {
      tools::fail_msg_writer() << make_error(fail_message, feres.status);
      return true;
    }
    if (!m_rpc_server->on_hard_fork_info(hfreq, hfres, error_resp) || hfres.status != CORE_RPC_STATUS_OK)
    {
      tools::fail_msg_writer() << make_error(fail_message, hfres.status);
      return true;
    }
  }

  tools::msg_writer() << "Height: " << ires.height << ", diff " << ires.difficulty << ", cum. diff " << ires.cumulative_difficulty
      << ", target " << ires.target << " sec" << ", dyn fee " << cryptonote::print_money(feres.fee) << "/" << (hfres.enabled ? "byte" : "kB");

  if (nblocks > 0)
  {
    if (nblocks > ires.height)
      nblocks = ires.height;

    bhreq.start_height = ires.height - nblocks;
    bhreq.end_height = ires.height - 1;
    bhreq.fill_pow_hash = false;
    if (m_is_rpc)
    {
      if (!m_rpc_client->json_rpc_request(bhreq, bhres, "getblockheadersrange", fail_message.c_str()))
      {
        return true;
      }
    }
    else
    {
      if (!m_rpc_server->on_get_block_headers_range(bhreq, bhres, error_resp) || bhres.status != CORE_RPC_STATUS_OK)
      {
        tools::fail_msg_writer() << make_error(fail_message, bhres.status);
        return true;
      }
    }

    double avgdiff = 0;
    double avgnumtxes = 0;
    double avgreward = 0;
    std::vector<uint64_t> weights;
    weights.reserve(nblocks);
    uint64_t earliest = std::numeric_limits<uint64_t>::max(), latest = 0;
    std::vector<unsigned> major_versions(256, 0), minor_versions(256, 0);
    for (const auto &bhr: bhres.headers)
    {
      avgdiff += bhr.difficulty;
      avgnumtxes += bhr.num_txes;
      avgreward += bhr.reward;
      weights.push_back(bhr.block_weight);
      static_assert(sizeof(bhr.major_version) == 1, "major_version expected to be uint8_t");
      static_assert(sizeof(bhr.minor_version) == 1, "major_version expected to be uint8_t");
      major_versions[(unsigned)bhr.major_version]++;
      minor_versions[(unsigned)bhr.minor_version]++;
      earliest = std::min(earliest, bhr.timestamp);
      latest = std::max(latest, bhr.timestamp);
    }
    avgdiff /= nblocks;
    avgnumtxes /= nblocks;
    avgreward /= nblocks;
    uint64_t median_block_weight = epee::misc_utils::median(weights);
    tools::msg_writer() << "Last " << nblocks << ": avg. diff " << (uint64_t)avgdiff << ", " << (latest - earliest) / nblocks << " avg sec/block, avg num txes " << avgnumtxes
        << ", avg. reward " << cryptonote::print_money(avgreward) << ", median block weight " << median_block_weight;

    unsigned int max_major = 256, max_minor = 256;
    while (max_major > 0 && !major_versions[--max_major]);
    while (max_minor > 0 && !minor_versions[--max_minor]);
    std::string s = "";
    for (unsigned n = 0; n <= max_major; ++n)
      if (major_versions[n])
        s += (s.empty() ? "" : ", ") + boost::lexical_cast<std::string>(major_versions[n]) + std::string(" v") + boost::lexical_cast<std::string>(n);
    tools::msg_writer() << "Block versions: " << s;
    s = "";
    for (unsigned n = 0; n <= max_minor; ++n)
      if (minor_versions[n])
        s += (s.empty() ? "" : ", ") + boost::lexical_cast<std::string>(minor_versions[n]) + std::string(" v") + boost::lexical_cast<std::string>(n);
    tools::msg_writer() << "Voting for: " << s;
  }
  return true;
}

bool t_rpc_command_executor::update(const std::string &command)
{
  cryptonote::COMMAND_RPC_UPDATE::request req;
  cryptonote::COMMAND_RPC_UPDATE::response res;
  epee::json_rpc::error error_resp;

  std::string fail_message = "Problem fetching info";

  req.command = command;
  if (m_is_rpc)
  {
    if (!m_rpc_client->rpc_request(req, res, "/update", fail_message.c_str()))
    {
      return true;
    }
  }
  else
  {
    if (!m_rpc_server->on_update(req, res) || res.status != CORE_RPC_STATUS_OK)
    {
      tools::fail_msg_writer() << make_error(fail_message, res.status);
      return true;
    }
  }

  if (!res.update)
  {
    tools::msg_writer() << "No update available";
    return true;
  }

  tools::msg_writer() << "Update available: v" << res.version << ": " << res.user_uri << ", hash " << res.hash;
  if (command == "check")
    return true;

  if (!res.path.empty())
    tools::msg_writer() << "Update downloaded to: " << res.path;
  else
    tools::msg_writer() << "Update download failed: " << res.status;
  if (command == "download")
    return true;

  tools::msg_writer() << "'update' not implemented yet";

  return true;
}

bool t_rpc_command_executor::relay_tx(const std::string &txid)
{
    cryptonote::COMMAND_RPC_RELAY_TX::request req;
    cryptonote::COMMAND_RPC_RELAY_TX::response res;
    std::string fail_message = "Unsuccessful";
    epee::json_rpc::error error_resp;

    req.txids.push_back(txid);

    if (m_is_rpc)
    {
        if (!m_rpc_client->json_rpc_request(req, res, "relay_tx", fail_message.c_str()))
        {
            return true;
        }
    }
    else
    {
        if (!m_rpc_server->on_relay_tx(req, res, error_resp) || res.status != CORE_RPC_STATUS_OK)
        {
            tools::fail_msg_writer() << make_error(fail_message, res.status);
            return true;
        }
    }

    tools::success_msg_writer() << "Transaction successfully relayed";
    return true;
}

bool t_rpc_command_executor::sync_info()
{
    cryptonote::COMMAND_RPC_SYNC_INFO::request req;
    cryptonote::COMMAND_RPC_SYNC_INFO::response res;
    std::string fail_message = "Unsuccessful";
    epee::json_rpc::error error_resp;

    if (m_is_rpc)
    {
        if (!m_rpc_client->json_rpc_request(req, res, "sync_info", fail_message.c_str()))
        {
            return true;
        }
    }
    else
    {
        if (!m_rpc_server->on_sync_info(req, res, error_resp) || res.status != CORE_RPC_STATUS_OK)
        {
            tools::fail_msg_writer() << make_error(fail_message, res.status);
            return true;
        }
    }

    uint64_t target = res.target_height < res.height ? res.height : res.target_height;
    tools::success_msg_writer() << "Height: " << res.height << ", target: " << target << " (" << (100.0 * res.height / target) << "%)";
    uint64_t current_download = 0;
    for (const auto &p: res.peers)
      current_download += p.info.current_download;
    tools::success_msg_writer() << "Downloading at " << current_download << " kB/s";
    if (res.next_needed_pruning_seed)
      tools::success_msg_writer() << "Next needed pruning seed: " << res.next_needed_pruning_seed;

    tools::success_msg_writer() << std::to_string(res.peers.size()) << " peers";
    for (const auto &p: res.peers)
    {
      std::string address = epee::string_tools::pad_string(p.info.address, 24);
      uint64_t nblocks = 0, size = 0;
      for (const auto &s: res.spans)
        if (s.connection_id == p.info.connection_id)
          nblocks += s.nblocks, size += s.size;
      tools::success_msg_writer() << address << "  " << epee::string_tools::pad_string(p.info.peer_id, 16, '0', true) << "  " <<
          epee::string_tools::pad_string(p.info.state, 16) << "  " <<
          epee::string_tools::pad_string(epee::string_tools::to_string_hex(p.info.pruning_seed), 8) << "  " << p.info.height << "  "  <<
          p.info.current_download << " kB/s, " << nblocks << " blocks / " << size/1e6 << " MB queued";
    }

    uint64_t total_size = 0;
    for (const auto &s: res.spans)
      total_size += s.size;
    tools::success_msg_writer() << std::to_string(res.spans.size()) << " spans, " << total_size/1e6 << " MB";
    tools::success_msg_writer() << res.overview;
    for (const auto &s: res.spans)
    {
      std::string address = epee::string_tools::pad_string(s.remote_address, 24);
      std::string pruning_seed = epee::string_tools::to_string_hex(tools::get_pruning_seed(s.start_block_height, std::numeric_limits<uint64_t>::max(), CRYPTONOTE_PRUNING_LOG_STRIPES));
      if (s.size == 0)
      {
        tools::success_msg_writer() << address << "  " << s.nblocks << "/" << pruning_seed << " (" << s.start_block_height << " - " << (s.start_block_height + s.nblocks - 1) << ")  -";
      }
      else
      {
        tools::success_msg_writer() << address << "  " << s.nblocks << "/" << pruning_seed << " (" << s.start_block_height << " - " << (s.start_block_height + s.nblocks - 1) << ", " << (uint64_t)(s.size/1e3) << " kB)  " << (unsigned)(s.rate/1e3) << " kB/s (" << s.speed/100.0f << ")";
      }
    }

    return true;
}

static void print_service_node_list_state(cryptonote::network_type nettype, int hard_fork_version, uint64_t *curr_height, std::vector<cryptonote::COMMAND_RPC_GET_SERVICE_NODES::response::entry *> list)
{
  const char indent1[] = "    ";
  const char indent2[] = "        ";
  const char indent3[] = "            ";

  for (size_t i = 0; i < list.size(); ++i)
  {
    const cryptonote::COMMAND_RPC_GET_SERVICE_NODES::response::entry &entry = *list[i];

    bool is_registered = entry.total_contributed >= entry.staking_requirement;
    epee::console_colors color = is_registered ? console_color_green : epee::console_color_yellow;

    // Print Funding Status
    {
      tools::msg_writer(color) << indent1 << "[" << i << "] Service Node: "            << entry.service_node_pubkey;
      tools::msg_writer()      << indent2 << "Total Contributed/Staking Requirement: " << cryptonote::print_money(entry.total_contributed) << "/" << cryptonote::print_money(entry.staking_requirement);
      tools::msg_writer()      << indent2 << "Total Reserved: "                        << cryptonote::print_money(entry.total_reserved);
    }

    // Print Expiry Info
    {
      uint64_t expiry_height = entry.registration_height + service_nodes::get_staking_requirement_lock_blocks(nettype);
      if (hard_fork_version >= cryptonote::network_version_10_bulletproofs)
        expiry_height += STAKING_REQUIREMENT_LOCK_BLOCKS_EXCESS;

      if (curr_height)
      {
        uint64_t now = time(nullptr);
        uint64_t delta_height = expiry_height - *curr_height;
        uint64_t expiry_epoch_time = now + (delta_height * DIFFICULTY_TARGET_V2);

        tools::msg_writer() << indent2 << "Registration Height/Expiry Height: " << entry.registration_height << "/" << expiry_height << " (in " << delta_height << " blocks)";
        tools::msg_writer() << indent2 << "Expiry Date (Estimated UTC): " << get_date_time(expiry_epoch_time) << " (" << get_human_time_ago(expiry_epoch_time, now) << ")";
      }
      else
      {
        tools::msg_writer() << indent2 << "Registration Height/Expiry Height: " << entry.registration_height << " / " << expiry_height << " (in ?? blocks) ";
        tools::msg_writer() << indent2 << "Expiry Date (Estimated UTC): ?? (Could not get current blockchain height)";
      }
    }

    // Print reward status
    if (is_registered)
    {
      tools::msg_writer() << indent2 << "Last Reward At (Block Height/TX Index): "  << entry.last_reward_block_height << " / " << entry.last_reward_transaction_index;
    }

    tools::msg_writer() << indent2 << "Operator Cut (\% Of Reward): "             << ((entry.portions_for_operator / (double)STAKING_PORTIONS) * 100.0) << "%";
    tools::msg_writer() << indent2 << "Operator Address: "                        << entry.operator_address;

    // Print service node tests
    if (is_registered)
    {
      epee::console_colors uptime_proof_color = (entry.last_uptime_proof == 0) ? epee::console_color_red : epee::console_color_green;
      if (entry.last_uptime_proof == 0)
        tools::msg_writer(uptime_proof_color) << indent2 << "Last Uptime Proof Received: Not Received Yet";
      else
        tools::msg_writer(uptime_proof_color) << indent2 << "Last Uptime Proof Received: "            << get_human_time_ago(entry.last_uptime_proof, time(nullptr));
    }

    // Print contributors
    {
      tools::msg_writer() << "";
      for (size_t j = 0; j < entry.contributors.size(); ++j)
      {
        const cryptonote::COMMAND_RPC_GET_SERVICE_NODES::response::contribution &contributor = entry.contributors[j];
        tools::msg_writer() << indent2 << "[" << j << "] Contributor: " << contributor.address;
        tools::msg_writer() << indent3 << "Amount / Reserved: "         << cryptonote::print_money(contributor.amount) << " / " << cryptonote::print_money(contributor.reserved);
      }
    }

    tools::msg_writer() << "";
  }
}

bool t_rpc_command_executor::print_sn(const std::vector<std::string> &args)
{
    cryptonote::COMMAND_RPC_GET_SERVICE_NODES::request req = {};
    cryptonote::COMMAND_RPC_GET_SERVICE_NODES::response res = {};
    std::string fail_message = "Unsuccessful";
    epee::json_rpc::error error_resp;
    req.service_node_pubkeys = args;

    cryptonote::COMMAND_RPC_GET_INFO::request get_info_req;
    cryptonote::COMMAND_RPC_GET_INFO::response get_info_res;

    cryptonote::network_type nettype = cryptonote::UNDEFINED;
    uint64_t *curr_height = nullptr;
    int hard_fork_version = 7;
    if (m_is_rpc)
    {
      if (!m_rpc_client->rpc_request(get_info_req, get_info_res, "/getinfo", fail_message.c_str()))
      {
        tools::fail_msg_writer() << make_error(fail_message, get_info_res.status);
        return true;
      }

      {
        cryptonote::COMMAND_RPC_HARD_FORK_INFO::request  hard_fork_info_req = {};
        cryptonote::COMMAND_RPC_HARD_FORK_INFO::response hard_fork_info_res = {};
        if (!m_rpc_client->json_rpc_request(hard_fork_info_req, hard_fork_info_res, "hard_fork_info", fail_message.c_str()))
        {
          tools::fail_msg_writer() << make_error(fail_message, hard_fork_info_res.status);
          return true;
        }

        hard_fork_version = hard_fork_info_res.version;
      }

      if (!m_rpc_client->json_rpc_request(req, res, "get_service_nodes", fail_message.c_str()))
      {
        tools::fail_msg_writer() << make_error(fail_message, res.status);
        return true;
      }

      if (get_info_res.mainnet) nettype       = cryptonote::MAINNET;
      else if (get_info_res.stagenet) nettype = cryptonote::STAGENET;
      else if (get_info_res.testnet) nettype  = cryptonote::TESTNET;
      curr_height = &get_info_res.height;
    }
    else
    {
      if (m_rpc_server->on_get_info(get_info_req, get_info_res) || get_info_res.status == CORE_RPC_STATUS_OK)
        curr_height = &get_info_res.height;

      {
        cryptonote::COMMAND_RPC_HARD_FORK_INFO::request  hard_fork_info_req = {};
        cryptonote::COMMAND_RPC_HARD_FORK_INFO::response hard_fork_info_res = {};
        if (!m_rpc_server->on_hard_fork_info(hard_fork_info_req, hard_fork_info_res, error_resp) || hard_fork_info_res.status != CORE_RPC_STATUS_OK)
        {
          tools::fail_msg_writer() << make_error(fail_message, error_resp.message);
          return true;
        }
        hard_fork_version = hard_fork_info_res.version;
      }

      if (!m_rpc_server->on_get_service_nodes(req, res, error_resp) || res.status != CORE_RPC_STATUS_OK)
      {
          tools::fail_msg_writer() << make_error(fail_message, error_resp.message);
          return true;
      }
      nettype = m_rpc_server->nettype();
    }

    std::vector<cryptonote::COMMAND_RPC_GET_SERVICE_NODES::response::entry *> unregistered;
    std::vector<cryptonote::COMMAND_RPC_GET_SERVICE_NODES::response::entry *> registered;
    registered.reserve  (res.service_node_states.size());
    unregistered.reserve(res.service_node_states.size() * 0.5f);

    for (auto &entry : res.service_node_states)
    {
      if (entry.total_contributed == entry.staking_requirement)
      {
        registered.push_back(&entry);
      }
      else
      {
        unregistered.push_back(&entry);
      }
    }

    std::sort(unregistered.begin(), unregistered.end(),
        [](const cryptonote::COMMAND_RPC_GET_SERVICE_NODES::response::entry *a, const cryptonote::COMMAND_RPC_GET_SERVICE_NODES::response::entry *b) {
        uint64_t a_remaining = a->staking_requirement - a->total_reserved;
        uint64_t b_remaining = b->staking_requirement - b->total_reserved;

        if (b_remaining == a_remaining)
          return b->portions_for_operator < a->portions_for_operator;

        return b_remaining < a_remaining;
    });

    std::stable_sort(registered.begin(), registered.end(),
        [](const cryptonote::COMMAND_RPC_GET_SERVICE_NODES::response::entry *a, const cryptonote::COMMAND_RPC_GET_SERVICE_NODES::response::entry *b) {
        if (a->last_reward_block_height == b->last_reward_block_height)
          return a->last_reward_transaction_index < b->last_reward_transaction_index;

        return a->last_reward_block_height < b->last_reward_block_height;
    });

    if (unregistered.size() > 0)
    {
      tools::msg_writer() << "Service Node Unregistered State[" << unregistered.size()<< "]";
      print_service_node_list_state(nettype, hard_fork_version, curr_height, unregistered);
    }

    if (registered.size() > 0)
    {
      tools::msg_writer() << "Service Node Registration State[" << registered.size()<< "]";
      print_service_node_list_state(nettype, hard_fork_version, curr_height, registered);
    }

    if (unregistered.size() == 0 && registered.size() == 0)
    {
      if (args.size() > 0)
      {
        tools::msg_writer() << "No service node is currently known on the network for: ";
        for (const std::string &arg : args)
        {
          tools::msg_writer() << arg;
        }
      }
      else
      {
        tools::msg_writer() << "No service node is currently known on the network";
      }
    }

    return true;
}

bool t_rpc_command_executor::print_sn_status()
{
  cryptonote::COMMAND_RPC_GET_SERVICE_NODE_KEY::response res = {};
  {
    cryptonote::COMMAND_RPC_GET_SERVICE_NODE_KEY::request req = {};
    std::string fail_message = "Unsuccessful";

    if (m_is_rpc)
    {
      if (!m_rpc_client->json_rpc_request(req, res, "get_service_node_key", fail_message.c_str()))
      {
        tools::fail_msg_writer() << make_error(fail_message, res.status);
        return true;
      }
    }
    else
    {
      epee::json_rpc::error error_resp;
      if (!m_rpc_server->on_get_service_node_key(req, res, error_resp) || res.status != CORE_RPC_STATUS_OK)
      {
        tools::fail_msg_writer() << make_error(fail_message, error_resp.message);
        return true;
      }
    }
  }

  std::string const &sn_key_str = res.service_node_pubkey;
  bool result = print_sn({sn_key_str});
  return result;
}

bool t_rpc_command_executor::print_sr(uint64_t height)
{
  cryptonote::COMMAND_RPC_GET_STAKING_REQUIREMENT::request req = {};
  cryptonote::COMMAND_RPC_GET_STAKING_REQUIREMENT::response res = {};
  std::string fail_message = "Unsuccessful";
  epee::json_rpc::error error_resp;
  req.height = height;

  if (m_is_rpc)
  {
    if (!m_rpc_client->json_rpc_request(req, res, "get_staking_requirement", fail_message.c_str()))
    {
      tools::fail_msg_writer() << make_error(fail_message, res.status);
      return true;
    }
  }
  else
  {
    epee::json_rpc::error error_resp;
    if (!m_rpc_server->on_get_staking_requirement(req, res, error_resp) || res.status != CORE_RPC_STATUS_OK)
    {
      tools::fail_msg_writer() << make_error(fail_message, error_resp.message);
      return true;
    }
  }

  tools::success_msg_writer() << "Staking Requirement: " << cryptonote::print_money(res.staking_requirement);
  return true;
}

bool t_rpc_command_executor::pop_blocks(uint64_t num_blocks)
{
  cryptonote::COMMAND_RPC_POP_BLOCKS::request req;
  cryptonote::COMMAND_RPC_POP_BLOCKS::response res;
  std::string fail_message = "pop_blocks failed";

  req.nblocks = num_blocks;
  if (m_is_rpc)
  {
    if (!m_rpc_client->rpc_request(req, res, "/pop_blocks", fail_message.c_str()))
    {
      return true;
    }
  }
  else
  {
    if (!m_rpc_server->on_pop_blocks(req, res) || res.status != CORE_RPC_STATUS_OK)
    {
       tools::fail_msg_writer() << make_error(fail_message, res.status);
       return true;
    }
  }

  tools::success_msg_writer() << "new height: " << res.height;
  return true;
}

bool t_rpc_command_executor::print_sn_key()
{
  cryptonote::COMMAND_RPC_GET_SERVICE_NODE_KEY::request req = {};
  cryptonote::COMMAND_RPC_GET_SERVICE_NODE_KEY::response res = {};
  std::string fail_message = "Unsuccessful";
  epee::json_rpc::error error_resp;

  if (m_is_rpc)
  {
    if (!m_rpc_client->json_rpc_request(req, res, "get_service_node_key", fail_message.c_str()))
    {
      tools::fail_msg_writer() << make_error(fail_message, res.status);
      return true;
    }
  }
  else
  {
    if (!m_rpc_server->on_get_service_node_key(req, res, error_resp) || res.status != CORE_RPC_STATUS_OK)
    {
      tools::fail_msg_writer() << make_error(fail_message, error_resp.message);
      return true;
    }
  }

  tools::success_msg_writer() << "Service Node Public Key: " << res.service_node_pubkey;
  return true;
}

<<<<<<< HEAD
// Returns lowest x such that (STAKING_PORTIONS * x/amount) >= portions
static uint64_t get_amount_to_make_portions(uint64_t amount, uint64_t portions)
{
  uint64_t lo, hi, resulthi, resultlo;
  lo = mul128(amount, portions, &hi);
  if (lo > UINT64_MAX - (STAKING_PORTIONS - 1))
    hi++;
  lo += STAKING_PORTIONS-1;
  div128_64(hi, lo, STAKING_PORTIONS, &resulthi, &resultlo);
  return resultlo;
}

static uint64_t get_actual_amount(uint64_t amount, uint64_t portions)
{
  uint64_t lo, hi, resulthi, resultlo;
  lo = mul128(amount, portions, &hi);
  div128_64(hi, lo, STAKING_PORTIONS, &resulthi, &resultlo);
  return resultlo;
}

bool t_rpc_command_executor::prepare_registration()
{
  // RAII-style class to temporarily clear categories and restore upon destruction (i.e. upon returning).
  struct clear_log_categories {
    std::string categories;
    clear_log_categories() { categories = mlog_get_categories(); mlog_set_categories(""); }
    ~clear_log_categories() { mlog_set_categories(categories.c_str()); }
  };
  auto scoped_log_cats = std::unique_ptr<clear_log_categories>(new clear_log_categories());

  // Check if the daemon was started in Service Node or not
  {
    cryptonote::COMMAND_RPC_GET_SERVICE_NODE_KEY::request keyreq = {};
    cryptonote::COMMAND_RPC_GET_SERVICE_NODE_KEY::response keyres = {};
    std::string const fail_msg = "Cannot get service node key. Make sure you are running daemon with --service-node flag";

    if (m_is_rpc)
    {
      if (!m_rpc_client->json_rpc_request(keyreq, keyres, "get_service_node_key", fail_msg))
        return true;
    }
    else
    {
      epee::json_rpc::error error_resp;
      if (!m_rpc_server->on_get_service_node_key(keyreq, keyres, error_resp) || keyres.status != CORE_RPC_STATUS_OK)
      {
        tools::fail_msg_writer() << make_error(fail_msg, error_resp.message);
        return true;
      }
    }
  }

  // Query the latest known block height and nettype
  uint64_t block_height            = 0;
  cryptonote::network_type nettype = cryptonote::UNDEFINED;
  {
    cryptonote::COMMAND_RPC_GET_INFO::request req;
    cryptonote::COMMAND_RPC_GET_INFO::response res;
    std::string const info_fail_message = "Could not get current blockchain info";

    if (m_is_rpc)
    {

      if (!m_rpc_client->rpc_request(req, res, "/getinfo", info_fail_message.c_str()))
        return true;

      if      (res.mainnet) nettype  = cryptonote::MAINNET;
      else if (res.stagenet) nettype = cryptonote::STAGENET;
      else if (res.testnet) nettype  = cryptonote::TESTNET;
    }
    else
    {
      if (!m_rpc_server->on_get_info(req, res) || res.status != CORE_RPC_STATUS_OK)
      {
        tools::fail_msg_writer() << make_error(info_fail_message, res.status);
        return true;
      }
      nettype = m_rpc_server->nettype();
    }
    block_height = std::max(res.height, res.target_height);
  }

  // Query the latest block we've synced and check that the timestamp is sensible, issue a warning if not
  {
    cryptonote::COMMAND_RPC_GET_LAST_BLOCK_HEADER::request req  = {};
    cryptonote::COMMAND_RPC_GET_LAST_BLOCK_HEADER::response res = {};
    std::string const fail_msg = "Get latest block failed, unable to check sync status";

    if (m_is_rpc)
    {
      if (!m_rpc_client->json_rpc_request(req, res, "get_last_block_header", fail_msg))
        return true;
    }
    else
    {
      epee::json_rpc::error error_resp;
      if (!m_rpc_server->on_get_last_block_header(req, res, error_resp) || res.status != CORE_RPC_STATUS_OK)
      {
        tools::fail_msg_writer() << make_error(fail_msg, res.status);
        return true;
      }
    }

    cryptonote::block_header_response const &header = res.block_header;
    uint64_t const now                              = time(nullptr);

    if (now >= header.timestamp)
    {
      uint64_t delta = now - header.timestamp;
      if (delta > (60 * 60))
      {
        tools::fail_msg_writer() << "The last block this Service Node knows about was at least " << get_human_time_ago(header.timestamp, now)
                                 << "\nYour node is possibly desynced from the network or still syncing to the network."
                                 << "\n\nRegistering this node may result in a deregistration due to being out of date with the network\n";
      }
    }

    if (block_height >= header.height)
    {
      uint64_t delta = block_height - header.height;
      if (delta > 15)
      {
        tools::fail_msg_writer() << "The last block this Service Node synced is " << delta << " blocks away from the longest chain we know about."
                                 << "\n\nRegistering this node may result in a deregistration due to being out of date with the network\n";
      }
    }
  }

#ifdef HAVE_READLINE
  rdln::suspend_readline pause_readline;
#endif

  size_t number_participants = 1;
  uint64_t operating_cost_portions = STAKING_PORTIONS;
  bool is_solo_stake = false;

  std::vector<std::string> addresses;
  std::vector<uint64_t> contributions;

  const uint64_t staking_requirement =
    std::max(service_nodes::get_staking_requirement(nettype, block_height),
             service_nodes::get_staking_requirement(nettype, block_height + 30 * 24)); // allow 1 day
  uint64_t portions_remaining = STAKING_PORTIONS;
  uint64_t total_reserved_contributions = 0;

  // anything less than DUST will be added to operator stake
  const uint64_t DUST = MAX_NUMBER_OF_CONTRIBUTORS;

  std::cout << "Current staking requirement: " << cryptonote::print_money(staking_requirement) << " " << cryptonote::get_unit() << std::endl;
  
  std::string solo_stake;
  std::cout << "Will the operator contribute the entire stake? (Y/Yes/N/No): ";
  std::cin >> solo_stake;
  if(command_line::is_yes(solo_stake))
  {
    is_solo_stake = true;
  }
  else if(command_line::is_no(solo_stake))
  {
    is_solo_stake = false;
  }
  else
  {
    std::cout << "Invalid answer. Aborted." << std::endl;
    return true;
  }

  if(is_solo_stake)
  {
    contributions.push_back(STAKING_PORTIONS);
    portions_remaining = 0;
    total_reserved_contributions += get_actual_amount(staking_requirement, STAKING_PORTIONS);
  }
  else
  {
    std::string operating_cost_string;
    std::cout << "What percentage of the total staking reward would the operator like to reserve as an operator fee [0-100]%: ";
    std::cin >> operating_cost_string;

    bool res = service_nodes::get_portions_from_percent_str(operating_cost_string, operating_cost_portions);

    if (!res) {
      std::cout << "Invalid value: " << operating_cost_string << ". Should be between [0-100]" << std::endl;
      return true;
    }

    const uint64_t min_contribution_portions = std::min(portions_remaining, MIN_PORTIONS);

    const uint64_t min_contribution = get_amount_to_make_portions(staking_requirement, min_contribution_portions);

    std::cout << "Minimum amount that can be reserved: " << cryptonote::print_money(min_contribution) << " " << cryptonote::get_unit() << std::endl;

    std::cout << "How much loki does the operator want to reserve in the stake? ";
    std::string contribution_string;
    std::cin >> contribution_string;
    uint64_t operator_cut;
    if(!cryptonote::parse_amount(operator_cut, contribution_string))
    {
      std::cout << "Invalid amount. Aborted." << std::endl;
      return true;
    }
    uint64_t portions = service_nodes::get_portions_to_make_amount(staking_requirement, operator_cut);
    if(portions < min_contribution_portions)
    {
      std::cout << "The operator needs to contribute at least 25% of the stake requirement (" << cryptonote::print_money(min_contribution) << " " << cryptonote::get_unit() << "). Aborted." << std::endl;
      return true;
    }
    else if(portions > portions_remaining)
    {
      std::cout << "The operator contribution is higher than the staking requirement. Any excess contribution will be locked for the staking duration, but won't yield any additional reward." << std::endl;
      portions = portions_remaining;
    }
    contributions.push_back(portions);
    portions_remaining -= portions;
    total_reserved_contributions += get_actual_amount(staking_requirement, portions);
  }

  if (!is_solo_stake)
  {
    std::string allow_multiple_contributors;
    std::cout << "Do you want to reserve portions of the stake for other specific contributors? (Y/Yes/N/No): ";
    std::cin >> allow_multiple_contributors;
    if(command_line::is_yes(allow_multiple_contributors))
    {
      std::cout << "Number of additional contributors [1-" << (MAX_NUMBER_OF_CONTRIBUTORS - 1) << "]: ";
      int additional_contributors;
      if(!(std::cin >> additional_contributors) || additional_contributors < 1 || additional_contributors > (MAX_NUMBER_OF_CONTRIBUTORS - 1))
      {
        std::cout << "Invalid value. Should be between [1-" << (MAX_NUMBER_OF_CONTRIBUTORS - 1) << "]" << std::endl;
        return true;
      }
      number_participants += static_cast<size_t>(additional_contributors);
    }
  }

  for (size_t contributor_index = 0; contributor_index < number_participants; ++contributor_index)
  {
    const bool is_operator = (contributor_index == 0);
    const std::string contributor_name = is_operator ? "the operator" : "contributor " + std::to_string(contributor_index);

    if (!is_operator)
    {
      const uint64_t min_contribution_portions = std::min(portions_remaining, MIN_PORTIONS);
      const uint64_t min_contribution = get_amount_to_make_portions(staking_requirement, min_contribution_portions);
      const uint64_t amount_left = get_amount_to_make_portions(staking_requirement, portions_remaining);
      std::cout << "The minimum amount possible to contribute is " << cryptonote::print_money(min_contribution) << " " << cryptonote::get_unit() << std::endl;
      std::cout << "There is " << cryptonote::print_money(amount_left) << " " << cryptonote::get_unit() << " left to meet the staking requirement." << std::endl;
      std::cout << "How much loki does " << contributor_name << " want to reserve in the stake? ";
      uint64_t contribution_amount;
      std::string contribution_string;
      std::cin >> contribution_string;
      if (!cryptonote::parse_amount(contribution_amount, contribution_string))
      {
        std::cout << "Invalid amount. Aborted." << std::endl;
        return true;
      }
      uint64_t portions = service_nodes::get_portions_to_make_amount(staking_requirement, contribution_amount);
      if (portions < min_contribution_portions)
      {
        std::cout << "Invalid amount. Aborted." << std::endl;
        return true;
      }
      if (portions > portions_remaining)
        portions = portions_remaining;
      contributions.push_back(portions);
      portions_remaining -= portions;
      total_reserved_contributions += get_actual_amount(staking_requirement, portions);
    }

    std::cout << "Enter the loki address for " << contributor_name << ": ";
    std::string address_string;
    // the addresses will be validated later down the line
    if(!(std::cin >> address_string))
    {
      std::cout << "Invalid address. Aborted." << std::endl;
      return true;
    }
    addresses.push_back(address_string);
  }

  assert(addresses.size() == contributions.size());

  const uint64_t amount_left = staking_requirement - total_reserved_contributions;

  if (!is_solo_stake)
  {
    std::cout << "Total staking contributions reserved: " << cryptonote::print_money(total_reserved_contributions) << " " << cryptonote::get_unit() << std::endl;
    if (amount_left > DUST)
    {
      std::cout << "Your total reservations do not equal the staking requirement." << std::endl;
      std::cout << "You will leave the remaining portion of " << cryptonote::print_money(amount_left) << " " << cryptonote::get_unit() << " open to contributions from anyone, and the Service Node will not activate until the full staking requirement is filled." << std::endl;
      std::cout << "Is this ok? (Y/Yes/N/No): ";
      std::string accept_pool_staking;
      std::cin >> accept_pool_staking;
      if(command_line::is_yes(accept_pool_staking))
      {
        // All good
      }
      else if(command_line::is_no(accept_pool_staking))
      {
        std::cout << "Staking requirements not met. Aborted." << std::endl;
        return true;
      }
      else
      {
        std::cout << "Invalid answer. Aborted." << std::endl;
        return true;
      }
    }
  }

  bool autostaking = false;
  std::cout << "Do you wish to enable automatic re-staking [Y/N]: ";
  std::string autostake_str;
  std::cin >> autostake_str;
  if (command_line::is_yes(autostake_str))
  {
    autostaking = true;
  }
  else if (command_line::is_no(autostake_str))
  {
    autostaking = false;
  }
  else
  {
    std::cout << "Invalid answer. Aborted." << std::endl;
    return true;
  }

  std::cout << "Summary:" << std::endl;
  std::cout << "Operating costs as % of reward: " << (operating_cost_portions * 100.0 / STAKING_PORTIONS) << "%" << std::endl;
  printf("%-16s%-9s%-19s%-s\n", "Contributor", "Address", "Contribution", "Contribution(%)");
  printf("%-16s%-9s%-19s%-s\n", "___________", "_______", "____________", "_______________");

  for (size_t i = 0; i < number_participants; ++i)
  {
    const std::string participant_name = (i==0) ? "Operator" : "Contributor " + std::to_string(i);
    uint64_t amount = get_actual_amount(staking_requirement, contributions[i]);
    if (amount_left <= DUST && i == 0)
      amount += amount_left; // add dust to the operator.
    printf("%-16s%-9s%-19s%-.9f\n", participant_name.c_str(), addresses[i].substr(0,6).c_str(), cryptonote::print_money(amount).c_str(), (double)contributions[i] * 100 / STAKING_PORTIONS);
  }

  if (amount_left > DUST)
  {
    printf("%-16s%-9s%-19s%-.2f\n", "(open)", "", cryptonote::print_money(amount_left).c_str(), amount_left * 100.0 / staking_requirement);
  }
  else if (amount_left > 0)
  {
    std::cout << "\nActual amounts may differ slightly from specification. This is due to\n" << std::endl;
    std::cout << "limitations on the way fractions are represented internally.\n" << std::endl;
  }

  std::cout << "\nBecause the actual requirement will depend on the time that you register, the\n";
  std::cout << "amounts shown here are used as a guide only, and the percentages will remain\n";
  std::cout << "the same." << std::endl;

  std::cout << "\nDo you confirm the information above is correct? (Y/Yes/N/No): ";
  std::string confirm_string;
  std::cin >> confirm_string;
  if(command_line::is_yes(confirm_string))
  {
    // all good
  }
  else if(command_line::is_no(confirm_string))
  {
    std::cout << "Aborted by user." << std::endl;
    return true;
  }
  else
  {
    std::cout << "Invalid answer. Aborted." << std::endl;
    return true;
  }

  // [auto] <operator cut> <address> <fraction> [<address> <fraction> [...]]]
  std::vector<std::string> args;

  if (autostaking)
    args.push_back("auto");

  args.push_back(std::to_string(operating_cost_portions));

  for (size_t i = 0; i < number_participants; ++i)
  {
    args.push_back(addresses[i]);
    args.push_back(std::to_string(contributions[i]));
  }

  for (size_t i = 0; i < addresses.size(); i++)
  {
    for (size_t j = 0; j < i; j++)
    {
      if (addresses[i] == addresses[j])
      {
        std::cout << "Must not provide the same address twice" << std::endl;
        return true;
      }
    }
  }

  scoped_log_cats.reset();

  {
    cryptonote::COMMAND_RPC_GET_SERVICE_NODE_REGISTRATION_CMD_RAW::request req;
    cryptonote::COMMAND_RPC_GET_SERVICE_NODE_REGISTRATION_CMD_RAW::response res;
    std::string fail_message = "Unsuccessful";

    req.args = args;
    req.make_friendly = true;
    if (m_is_rpc)
    {
      if (!m_rpc_client->json_rpc_request(req, res, "get_service_node_registration_cmd_raw", fail_message))
      {
        tools::fail_msg_writer() << "Failed to validate registration arguments; check the addresses and registration parameters and that the Daemon is running with the '--service-node' flag";
        return true;
      }
    }
    else
    {
      epee::json_rpc::error error_resp;
      if (!m_rpc_server->on_get_service_node_registration_cmd_raw(req, res, error_resp) || res.status != CORE_RPC_STATUS_OK)
      {
        tools::fail_msg_writer() << make_error(fail_message, error_resp.message);
        return true;
      }
    }

    tools::success_msg_writer() << res.registration_cmd;
  }

  return true;
}
=======
bool t_rpc_command_executor::prune_blockchain()
{
    cryptonote::COMMAND_RPC_PRUNE_BLOCKCHAIN::request req;
    cryptonote::COMMAND_RPC_PRUNE_BLOCKCHAIN::response res;
    std::string fail_message = "Unsuccessful";
    epee::json_rpc::error error_resp;

    req.check = false;

    if (m_is_rpc)
    {
        if (!m_rpc_client->json_rpc_request(req, res, "prune_blockchain", fail_message.c_str()))
        {
            return true;
        }
    }
    else
    {
        if (!m_rpc_server->on_prune_blockchain(req, res, error_resp) || res.status != CORE_RPC_STATUS_OK)
        {
            tools::fail_msg_writer() << make_error(fail_message, res.status);
            return true;
        }
    }

    tools::success_msg_writer() << "Blockchain pruned: seed " << epee::string_tools::to_string_hex(res.pruning_seed);
    return true;
}

bool t_rpc_command_executor::check_blockchain_pruning()
{
    cryptonote::COMMAND_RPC_PRUNE_BLOCKCHAIN::request req;
    cryptonote::COMMAND_RPC_PRUNE_BLOCKCHAIN::response res;
    std::string fail_message = "Unsuccessful";
    epee::json_rpc::error error_resp;

    req.check = true;

    if (m_is_rpc)
    {
        if (!m_rpc_client->json_rpc_request(req, res, "prune_blockchain", fail_message.c_str()))
        {
            return true;
        }
    }
    else
    {
        if (!m_rpc_server->on_prune_blockchain(req, res, error_resp) || res.status != CORE_RPC_STATUS_OK)
        {
            tools::fail_msg_writer() << make_error(fail_message, res.status);
            return true;
        }
    }

    if (res.pruning_seed)
    {
      tools::success_msg_writer() << "Blockchain pruning checked";
    }
    else
    {
      tools::success_msg_writer() << "Blockchain is not pruned";
    }
    return true;
}

>>>>>>> 4a0e4c7d
}// namespace daemonize<|MERGE_RESOLUTION|>--- conflicted
+++ resolved
@@ -2392,7 +2392,6 @@
   return true;
 }
 
-<<<<<<< HEAD
 // Returns lowest x such that (STAKING_PORTIONS * x/amount) >= portions
 static uint64_t get_amount_to_make_portions(uint64_t amount, uint64_t portions)
 {
@@ -2826,7 +2825,7 @@
 
   return true;
 }
-=======
+
 bool t_rpc_command_executor::prune_blockchain()
 {
     cryptonote::COMMAND_RPC_PRUNE_BLOCKCHAIN::request req;
@@ -2892,5 +2891,4 @@
     return true;
 }
 
->>>>>>> 4a0e4c7d
 }// namespace daemonize