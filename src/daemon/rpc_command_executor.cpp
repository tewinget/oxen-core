// Copyright (c) 2018-2020, The Loki Project
// Copyright (c) 2014-2019, The Monero Project
//
// All rights reserved.
//
// Redistribution and use in source and binary forms, with or without modification, are
// permitted provided that the following conditions are met:
//
// 1. Redistributions of source code must retain the above copyright notice, this list of
//    conditions and the following disclaimer.
//
// 2. Redistributions in binary form must reproduce the above copyright notice, this list
//    of conditions and the following disclaimer in the documentation and/or other
//    materials provided with the distribution.
//
// 3. Neither the name of the copyright holder nor the names of its contributors may be
//    used to endorse or promote products derived from this software without specific
//    prior written permission.
//
// THIS SOFTWARE IS PROVIDED BY THE COPYRIGHT HOLDERS AND CONTRIBUTORS "AS IS" AND ANY
// EXPRESS OR IMPLIED WARRANTIES, INCLUDING, BUT NOT LIMITED TO, THE IMPLIED WARRANTIES OF
// MERCHANTABILITY AND FITNESS FOR A PARTICULAR PURPOSE ARE DISCLAIMED. IN NO EVENT SHALL
// THE COPYRIGHT HOLDER OR CONTRIBUTORS BE LIABLE FOR ANY DIRECT, INDIRECT, INCIDENTAL,
// SPECIAL, EXEMPLARY, OR CONSEQUENTIAL DAMAGES (INCLUDING, BUT NOT LIMITED TO,
// PROCUREMENT OF SUBSTITUTE GOODS OR SERVICES; LOSS OF USE, DATA, OR PROFITS; OR BUSINESS
// INTERRUPTION) HOWEVER CAUSED AND ON ANY THEORY OF LIABILITY, WHETHER IN CONTRACT,
// STRICT LIABILITY, OR TORT (INCLUDING NEGLIGENCE OR OTHERWISE) ARISING IN ANY WAY OUT OF
// THE USE OF THIS SOFTWARE, EVEN IF ADVISED OF THE POSSIBILITY OF SUCH DAMAGE.
//
// Parts of this file are originally copyright (c) 2012-2013 The Cryptonote developers

#include "daemon/rpc_command_executor.h"

#include <cpr/cpr.h>
#include <fmt/chrono.h>
#include <fmt/core.h>
#include <oxenc/base32z.h>
#include <oxenc/variant.h>
#include <oxenmq/connections.h>

#include <chrono>
#include <ctime>
#include <exception>
#include <iterator>
#include <limits>
#include <numeric>
#include <stack>
#include <string>
#include <type_traits>

#include "checkpoints/checkpoints.h"
#include "common/exception.h"
#include "common/median.h"
#include "common/password.h"
#include "common/pruning.h"
#include "common/scoped_message_writer.h"
#include "common/string_util.h"
#include "cryptonote_basic/hardfork.h"
#include "cryptonote_config.h"
#include "cryptonote_core/service_node_rules.h"
#include "epee/int-util.h"
#include "epee/string_tools.h"
#include "oxen_economy.h"
#include "rpc/core_rpc_server_commands_defs.h"

using namespace cryptonote::rpc;
using cryptonote::hf;

using nlohmann::json;

namespace daemonize {

namespace {
    enum class input_line_result {
        yes,
        no,
        cancel,
        back,
    };

    template <typename... Args>
    std::string input_line(Args&&... prompt) {
        rdln::suspend_readline pause_readline;
        (std::cout << ... << prompt) << std::flush;
        std::string result;
        std::getline(std::cin, result);

        return result;
    }

    input_line_result input_line_ask(std::string_view msg) {
        auto input = input_line(msg, " (Y/Yes/N/No/B/Back/C/Cancel): ");

        if (command_line::is_yes(input))
            return input_line_result::yes;
        if (command_line::is_no(input))
            return input_line_result::no;
        if (command_line::is_back(input))
            return input_line_result::back;
        return input_line_result::cancel;
    }

    std::pair<input_line_result, std::string> input_line_value(
            std::string_view msg,
            bool back = true,
            const std::string& extra_opt = "",
            const std::string& default_ = "") {
        std::string_view end = ""sv;
        if (msg.back() == '\n') {
            end = "\n"sv;
            msg.remove_suffix(1);
        }
        auto input = input_line(
                msg,
                (back ? " (B/Back/C/Cancel" : " (C/Cancel") + extra_opt + ")" +
                        (!default_.empty() ? " [" + default_ + "]" : "") + ": ",
                end);

        return {back && command_line::is_back(input) ? input_line_result::back
                : command_line::is_cancel(input)     ? input_line_result::cancel
                                                     : input_line_result::yes,
                input.empty() ? default_ : input};
    }

    void print_block_header(const nlohmann::json& header) {
        tools::success_msg_writer(
                R"(timestamp: {} ({})
previous hash: {}
nonce: {}
is orphan: {}
height: {}
depth: {}
hash: {}
difficulty: {}
cumulative_difficulty: {}
POW hash: {}
block size: {}
block weight: {}
long term weight: {}
num txes: {}
reward: {}
coinbase payouts: {}
service node winner: {}
miner tx hash: {})",
                header["timestamp"].get<uint64_t>(),
                tools::get_human_readable_timestamp(header["timestamp"].get<uint64_t>()),
                header["prev_hash"].get<std::string_view>(),
                header["nonce"].get<uint32_t>(),
                header["orphan_status"].get<bool>(),
                header["height"].get<uint64_t>(),
                header["depth"].get<uint64_t>(),
                header["hash"].get<std::string_view>(),
                header["difficulty"].get<uint64_t>(),
                header["cumulative_difficulty"].get<uint64_t>(),
                header.value<std::string_view>("pow_hash", "N/A"),
                header["block_size"].get<uint64_t>(),
                header["block_weight"].get<uint64_t>(),
                header["long_term_weight"].get<uint64_t>(),
                header["num_txes"].get<uint64_t>(),
                cryptonote::print_money(header["reward"].get<uint64_t>()),
                cryptonote::print_money(header["coinbase_payouts"].get<uint64_t>()),
                header["service_node_winner"].get<std::string_view>(),
                header.value<std::string_view>("miner_tx_hash", "N/A"));
    }

    template <typename Rep, typename Period>
    std::string get_human_time_ago(
            std::chrono::duration<Rep, Period> ago_dur, bool abbreviate = false) {
        auto ago = std::chrono::duration_cast<std::chrono::seconds>(ago_dur);
        if (ago == 0s)
            return "now";
        auto dt = ago > 0s ? ago : -ago;
        std::string s;
        if (dt < 90s)
            s = std::to_string(dt.count()) + (abbreviate ? "sec"
                                              : dt == 1s ? " second"
                                                         : " seconds");
        else if (dt < 90min)
            s = "{:.1f}{:s}"_format(dt.count() / 60.0, abbreviate ? "min" : " minutes");
        else if (dt < 36h)
            s = "{:.1f}{:s}"_format(dt.count() / 3600.0, abbreviate ? "hr" : " hours");
        else
            s = "{:.1f} days"_format(dt.count() / 86400.0);
        if (abbreviate) {
            if (ago < 0s)
                s += " (in fut.)";
        } else {
            s += ' ';
            s += (ago < 0s ? "in the future" : "ago");
        }
        return s;
    }

    std::string get_human_time_ago(std::time_t t, std::time_t now, bool abbreviate = false) {
        return get_human_time_ago(std::chrono::seconds{now - t}, abbreviate);
    }

    bool print_peer(std::string_view prefix, const json& peer, bool pruned_only) {
        auto pruning_seed = peer.value<uint64_t>("pruning_seed", 0);
        if (pruned_only && pruning_seed == 0)
            return false;

        time_t now = std::time(nullptr);
        time_t last_seen = peer.value<time_t>("last_seen", 0);

        tools::msg_writer(
                "{:<10} {:016x}    {:<30} {}",
                prefix,
                peer["id"].get<uint64_t>(),
                "{}:{}"_format(peer["host"].get<std::string_view>(), peer["port"].get<uint16_t>()),
                last_seen == 0 ? "never" : get_human_time_ago(last_seen, now));
        return true;
    }

    template <typename... Args>
    void print_peers(std::string_view prefix, const json& peers, size_t& limit, Args&&... args) {
        if (limit > 0)
            tools::msg_writer(
                    "{:<10} {:<16}    {:<30} {}", "Type", "Peer id", "Remote address", "Last seen");
        for (auto it = peers.begin(); it != peers.end() && limit > 0; it++)
            if (print_peer(prefix, *it, std::forward<Args>(args)...))
                limit--;
    }

}  // namespace

rpc_command_executor::rpc_command_executor(
        std::string http_url, const std::optional<tools::login>& login) :
        m_rpc{std::in_place_type<cryptonote::rpc::http_client>, http_url} {
    if (login)
        var::get<cryptonote::rpc::http_client>(m_rpc).set_auth(
                login->username, std::string{login->password.password().view()});
}

rpc_command_executor::rpc_command_executor(oxenmq::OxenMQ& omq, oxenmq::ConnectionID conn) :
        m_rpc{std::move(conn)}, m_omq{&omq} {}

template <typename Callback>
static auto try_running(Callback code, std::string_view error_prefix)
        -> std::optional<decltype(code())> {
    try {
        return code();
    } catch (const std::exception& e) {
        tools::fail_msg_writer("{}: {}", error_prefix, e.what());
        return std::nullopt;
    }
}

json rpc_command_executor::invoke(
        std::string_view method,
        bool public_method,
        std::optional<json> params,
        bool check_status_ok) {

    json result;

    if (auto* rpc_client = std::get_if<cryptonote::rpc::http_client>(&m_rpc)) {
        result = rpc_client->json_rpc(method, std::move(params).value_or(nullptr));
    } else {
        assert(m_omq);
        auto conn = var::get<oxenmq::ConnectionID>(m_rpc);
        auto endpoint = (public_method ? "rpc." : "admin.") + std::string{method};
        std::promise<json> result_p;
        m_omq->request(
                conn,
                endpoint,
                [endpoint, &result_p](bool success, const std::vector<std::string>& data) {
                    oxen::log::trace(oxen::log::Cat("rpc"), "{} RPC response ({}) {}", endpoint, data.size(), tools::join(" ", data));
                    try {
                        if (!success)
                            throw oxen::traced<std::runtime_error>{"Request timed out"};
                        if (data.size() >= 2 && data[0] == "200")
                            result_p.set_value(json::parse(data[1]));
                        else
                            throw oxen::traced<std::runtime_error>{
                                    "RPC method failed: " +
                                    (data.empty() ? "empty response" : tools::join(" ", data))};
                    } catch (...) {
                        result_p.set_exception(std::current_exception());
                    }
                },
                params ? params->dump() : "{}");

        result = result_p.get_future().get();
    }

    if (check_status_ok) {
        if (auto it = result.find("status");
            it == result.end() || it->get<std::string_view>() != cryptonote::rpc::STATUS_OK)
            throw oxen::traced<std::runtime_error>{
                    "Received status " +
                    (it == result.end() ? "(empty)" : it->get_ref<const std::string&>()) +
                    " != OK"};
    }

    return result;
}

bool rpc_command_executor::print_checkpoints(
        std::optional<uint64_t> start_height, std::optional<uint64_t> end_height, bool print_json) {

    uint32_t count = 0;
    if (!start_height && !end_height)
        count = GET_CHECKPOINTS::NUM_CHECKPOINTS_TO_QUERY_BY_DEFAULT;
    else if (!start_height || !end_height)
        count = 1;
    // Otherwise, both start/end are set so get all the checkpoints between start and end

    auto maybe_checkpoints = try_running(
            [&] {
                json params{{"count", count}};
                if (start_height)
                    params["start_height"] = *start_height;
                if (end_height)
                    params["end_height"] = *end_height;
                return invoke<GET_CHECKPOINTS>(std::move(params));
            },
            "Failed to query blockchain checkpoints");
    if (!maybe_checkpoints)
        return false;

    auto& checkpoints = maybe_checkpoints->at("checkpoints");

    std::string entry;
    if (print_json)
        entry = checkpoints.dump();
    else {
        for (size_t i = 0; i < checkpoints.size(); i++) {
            auto& cp = checkpoints[i];
            int type = cp["type"].get<int>();
            fmt::format_to(
                    std::back_inserter(entry),
                    "[{}] Type: {}, Height: {}, Hash: {}\n",
                    i,
                    type == 0 ? "hard-coded" : "Service Node",
                    cp["height"].get<int64_t>(),
                    cp["block_hash"].get<std::string_view>());
        }
        if (entry.empty())
            entry = "No Checkpoints";
    }

    tools::success_msg_writer() + entry;
    return true;
}

bool rpc_command_executor::print_sn_state_changes(
        uint64_t start_height, std::optional<uint64_t> end_height) {
    auto maybe_sn_state = try_running(
            [&] {
                json params{{"start_height", start_height}};
                if (end_height)
                    params["end_height"] = *end_height;
                return invoke<GET_SN_STATE_CHANGES>(std::move(params));
            },
            "Failed to query service node state changes");
    if (!maybe_sn_state)
        return false;

    auto changes = *maybe_sn_state;

    tools::success_msg_writer(
            "Service Node State Changes (blocks {}-{})\n"
            " Recommissions:       {}\n"
            " Unlocks:             {}\n"
            " Decommissions:       {}\n"
            " Deregistrations:     {}\n"
            " IP change penalties: {}",
            changes["start_height"].get<int>(),
            changes["end_height"].get<int>(),
            changes["total_recommission"].get<int>(),
            changes["total_unlock"].get<int>(),
            changes["total_decommission"].get<int>(),
            changes["total_deregister"].get<int>(),
            changes["total_ip_change_penalty"].get<int>());

    return true;
}

bool rpc_command_executor::print_peer_list(bool white, bool gray, size_t limit, bool pruned_only) {
    auto maybe_pl =
            try_running([this] { return invoke<GET_PEER_LIST>(); }, "Failed to retrieve peer list");
    if (!maybe_pl)
        return false;
    auto& pl = *maybe_pl;

    if (!limit)
        limit = std::numeric_limits<size_t>::max();
    if (white) {
        tools::success_msg_writer("{} whitelist peers:", pl["white_list"].size());
        print_peers("white", pl["white_list"], limit, pruned_only);
    }
    if (gray) {
        tools::success_msg_writer("{} graylist peers:", pl["gray_list"].size());
        print_peers("gray", pl["gray_list"], limit, pruned_only);
    }

    return true;
}

bool rpc_command_executor::print_peer_list_stats() {
    auto maybe_info =
            try_running([this] { return invoke<GET_INFO>(); }, "Failed to retrieve node info");
    if (!maybe_info)
        return false;
    auto& info = *maybe_info;

    auto wls = info.find("white_peerlist_size");
    auto gls = info.find("grey_peerlist_size");
    if (wls == info.end() || gls == info.end()) {
        tools::fail_msg_writer("Failed to retrieve whitelist info");
        return false;
    }

    tools::msg_writer(
            "White list size: {}/{} ({:.1f}%)\nGray list size: {}/{} ({:.1f}%)",
            wls->get<int>(),
            cryptonote::p2p::LOCAL_WHITE_PEERLIST_LIMIT,
            wls->get<int>() * 100.0 / cryptonote::p2p::LOCAL_WHITE_PEERLIST_LIMIT,
            gls->get<int>(),
            cryptonote::p2p::LOCAL_GRAY_PEERLIST_LIMIT,
            gls->get<int>() * 100.0 / cryptonote::p2p::LOCAL_GRAY_PEERLIST_LIMIT);

    return true;
}

bool rpc_command_executor::save_blockchain() {
    return invoke_simple<SAVE_BC>("Couldn't save blockchain", "Blockchain saved");
}

bool rpc_command_executor::show_difficulty() {
    auto maybe_info =
            try_running([this] { return invoke<GET_INFO>(); }, "Failed to retrieve node info");
    if (!maybe_info)
        return false;
    auto& info = *maybe_info;

    auto msg = tools::success_msg_writer(
            "HEIGHT: {}, HASH: {}",
            info["height"].get<uint64_t>(),
            info["top_block_hash"].get<std::string_view>());
    if (info.value("pulse", false))
        msg += ", PULSE";
    else
        msg.append(
                ", DIFF: {}, CUM_DIFF: {}, HR: {} H/s",
                info["difficulty"].get<uint64_t>(),
                info["cumulative_difficulty"].get<uint64_t>(),
                info["difficulty"].get<uint64_t>() / info["target"].get<uint64_t>());

    return true;
}

static std::string get_mining_speed(uint64_t hr) {
    if (hr >= 1e9)
        return "{:.2f} GH/s"_format(hr * 1e-9);
    if (hr >= 1e6)
        return "{:.2f} MH/s"_format(hr * 1e-6);
    if (hr >= 1e3)
        return "{:.2f} kH/s"_format(hr * 1e-3);
    return "{:d} H/s"_format(hr);
}

static tools::scoped_message_writer& print_fork_extra_info(
        tools::scoped_message_writer& msg,
        uint64_t t,
        uint64_t now,
        std::chrono::seconds block_time) {
    double blocks_per_day = 24h / block_time;

    if (t == now)
        return msg += " (forking now)";
    if (t < now)
        return msg;
    uint64_t dblocks = t - now;
    if (dblocks > blocks_per_day * 30)
        return msg;
    msg.append(" (next fork in ");
    if (dblocks <= 30)
        return msg.append("{} blocks)", dblocks);
    if (dblocks <= blocks_per_day / 2)
        return msg.append("{:.1f} hours)", dblocks / blocks_per_day * 24);
    return msg.append("{:.1f} days)", dblocks / blocks_per_day);
}

static float get_sync_percentage(uint64_t height, uint64_t target_height) {
    target_height = target_height ? target_height < height ? height : target_height : height;
    float pc = 100.0f * height / target_height;
    if (height < target_height && pc > 99.9f)
        return 99.9f;  // to avoid 100% when not fully synced
    return pc;
}

bool rpc_command_executor::show_status() {
    auto maybe_info =
            try_running([this] { return invoke<GET_INFO>(); }, "Failed to retrieve node info");
    if (!maybe_info)
        return false;
    auto& info = *maybe_info;

    auto maybe_hf = try_running(
            [this] { return invoke<HARD_FORK_INFO>(); }, "Failed to retrieve hard fork info");
    if (!maybe_hf)
        return false;
    auto& hfinfo = *maybe_hf;
    bool has_mining_info = false, mining_active = false;
    long mining_hashrate = 0;

    bool mining_busy = false;
    bool restricted_response = false;
    if (auto it = info.find("start_time");
        it != info.end() &&
        it->get<uint64_t>() > 0)  // This will only be non-null if we were recognized as admin
                                  // (which we need for mining info)
    {
        restricted_response = true;
        if (auto maybe_mining_info = try_running(
                    [this] { return invoke<MINING_STATUS>(false); },
                    "Failed to retrieve mining info")) {
            has_mining_info = true;
            auto& mres = *maybe_mining_info;
            if (mres["status"] == STATUS_BUSY)
                mining_busy = true;
            else if (mres["status"] != STATUS_OK) {
                tools::fail_msg_writer("Failed to retrieve mining info");
                return false;
            } else {
                mining_active = mres["active"].get<bool>();
                if (mining_active)
                    mining_hashrate = mres["speed"].get<long>();
            }
        } else {
            return false;
        }
    }

    std::string my_sn_key, my_bls;
    int64_t my_decomm_remaining = 0;
    uint64_t my_sn_last_uptime = 0;
    bool my_sn_registered = false, my_sn_staked = false, my_sn_active = false;
    uint16_t my_reason_all = 0, my_reason_any = 0;
    if (info["service_node"].get<bool>()) {
        auto maybe_service_keys = try_running(
                [this] { return invoke<GET_SERVICE_KEYS>(json{}); },
                "Failed to retrieve service node keys");
        if (!maybe_service_keys)
            return false;

        my_sn_key = (*maybe_service_keys)["service_node_pubkey"];
        my_bls = (*maybe_service_keys)["service_node_bls_pubkey"];

        auto maybe_sns = try_running(
                [&] {
                    return invoke<GET_SERVICE_NODES>(
                            json{{"service_node_pubkeys", json::array({my_sn_key})}});
                },
                "Failed to retrieve service node info");
        if (maybe_sns) {
            if (auto it = maybe_sns->find("service_node_states");
                it != maybe_sns->end() && it->is_array() && it->size() > 0) {
                auto& state = it->front();
                my_sn_registered = true;
                my_sn_staked = state["total_contributed"].get<uint64_t>() >=
                               state["staking_requirement"].get<uint64_t>();
                my_sn_active = state["active"].get<bool>();
                my_decomm_remaining = state["earned_downtime_blocks"].get<uint64_t>();
                my_sn_last_uptime = state["last_uptime_proof"].get<uint64_t>();
                my_reason_all = state.value<uint16_t>("last_decommission_reason_consensus_all", 0);
                my_reason_any = state.value<uint16_t>("last_decommission_reason_consensus_any", 0);
            }
        }
    }

    uint64_t height = info["height"].get<uint64_t>();
    uint64_t net_height = std::max(info["target_height"].get<uint64_t>(), height);

    auto msg = tools::success_msg_writer("Height: {}", height);
    if (height != net_height)
        msg.append("/{} ({:.1f}%)", net_height, get_sync_percentage(height, net_height));

    auto nettype = cryptonote::network_type_from_string(info.value("nettype", ""));
    if (nettype != cryptonote::network_type::MAINNET) {
        msg += " ON ";
        msg += tools::uppercase_ascii_string(cryptonote::network_type_to_string(nettype));
    }
    auto& netconf = cryptonote::get_config(nettype);

    if (height < net_height)
        msg += ", syncing";

    auto hf_version = hfinfo["version"].get<cryptonote::hf>();
    if (hf_version < cryptonote::feature::PULSE && !has_mining_info)
        msg += ", mining info unavailable";
    if (has_mining_info && !mining_busy && mining_active)
        msg.append(", mining at {}", get_mining_speed(mining_hashrate));

    if (hf_version < cryptonote::feature::PULSE)
        msg.append(
                ", net hash {}",
                get_mining_speed(
                        info["difficulty"].get<uint64_t>() / info["target"].get<uint64_t>()));

    msg.append(
            ", v{}(net v{})",
            info["version"].get<std::string_view>(),
            static_cast<int>(hf_version));
    auto earliest = hfinfo.value("earliest_height", uint64_t{0});
    if (earliest)
        print_fork_extra_info(msg, earliest, net_height, 1s * info["target"].get<uint64_t>());

    std::time_t now = std::time(nullptr);

    if (restricted_response) {
        std::chrono::seconds uptime{now - info["start_time"].get<std::time_t>()};
        msg.append(
                ", {}(out)+{}(in) connections, uptime {}",
                info["outgoing_connections_count"].get<int>(),
                info["incoming_connections_count"].get<int>(),
                tools::friendly_duration(uptime));
    }

    if (!my_sn_key.empty()) {
        msg.flush().append("SN: {} ", my_sn_key);
        if (!my_sn_registered)
            msg += "not registered";
        else if (!my_sn_staked)
            msg += "awaiting";
        else if (my_sn_active)
            msg += "active";
        else
            msg.append("DECOMMISSIONED ({} blocks credit)", my_decomm_remaining);

        msg.append(
                ", proof: {}",
                my_sn_last_uptime ? get_human_time_ago(my_sn_last_uptime, now) : "(never)");

        if (netconf.HAVE_STORAGE_AND_LOKINET) {
            auto last_ss_ping = info["last_storage_server_ping"].get<uint64_t>();
            auto last_lokinet_ping = info["last_lokinet_ping"].get<uint64_t>();

            msg.append(
                    ", last pings: {} (storage), {} (lokinet)",
                    last_ss_ping > 0 ? get_human_time_ago(last_ss_ping, now, true /*abbreviate*/)
                                     : "NOT RECEIVED",
                    last_lokinet_ping > 0
                            ? get_human_time_ago(last_lokinet_ping, now, true /*abbreviate*/)
                            : "NOT RECEIVED");
        }

        if (my_sn_registered && my_sn_staked && !my_sn_active && (my_reason_all | my_reason_any)) {
            msg.flush().append("Decomm reasons: ");
            if (auto reasons = cryptonote::readable_reasons(my_reason_all); !reasons.empty())
                msg.append("{}", fmt::join(reasons, ", "));
            if (auto reasons = cryptonote::readable_reasons(my_reason_any & ~my_reason_all);
                !reasons.empty()) {
                for (auto& r : reasons)
                    r += "(some)";
                msg.append("{}{}", my_reason_all ? ", " : "", fmt::join(reasons, ", "));
            }
        }

        msg.flush().append("BLS pk: {}", my_bls);
    }

    return true;
}

bool rpc_command_executor::mining_status() {
    auto maybe_mining_info = try_running(
            [this] { return invoke<MINING_STATUS>(false); }, "Failed to retrieve mining info");
    if (!maybe_mining_info)
        return false;

    bool mining_busy = false;
    auto& mres = *maybe_mining_info;
    if (mres["status"].get<std::string_view>() == STATUS_BUSY)
        mining_busy = true;
    else if (mres["status"].get<std::string_view>() != STATUS_OK) {
        tools::fail_msg_writer("Failed to retrieve mining info");
        return false;
    }
    bool active = mres["active"].get<bool>();
    if (mining_busy || !active)
        tools::msg_writer("Not currently mining");
    else {
        tools::msg_writer(
                "Mining at {} with {} threads",
                get_mining_speed(mres["speed"].get<long>()),
                mres["threads_count"].get<int>());
        tools::msg_writer("Mining address: {}", mres["address"].get<std::string_view>());
    }
    tools::msg_writer("PoW algorithm: {}", mres["pow_algorithm"].get<std::string_view>());

    return true;
}

static const char* get_address_type_name(epee::net_utils::address_type address_type) {
    switch (address_type) {
        default:
        case epee::net_utils::address_type::invalid: return "invalid";
        case epee::net_utils::address_type::ipv4: return "IPv4";
        case epee::net_utils::address_type::ipv6: return "IPv6";
        case epee::net_utils::address_type::i2p: return "I2P";
        case epee::net_utils::address_type::tor: return "Tor";
    }
}

bool rpc_command_executor::print_connections() {
    auto maybe_conns = try_running(
            [this] { return invoke<GET_CONNECTIONS>(); }, "Failed to retrieve connection info");
    if (!maybe_conns)
        return false;
    auto& conns = *maybe_conns;

    constexpr auto hdr_fmt = "{:<30}{:<8}{:<20}{:<30}{:<25}{:<20}{:<12s}{:<14s}{:<10s}{:<13s}"sv;
    constexpr auto row_fmt =
            "{:<30}{:<8}{:<20}{:<30}{:<25}{:<20}{:<12.1f}{:<14.1f}{:<10.1f}{:<13.1f}{}{}"sv;
    tools::msg_writer(
            hdr_fmt,
            "Remote Host",
            "Type",
            "Peer id",
            "Recv/Sent (inactive,sec)",
            "State",
            "Livetime(sec)",
            "Down (kB/sec)",
            "Down(now)",
            "Up (kB/s)",
            "Up(now)");

    for (auto& info : conns["connections"]) {
        tools::msg_writer(
                row_fmt,
                "{} {}:{}"_format(
                        info["incoming"].get<bool>() ? "INC" : "OUT",
                        info["ip"].get<std::string_view>(),
                        info["port"].get<uint16_t>()),
                get_address_type_name(info["address_type"].get<epee::net_utils::address_type>()),
                info["peer_id"].get<std::string_view>(),
                "{}({}/{})"_format(
                        info["recv_count"].get<uint64_t>(),
                        tools::friendly_duration(1ms * info["recv_idle_ms"].get<int64_t>()),
                        tools::friendly_duration(1ms * info["send_idle_ms"].get<int64_t>())),
                info["state"].get<std::string_view>(),
                tools::friendly_duration(1ms * info["live_ms"].get<int64_t>()),
                info["avg_download"].get<uint64_t>() / 1000.,
                info["current_download"].get<uint64_t>() / 1000.,
                info["avg_upload"].get<uint64_t>() / 1000.,
                info["current_upload"].get<uint64_t>() / 1000.,
                info.value("localhost", false) ? "[LOCALHOST]" : "",
                info.value("local_ip", false) ? "[LAN]" : "");
    }

    return true;
}

bool rpc_command_executor::print_net_stats() {
    auto maybe_stats = try_running(
            [this] { return invoke<GET_NET_STATS>(); }, "Failed to retrieve net statistics");
    auto maybe_limit = try_running(
            [this] { return invoke<GET_LIMIT>(); }, "Failed to retrieve bandwidth limits");
    if (!maybe_stats || !maybe_limit)
        return false;
    auto& stats = *maybe_stats;
    auto& limit = *maybe_limit;
    auto uptime = time(nullptr) - stats["start_time"].get<std::time_t>();

    for (bool in : {true, false}) {
        auto bytes = stats[in ? "total_bytes_in" : "total_bytes_out"].get<uint64_t>();
        double average = uptime > 0 ? bytes / (double)uptime : 0.0;
        uint64_t lim = limit[in ? "limit_down" : "limit_up"].get<uint64_t>() *
                       1024;  // convert to bytes, as limits are always kB/s
        tools::success_msg_writer(
                "{} {} in {} packets, average {}/s = {:.2f}% of the limit of {}/s",
                in ? "Received" : "Sent",
                tools::get_human_readable_bytes(bytes),
                stats[in ? "total_packets_in" : "total_packets_out"].get<uint64_t>(),
                tools::get_human_readable_bytes(average),
                average / lim * 100.0,
                tools::get_human_readable_bytes(lim));
    }

    return true;
}

bool rpc_command_executor::print_blockchain_info(
        int64_t start_block_index, uint64_t end_block_index) {
    // negative: relative to the end
    if (start_block_index < 0) {
        auto maybe_info =
                try_running([this] { return invoke<GET_INFO>(); }, "Failed to retrieve node info");
        if (!maybe_info)
            return false;
        auto& info = *maybe_info;

        if (start_block_index < 0 && -start_block_index >= info["height"].get<int64_t>()) {
            tools::fail_msg_writer("start offset is larger than blockchain height");
            return false;
        }

        start_block_index += info["height"].get<int64_t>();
        end_block_index += start_block_index - 1;
    }

    auto maybe_block_headers = try_running(
            [this, start_block_index, end_block_index] {
                return invoke<GET_BLOCK_HEADERS_RANGE>(
                        json{{"start_height", start_block_index},
                             {"end_height", end_block_index},
                             {"fill_pow_hash", false}});
            },
            "Failed to retrieve block headers");
    if (!maybe_block_headers)
        return false;
    auto& block_headers = *maybe_block_headers;

    auto writer = tools::msg_writer("\n");
    for (auto& header : block_headers["headers"]) {
        writer.flush().append(
                "height: {}, timestamp: {} ({}), size: {}, weight: {} (long term {}), "
                "transactions: {}\n"
                "major version: {}, minor version: {}\n"
                "block id: {}, previous block id: {}\n"
                "difficulty: {}, nonce {}, reward {}\n",
                header["height"].get<int64_t>(),
                header["timestamp"].get<int64_t>(),
                tools::get_human_readable_timestamp(header["timestamp"].get<uint64_t>()),
                header["block_size"].get<int64_t>(),
                header["block_weight"].get<int64_t>(),
                header["long_term_weight"].get<int64_t>(),
                header["num_txes"].get<int64_t>(),
                header["major_version"].get<int64_t>(),
                header["minor_version"].get<int64_t>(),
                header["hash"].get<std::string_view>(),
                header["prev_hash"].get<std::string_view>(),
                header["difficulty"].get<uint64_t>(),
                header["nonce"].get<int64_t>(),
                cryptonote::print_money(header["reward"].get<uint64_t>()));
    }

    return true;
}

bool rpc_command_executor::print_quorum_state(
        std::optional<uint64_t> start_height, std::optional<uint64_t> end_height) {
    auto maybe_quorums = try_running(
            [this, start_height, end_height] {
                json params;
                if (start_height)
                    params["start_height"] = *start_height;
                if (end_height)
                    params["end_height"] = *end_height;
                return invoke<GET_QUORUM_STATE>(std::move(params));
            },
            "Failed to retrieve quorum state");

    if (!maybe_quorums)
        return false;
    auto& quorums = *maybe_quorums;

    tools::success_msg_writer("{{\n\"quorums\": {}\n}}", quorums["quorums"].dump(2));
    return true;
}

bool rpc_command_executor::set_log_level(std::string categories) {
    auto maybe_categories = try_running(
            [this, &categories] {
                return invoke<SET_LOG_LEVEL>(json{{"categories", std::move(categories)}});
            },
            "Failed to set log level");
    if (!maybe_categories)
        return false;

    auto& cats = *maybe_categories;

    tools::success_msg_writer(
            "Applied log categories {}",
            fmt::join(cats["applied"].get<std::vector<std::string_view>>(), ", "));

    return true;
}

bool rpc_command_executor::print_height() {
    if (auto height = try_running(
                [this] { return invoke<GET_HEIGHT>().at("height").get<int>(); },
                "Failed to retrieve height")) {
        tools::success_msg_writer("{}", *height);
        return true;
    }
    return false;
}

bool rpc_command_executor::print_block_by_hash(const crypto::hash& block_hash, bool include_hex) {
    auto maybe_block = try_running(
            [this, &block_hash] {
                return invoke<GET_BLOCK>(
                        json{{"hash", tools::hex_guts(block_hash)}, {"fill_pow_hash", true}});
            },
            "Block retrieval failed");
    if (!maybe_block)
        return false;
    auto& block = *maybe_block;

    if (include_hex)
        tools::success_msg_writer() + block["blob"].get<std::string_view>() + "\n";
    print_block_header(block["block_header"]);
    tools::success_msg_writer() + block["json"].get<std::string_view>() + "\n";

    return true;
}

bool rpc_command_executor::print_block_by_height(uint64_t height, bool include_hex) {
    auto maybe_block = try_running(
            [this, height] {
                return invoke<GET_BLOCK>(json{{"height", height}, {"fill_pow_hash", true}});
            },
            "Block retrieval failed");
    if (!maybe_block)
        return false;
    auto& block = *maybe_block;

    if (include_hex)
        tools::success_msg_writer("{}\n", block["blob"].get<std::string_view>());
    print_block_header(block["block_header"]);
    tools::success_msg_writer("{}\n", block["json"].get<std::string_view>());

    return true;
}

bool rpc_command_executor::print_transaction(
        const crypto::hash& transaction_hash,
        bool include_metadata,
        bool include_hex,
        bool include_json) {

    auto maybe_tx = try_running(
            [this, &transaction_hash] {
                return invoke<GET_TRANSACTIONS>(
                        json{{"tx_hashes", json::array({tools::hex_guts(transaction_hash)})},
                             {"split", true}});
            },
            "Transaction retrieval failed");
    if (!maybe_tx)
        return false;

    auto& txi = *maybe_tx;
    auto txs = txi["txs"];
    if (txs.size() != 1) {
        tools::fail_msg_writer("Transaction wasn't found: {}\n", transaction_hash);
        return true;
    }

    auto tx = txs.front();
    auto prunable_hash = tx.value<std::string_view>("prunable_hash", ""sv);
    auto prunable_hex = tx.value<std::string_view>("prunable", ""sv);
    bool pruned = !prunable_hash.empty() && prunable_hex.empty();

    bool in_pool = tx.value("in_pool", false);
    if (in_pool)
        tools::success_msg_writer("Found in pool");
    else
        tools::success_msg_writer(
                "Found in blockchain at height {}{}",
                tx["block_height"].get<uint64_t>(),
                pruned ? " (pruned)" : "");

    auto pruned_hex = tx["pruned"].get<std::string_view>();  // Always included with req.split=true

    std::optional<cryptonote::transaction> t;
    if (include_metadata || include_json) {
        if (oxenc::is_hex(pruned_hex) && oxenc::is_hex(prunable_hex)) {
            std::string blob = oxenc::from_hex(pruned_hex);
            if (!prunable_hex.empty())
                blob += oxenc::from_hex(prunable_hex);

            bool parsed =
                    pruned ? cryptonote::parse_and_validate_tx_base_from_blob(blob, t.emplace())
                           : cryptonote::parse_and_validate_tx_from_blob(blob, t.emplace());
            if (!parsed) {
                tools::fail_msg_writer("Failed to parse transaction data");
                t.reset();
            }
        }
    }

    // Print metadata if requested
    if (include_metadata) {
        if (!in_pool) {
            auto ts = tx["block_timestamp"].get<std::time_t>();
            tools::msg_writer(
                    "Block timestamp: {} ({})", ts, tools::get_human_readable_timestamp(ts));
        }
        tools::msg_writer("Size: {}", tx["size"].get<int>());
        if (t)
            tools::msg_writer("Weight: {}", cryptonote::get_transaction_weight(*t));
    }

    // Print raw hex if requested
    if (include_hex)
        tools::success_msg_writer("{}{}\n", pruned_hex, prunable_hex);

    // Print json if requested
    if (include_json && t)
        tools::success_msg_writer("{}\n", cryptonote::obj_to_json_str(*t));

    return true;
}

bool rpc_command_executor::is_key_image_spent(const std::vector<crypto::key_image>& ki) {

    auto maybe_spent = try_running(
            [this, &ki] {
                auto kis = json::array();
                for (auto& k : ki)
                    kis.push_back(tools::hex_guts(k));
                return invoke<IS_KEY_IMAGE_SPENT>(json{{"key_images", std::move(kis)}});
            },
            "Failed to retrieve key image status");
    if (!maybe_spent)
        return false;
    auto& spent_status = (*maybe_spent)["spent_status"];

    if (spent_status.size() != ki.size()) {
        tools::fail_msg_writer("key image status could not be determined\n");
        return false;
    }

    for (size_t i = 0; i < ki.size(); i++) {
        int status = spent_status[i].get<int>();
        tools::success_msg_writer(
                "{}: {}",
                ki[i],
                status == 0   ? "unspent"
                : status == 1 ? "spent"
                : status == 2 ? "spent (in pool)"
                              : "unknown");
    }
    return true;
}

static void print_pool(const json& txs) {
    if (txs.empty()) {
        tools::msg_writer("Pool is empty\n");
        return;
    }
    const time_t now = time(nullptr);
    auto msg = tools::msg_writer("{} Transactions:\n", txs.size());
    for (auto& tx : txs) {
        std::vector<std::string_view> status;
        if (tx.value("blink", false))
            status.push_back("blink"sv);
        status.push_back(tx["relayed"].get<bool>() ? "relayed"sv : "not relayed"sv);
        if (tx.value("do_not_relay", false))
            status.push_back("do not relay"sv);
        if (tx.value("double_spend_seen", false))
            status.push_back("double spend"sv);
        if (tx.value("kept_by_block", false))
            status.push_back("from popped block"sv);

        msg.flush().append("{}:\n", tx["tx_hash"].get_ref<const std::string&>());
        msg.append("    size/weight: {}/{}\n", tx["size"].get<int>(), tx["weight"].get<int>());
        msg.append(
                "    fee: {} ({}/byte)\n",
                cryptonote::print_money(tx["fee"].get<uint64_t>()),
                cryptonote::print_money(tx["fee"].get<double>() / tx["weight"].get<double>()));
        msg.append(
                "    received: {} ({})\n",
                tx["received_timestamp"].get<std::time_t>(),
                get_human_time_ago(tx["received_timestamp"].get<std::time_t>(), now));
        msg.append("    status: {}\n", fmt::join(status, ", "));
        if (auto muh = tx.value<uint64_t>("max_used_height", 0)) {
            msg.append(
                    "    top required block: {} ({})\n",
                    muh,
                    tx["max_used_block"].get<std::string_view>());
        }
        if (auto lfh = tx.value<uint64_t>("last_failed_height", 0))
            msg.append(
                    "    last failed block: {} ({})\n",
                    lfh,
                    tx["last_failed_block"].get<std::string_view>());
        if (auto extra = tx.find("extra"); extra != tx.end()) {
            msg.append("    transaction extra: ");
            auto extra_json = extra->dump(2);
            for (auto line : tools::split(extra_json, "\n", true))
                msg.append("      {}\n", line);
        }
        msg.append("\n");
    }
}

bool rpc_command_executor::print_transaction_pool(bool long_format) {
    json args{{"memory_pool", true}};
    if (long_format)
        args["tx_extra"] = true;
    auto maybe_pool = try_running(
            [this, &args] { return invoke<GET_TRANSACTIONS>(args); },
            "Failed to retrieve transaction pool details");
    if (!maybe_pool)
        return false;
    auto& pool = *maybe_pool;

    print_pool(pool["txs"]);

    if (long_format && !pool["mempool_key_images"].empty()) {
        auto msg = tools::msg_writer("\nSpent key images:");
        for (const auto& [key, tx_hashes] : pool["mempool_key_images"].items()) {
            msg.flush().append("key image: {}\n", key);
            if (tx_hashes.size() == 1)
                msg.append("  tx: {}\n", tx_hashes.front().get<std::string_view>());
            else if (tx_hashes.empty())
                msg.append("  WARNING: spent key image has no txs associated!\n");
            else {
                msg.append("  NOTE: key image for multiple transactions ({}):\n", tx_hashes.size());
                for (const auto& txid : tx_hashes)
                    msg.append("    - {}\n", txid.get<std::string_view>());
            }
        }
        if (pool["txs"].empty())
            msg.flush().append(
                    "WARNING: Inconsistent pool state - key images but no no transactions");
    }

    return true;
}

bool rpc_command_executor::print_transaction_pool_stats() {

    auto full_reward_zone = try_running(
            [this] { return invoke<GET_INFO>().at("block_size_limit").get<uint64_t>() / 2; },
            "Failed to retrieve node info");
    if (!full_reward_zone)
        return false;

    auto maybe_stats = try_running(
            [this] {
                return invoke<GET_TRANSACTION_POOL_STATS>(json{{"include_unrelayed", true}});
            },
            "Failed to retrieve transaction pool statistics");
    if (!maybe_stats)
        return false;
    auto& pstats = maybe_stats->at("pool_stats");

    size_t n_transactions = pstats["txs_total"].get<int>();
    const uint64_t now = time(NULL);
    auto bytes_total = pstats["bytes_total"].get<uint64_t>();
    size_t avg_bytes = n_transactions ? bytes_total / n_transactions : 0;

    std::string backlog_message = "no backlog";
    if (bytes_total > *full_reward_zone) {
        uint64_t backlog = (bytes_total + *full_reward_zone - 1) / *full_reward_zone;
        backlog_message = "estimated {} block backlog"_format(backlog);
    }

    uint64_t fee_total = pstats["fee_total"].get<uint64_t>();
    std::time_t oldest = pstats["oldest"].get<std::time_t>();
    tools::msg_writer(
            "{} tx(s), {} bytes total (min {}, max {}, avg {}, median {})\n"
            "fees {} (avg {} per tx, {} per byte)\n"
            "{} double spends, {} not relayed, {} failing, {} older than 10 minutes (oldest {}), "
            "{}",
            n_transactions,
            bytes_total,
            pstats["bytes_min"].get<uint64_t>(),
            pstats["bytes_max"].get<uint64_t>(),
            avg_bytes,
            pstats["bytes_med"].get<uint64_t>(),
            cryptonote::print_money(fee_total),
            cryptonote::print_money(n_transactions ? fee_total / n_transactions : 0),
            cryptonote::print_money(bytes_total ? fee_total / bytes_total : 0),
            pstats["num_double_spends"].get<uint64_t>(),
            pstats["num_not_relayed"].get<uint64_t>(),
            pstats["num_failing"].get<uint64_t>(),
            pstats["num_10m"].get<uint64_t>(),
            oldest == 0 ? "-" : get_human_time_ago(oldest, now),
            backlog_message);

    auto histo = pstats["histo"].get<std::vector<std::pair<uint64_t, uint64_t>>>();
    if (n_transactions > 1 && !histo.empty()) {
        std::array<uint64_t, 11> times;
        bool last_is_gt = false;
        if (auto it = pstats.find("histo_98pc"); it != pstats.end()) {
            auto histo98 = it->get<uint64_t>();
            for (size_t i = 0; i < 11; i++)
                times[i] = i * histo98 / 9;
            last_is_gt = true;
        } else {
            auto histo_max = pstats["histo_max"].get<uint64_t>();
            for (size_t i = 0; i < 11; i++)
                times[i] = i * histo_max / 10;
        }

        constexpr auto hist_fmt = "{:>10} - {:<14} {:>7} {:>11}"sv;
        tools::msg_writer("{:^23}     {:>7} {:>11}", "Age", "Txes", "Bytes");
        for (size_t i = 0; i < 10; i++)
            tools::msg_writer(
                    hist_fmt,
                    get_human_time_ago(times[i] * 1s, true),
                    (last_is_gt && i == 10 ? ""
                                           : get_human_time_ago(times[i + 1] * 1s, true) + " ago"),
                    histo[i].first,
                    histo[i].second);
    }
    tools::msg_writer();

    return true;
}

bool rpc_command_executor::start_mining(std::string address, int num_threads, int num_blocks) {
    json args{
            {"num_blocks", num_blocks},
            {"threads_count", num_threads},
            {"miner_address", std::move(address)}};
    if (!try_running(
                [this, &args] { return invoke<START_MINING>(args); }, "Unable to start mining"))
        return false;

    tools::success_msg_writer(
            "Mining started with {} thread(s).{}",
            std::max(num_threads, 1),
            num_blocks ? " Will stop after {} blocks"_format(num_blocks) : "");
    return true;
}

bool rpc_command_executor::stop_mining() {
    return invoke_simple<STOP_MINING>("Couldn't stop mining", "Mining stopped");
}

bool rpc_command_executor::stop_daemon() {
    return invoke_simple<STOP_DAEMON>("Couldn't stop daemon", "Stop signal sent");
}

bool rpc_command_executor::get_limit() {
    auto maybe_limit = try_running(
            [this] { return invoke<GET_LIMIT>(); }, "Failed to retrieve current traffic limits");
    if (!maybe_limit)
        return false;
    auto& limit = *maybe_limit;

    tools::msg_writer(
            "Current limits are {} kiB/s down, {} kiB/s up",
            limit["limit_down"].get<uint64_t>(),
            limit["limit_up"].get<uint64_t>());
    return true;
}

bool rpc_command_executor::set_limit(int64_t limit_down, int64_t limit_up) {
    json args{{"limit_down", limit_down}, {"limit_up", limit_up}};
    auto maybe_limit = try_running(
            [this, &args] { return invoke<SET_LIMIT>(args); }, "Failed to set traffic limits");
    if (!maybe_limit)
        return false;
    auto& limit = *maybe_limit;

    tools::success_msg_writer(
            "New limits are {} kiB/s down, {} kiB/s up",
            limit["limit_down"].get<uint64_t>(),
            limit["limit_up"].get<uint64_t>());
    return true;
}

bool rpc_command_executor::out_peers(bool set, uint32_t limit) {
    auto maybe_out_peers = try_running(
            [this, set, limit] {
                return invoke<OUT_PEERS>(json{{"set", set}, {"out_peers", limit}});
            },
            "Failed to set max out peers");
    if (!maybe_out_peers)
        return false;
    auto& out_peers = *maybe_out_peers;

    auto peers = out_peers["out_peers"].get<uint32_t>();
    tools::msg_writer().append(
            "Max number of outgoing peers set to {}\n",
            peers == std::numeric_limits<uint32_t>::max() ? "unlimited" : "{}"_format(peers));

    return true;
}

bool rpc_command_executor::in_peers(bool set, uint32_t limit) {
    auto maybe_in_peers = try_running(
            [this, set, limit] {
                return invoke<IN_PEERS>(json{{"set", set}, {"in_peers", limit}});
            },
            "Failed to set max in peers");
    if (!maybe_in_peers)
        return false;
    auto& in_peers = *maybe_in_peers;

    auto peers = in_peers["in_peers"].get<uint32_t>();
    tools::msg_writer().append(
            "Max number of incoming peers set to {}\n",
            peers == std::numeric_limits<uint32_t>::max() ? "unlimited" : "{}"_format(peers));

    return true;
}

bool rpc_command_executor::print_bans() {
    auto maybe_bans =
            try_running([this] { return invoke<GET_BANS>(); }, "Failed to retrieve ban list");
    if (!maybe_bans)
        return false;
<<<<<<< HEAD

    if (auto it = maybe_bans->find("bans"); it != maybe_bans->end() && !it->empty()) {
        for (const auto& ban : *it) {
            tools::msg_writer(
                    "{} banned for {} seconds",
                    ban["host"].get<std::string_view>(),
                    ban["seconds"].get<int64_t>());
        }
    } else
=======
    auto bans = *maybe_bans;
    auto ban_array = bans.at("bans");
    assert(ban_array.is_array() && "Internal error, RPC API has changed");
    if (ban_array.empty()) {
>>>>>>> a7f308bc
        tools::msg_writer("No IPs are banned");
        return true;
    }

    for (auto i = ban_array.begin(); i != ban_array.end(); ++i) {
        tools::msg_writer(
                "{} banned for {} seconds",
                (*i)["host"].get<std::string_view>(),
                (*i)["seconds"].get<int64_t>());
    }
    return true;
}

bool rpc_command_executor::ban(const std::string& address, time_t seconds, bool clear_ban) {
    auto maybe_banned = try_running(
            [this, &address, seconds, clear_ban] {
                return invoke<SET_BANS>(
                        json{{"host", std::move(address)},
                             {"ip", 0},
                             {"seconds", seconds},
                             {"ban", !clear_ban}});
            },
            clear_ban ? "Failed to clear ban" : "Failed to set ban");
    if (!maybe_banned)
        return false;

    return true;
}

bool rpc_command_executor::unban(const std::string& address) {
    return ban(std::move(address), 0, true);
}

bool rpc_command_executor::banned(const std::string& address) {
    auto maybe_banned = try_running(
            [this, &address] {
                return invoke<BANNED>(json{{"address", std::move(address)}});
            },
            "Failed to retrieve ban information");
    if (!maybe_banned)
        return false;
    auto& banned_response = *maybe_banned;

    if (banned_response["banned"].get<bool>())
        tools::msg_writer(
                "{} is banned for {} seconds", address, banned_response["seconds"].get<int64_t>());
    else
        tools::msg_writer("{} is not banned", address);

    return true;
}

bool rpc_command_executor::flush_txpool(std::string txid) {
    std::vector<std::string> txids{};
    if (!txid.empty())
        txids.push_back(std::move(txid));

    try {
        invoke<FLUSH_TRANSACTION_POOL>(json{{"txids", std::move(txids)}});
    } catch (const std::exception& e) {
        tools::fail_msg_writer("Failed to flush tx pool: {}", e.what());
        return false;
    }

    tools::success_msg_writer("Pool successfully flushed");
    return true;
}

bool rpc_command_executor::output_histogram(
        const std::vector<uint64_t>& amounts, uint64_t min_count, uint64_t max_count) {
    auto maybe_histogram = try_running(
            [this, &amounts, min_count, max_count] {
                return invoke<GET_OUTPUT_HISTOGRAM>(
                        json{{"amounts", amounts},
                             {"min_count", min_count},
                             {"max_count", max_count},
                             {"unlocked", false},
                             {"recent_cutoff", 0}});
            },
            "Failed to retrieve output histogram");
    if (!maybe_histogram)
        return false;
    std::vector<GET_OUTPUT_HISTOGRAM::entry> histogram = (*maybe_histogram)["histogram"];
    std::sort(histogram.begin(), histogram.end(), [](const auto& e1, const auto& e2) -> bool {
        return e1.total_instances < e2.total_instances;
    });
    for (const auto& e : histogram)
        tools::msg_writer("{}  {}", e.total_instances, cryptonote::print_money(e.amount));

    return true;
}

bool rpc_command_executor::print_coinbase_tx_sum(uint64_t height, uint64_t count) {
    auto maybe_coinbase = try_running(
            [this, &height, &count] {
                return invoke<GET_COINBASE_TX_SUM>(json{{"height", height}, {"count", count}});
            },
            "Failed to retrieve coinbase info");
    if (!maybe_coinbase)
        return false;
    auto& coinbase = *maybe_coinbase;

    tools::msg_writer(
            "Sum of coinbase transactions between block heights [{}, {}) is {} consisting of {} in "
            "emissions and {} in fees",
            height,
            height + count,
            cryptonote::print_money(
                    coinbase["emission_amount"].get<int64_t>() +
                    coinbase["fee_amount"].get<int64_t>()),
            cryptonote::print_money(coinbase["emission_amount"]),
            cryptonote::print_money(coinbase["fee_amount"]));
    return true;
}

bool rpc_command_executor::alt_chain_info(
        const std::string& tip, size_t above, uint64_t last_blocks) {

    auto maybe_info =
            try_running([this] { return invoke<GET_INFO>(); }, "Failed to retrieve node info");
    if (!maybe_info)
        return false;
    auto& info = *maybe_info;
    auto height = info.value("height", 0);
    if (!height)
        return false;
    auto nettype = cryptonote::network_type_from_string(info.value("nettype", ""));

    auto maybe_chains = try_running(
            [this] { return invoke<GET_ALTERNATE_CHAINS>(); }, "Failed to retrieve node info");
    if (!maybe_chains)
        return false;

    std::vector<GET_ALTERNATE_CHAINS::chain_info> chains = (*maybe_chains)["chains"];
    if (tip.empty()) {
        std::sort(chains.begin(), chains.end(), [](const auto& info0, auto& info1) {
            return info0.height < info1.height;
        });
        std::vector<size_t> display;
        for (size_t i = 0; i < chains.size(); ++i) {
            const auto& chain = chains[i];
            if (chain.length <= above)
                continue;
            const uint64_t start_height = (chain.height - chain.length + 1);
            if (last_blocks > 0 && height - 1 - start_height >= last_blocks)
                continue;
            display.push_back(i);
        }
        tools::msg_writer("{} alternate chains found:", display.size());
        for (const size_t idx : display) {
            const auto& chain = chains[idx];
            const uint64_t start_height = (chain.height - chain.length + 1);
            tools::msg_writer(
                    "{} blocks long, from height {} ({} deep), diff {}: {}",
                    chain.length,
                    start_height,
                    height - start_height - 1,
                    chain.difficulty,
                    chain.block_hash);
        }
    } else {
        const uint64_t now = time(NULL);
        const auto i = std::find_if(
                chains.begin(), chains.end(), [&tip](GET_ALTERNATE_CHAINS::chain_info& info) {
                    return info.block_hash == tip;
                });
        if (i != chains.end()) {
            const auto& chain = *i;
            tools::success_msg_writer("Found alternate chain with tip {}", tip);
            uint64_t start_height = (chain.height - chain.length + 1);
            auto msg = tools::msg_writer(
                    "{} blocks long, from height {} ({} deep), diff {}:",
                    chain.length,
                    start_height,
                    height - start_height - 1,
                    chain.difficulty);
            for (const std::string& block_id : chain.block_hashes)
                msg.append("\n  {}", block_id);
            msg.append("\nChain parent on main chain: {}", chain.main_chain_parent_block);
            msg.flush();

            std::vector<std::string> hashes{chain.block_hashes};
            hashes.push_back(chain.main_chain_parent_block);
            auto maybe_headers = try_running(
                    [&] {
                        return invoke<GET_BLOCK_HEADER_BY_HASH>(
                                json{{"hashes", hashes}, {"fill_pow_hash", false}});
                    },
                    "Failed to query block header by hash");
            if (!maybe_headers)
                return false;
            auto headers = *maybe_headers;

            if (headers["block_headers"].size() != chain.length + 1) {
                tools::fail_msg_writer("Failed to get block header info for alt chain");
                return true;
            }
            uint64_t t0 = std::numeric_limits<uint64_t>::max(),
                     t1 = std::numeric_limits<uint64_t>::min();
            for (const auto& block_header : headers["block_headers"]) {
                const uint64_t ts = block_header.get<uint64_t>();
                t0 = std::min(t0, ts);
                t1 = std::max(t1, ts);
            }
            const uint64_t dt = t1 - t0;
            const uint64_t age = std::max(dt, t0 < now ? now - t0 : 0);
            tools::msg_writer(
                    "Age: {}", tools::get_human_readable_timespan(std::chrono::seconds(age)));
            if (chain.length > 1) {
                tools::msg_writer(
                        "Time span: {}",
                        tools::get_human_readable_timespan(std::chrono::seconds(dt)));
                cryptonote::difficulty_type start_difficulty =
                        headers["block_headers"].back()["difficulty"];
                if (start_difficulty > 0)
                    tools::msg_writer(
                            "Approximately {:.2f}% of network hash rate",
                            100.0 * tools::to_seconds(get_config(nettype).TARGET_BLOCK_TIME) *
                                    chain.length / dt);
                else
                    tools::fail_msg_writer("Bad cumulative difficulty reported by dameon");
            }
        } else
            tools::fail_msg_writer(
                    "Block hash {} is not the tip of any known alternate chain", tip);
    }
    return true;
}

bool rpc_command_executor::print_blockchain_dynamic_stats(uint64_t nblocks) {
    auto maybe_info =
            try_running([this] { return invoke<GET_INFO>(); }, "Failed to retrieve node info");
    if (!maybe_info)
        return false;
    auto& info = *maybe_info;

    auto maybe_hf = try_running(
            [this] { return invoke<HARD_FORK_INFO>(); }, "Failed to retrieve hard fork info");
    if (!maybe_hf)
        return false;
    auto& hfinfo = *maybe_hf;

    auto maybe_fees = try_running(
            [this] { return invoke<GET_FEE_ESTIMATE>(json{}); },
            "Failed to retrieve current fee info");
    if (!maybe_fees)
        return false;
    auto& feres = *maybe_fees;

    auto height = info["height"].get<uint64_t>();
    tools::msg_writer(
            "Height: {}, diff {}, cum. diff {}, target {} sec, dyn fee {}/{} + {}/out",
            height,
            info["difficulty"].get<uint64_t>(),
            info["cumulative_difficulty"].get<uint64_t>(),
            info["target"].get<int>(),
            cryptonote::print_money(feres["fee_per_byte"]),
            hfinfo["enabled"].get<bool>() ? "byte" : "kB",
            cryptonote::print_money(feres["fee_per_output"]));

    if (nblocks > 0) {
        if (nblocks > height)
            nblocks = height;

        auto maybe_block_headers = try_running(
                [this, height, nblocks] {
                    return invoke<GET_BLOCK_HEADERS_RANGE>(
                            json{{"start_height", height - nblocks},
                                 {"end_height", height - 1},
                                 {"fill_pow_hash", false}});
                },
                "Failed to retrieve block headers");
        if (!maybe_block_headers)
            return false;
        auto& block_headers = *maybe_block_headers;

        double avgdiff = 0;
        double avgnumtxes = 0;
        double avgreward = 0;
        std::vector<uint64_t> weights;
        weights.reserve(nblocks);
        uint64_t earliest = std::numeric_limits<uint64_t>::max(), latest = 0;
        std::map<unsigned, std::pair<unsigned, unsigned>>
                versions;  // version -> {majorcount, minorcount}
        for (const auto& bhr : block_headers["headers"]) {
            avgdiff += bhr["difficulty"].get<double>();
            avgnumtxes += bhr["num_txes"].get<double>();
            avgreward += bhr["reward"].get<double>();
            weights.push_back(bhr["block_weight"].get<uint64_t>());
            versions[bhr["major_version"]].first++;
            versions[bhr["minor_version"]].second++;
            earliest = std::min(earliest, bhr["timestamp"].get<uint64_t>());
            latest = std::max(latest, bhr["timestamp"].get<uint64_t>());
        }
        avgdiff /= nblocks;
        avgnumtxes /= nblocks;
        avgreward /= nblocks;
        uint64_t median_block_weight = tools::median(std::move(weights));
        tools::msg_writer(
                "Last {}: avg. diff {}, {} avg sec/block, avg num txes {}, avg. reward {}, median "
                "block weight {}",
                nblocks,
                (uint64_t)avgdiff,
                (latest - earliest) / nblocks,
                avgnumtxes,
                cryptonote::print_money(avgreward),
                median_block_weight);

        auto msg = tools::msg_writer("Block versions (major/minor): ");
        bool first = true;
        for (auto& v : versions) {
            if (first)
                first = false;
            else
                msg.append("; ");
            msg.append("v{} ({}/{})", v.first, v.second.first, v.second.second);
        }
    }
    return true;
}

bool rpc_command_executor::relay_tx(const std::string& txid) {
    auto maybe_relay = try_running(
            [&] {
                return invoke<RELAY_TX>(json{{"txid", txid}});
            },
            "Failed to relay tx");
    if (!maybe_relay)
        return false;

    tools::success_msg_writer("Transaction successfully relayed");
    return true;
}

bool rpc_command_executor::sync_info() {
    auto maybe_sync =
            try_running([this] { return invoke<SYNC_INFO>(); }, "Failed to retrieve sync info");
    if (!maybe_sync)
        return false;
    auto& sync = *maybe_sync;

    uint64_t height = sync["height"].get<uint64_t>();
    uint64_t target = std::max(sync.value("target_height", height), height);
    auto msg = tools::success_msg_writer(
            "Height: {}, target: {} ({}%)", height, target, 100.0 * height / target);
    auto& spans = sync["spans"];
    auto& peers = sync["peers"];
    uint64_t current_download = 0;
    for (const auto& p : peers)
        current_download += p["current_download"].get<uint64_t>();
    msg.append("\nDownloading at {:.1f} kB/s", current_download / 1000.0);
    if (auto nnps = sync.value("next_needed_pruning_seed", 0))
        msg.append("\nNext needed pruning seed: {}", nnps);

    msg.append("\n{} peers", peers.size());
    for (const auto& [cid, p] : peers.items()) {
        std::string address = "{}:{}"_format(p["ip"].get<std::string>(), p["port"].get<uint16_t>());
        uint64_t nblocks = 0, size = 0;
        for (const auto& s : spans) {
            if (s["connection_id"] == cid) {
                nblocks += s["nblocks"].get<uint64_t>();
                size += s["size"].get<uint64_t>();
            }
        }
        msg.append(
                "\n{:<24s}  {}  {:<16s}  {}  {:.1f} kB/s, {} blocks / {:.2f} MB queued",
                address,
                p["peer_id"].get<std::string_view>(),
                p["state"].get<std::string_view>(),
                p["height"].get<uint64_t>(),
                p["current_download"].get<uint64_t>() / 1000.0,
                nblocks,
                size / 1'000'000.0);
    }

    uint64_t total_size = 0;
    for (const auto& s : spans)
        total_size += s["size"].get<uint64_t>();
    msg.append("\n{} spans, {:.2f} MB", spans.size(), total_size / 1'000'000.0);
    if (auto overview = sync["overview"].get<std::string_view>(); overview != "[]"sv)
        msg.append("\n{}", overview);
    for (const auto& s : spans) {
        auto& c = peers[s["connection_id"].get_ref<const std::string&>()];
        std::string address = "(unknown)";
        if (c.is_object())
            address = "{}:{}"_format(c["ip"].get<std::string_view>(), c["port"].get<uint16_t>());
        auto size = s["size"].get<uint64_t>();
        auto start = s["start_block_height"].get<uint64_t>();
        auto nblocks = s["nblocks"].get<uint64_t>();
        msg.append("\n{:<24s}  {} ({} - {}", address, nblocks, start, start + nblocks - 1);
        if (size == 0)
            msg.append(")  -");
        else
            msg.append(
                    ", {:.1f} kB)  {} kB/s ({})",
                    size / 1000.0,
                    s["rate"].get<uint64_t>() / 1000.0,
                    s["speed"].get<uint64_t>() / 100.0);
    }

    return true;
}

static std::string to_string_rounded(double d, int precision) {
    std::ostringstream ss;
    ss << std::fixed << std::setprecision(precision) << d;
    return ss.str();
}

template <typename E, typename EPrinter>
void print_votes(std::ostream& o, const json& elem, const std::string& key, EPrinter eprint) {
    std::vector<E> voted, missed;
    if (auto it = elem.find(key); it != elem.end()) {
        (*it)["voted"].get_to(voted);
        (*it)["missed"].get_to(missed);
    }
    if (voted.empty() && missed.empty())
        o << "(Awaiting votes from service node)";
    else {
        o << voted.size() << " voted";
        if (!voted.empty())
            o << " [" << tools::join_transform(" ", voted, eprint) << "]";
        if (missed.empty())
            o << ", none missed.";
        else
            o << ", " << missed.size() << " MISSED VOTES ["
              << tools::join_transform(" ", missed, eprint) << "]";
    }
}

static void append_printable_service_node_list_entry(
        cryptonote::network_type nettype,
        bool detailed_view,
        uint64_t blockchain_height,
        uint64_t entry_index,
        const json& entry,
        std::string& buffer) {
    const char indent1[] = "  ";
    const char indent2[] = "    ";
    const char indent3[] = "      ";
    bool is_funded = entry["funded"].get<bool>();

    std::ostringstream stream;

    auto& conf = get_config(nettype);

    // Print Funding Status
    {
        stream << indent1 << "[" << entry_index << "] "
               << "Service Node: " << entry["service_node_pubkey"].get<std::string_view>() << " ";
        if (auto e = entry.find("service_node_version"); e != entry.end())
            stream << "v" << tools::join(".", entry["service_node_version"].get<std::vector<int>>())
                   << "\n";
        else
            stream << "v(unknown)\n";

        if (detailed_view) {
            stream << indent2 << "Total Contributed/Staking Requirement: "
                   << cryptonote::print_money(entry["total_contributed"].get<uint64_t>()) << "/"
                   << cryptonote::print_money(entry["staking_requirement"].get<uint64_t>()) << "\n";
            if (auto it = entry.find("total_reserved"); it != entry.end())
                stream << indent2
                       << "Total Reserved: " << cryptonote::print_money(it->get<uint64_t>())
                       << "\n";
        }
    }

    // Print expiry information
    uint64_t const now = time(nullptr);
    {
        auto expiry_height = entry["requested_unlock_height"].get<uint64_t>();

        stream << indent2
               << "Registration: Hardfork Version: " << entry["registration_hf_version"].get<int>()
               << "; Height: " << entry["registration_height"].get<uint64_t>() << "; Expiry: ";
        if (!expiry_height)
            stream << "Staking Infinitely (stake unlock not requested)\n";
        else {
            uint64_t delta_height =
                    (blockchain_height >= expiry_height) ? 0 : expiry_height - blockchain_height;
            auto expiry_epoch_time =
                    now + (delta_height * tools::to_seconds(conf.TARGET_BLOCK_TIME));
            stream << expiry_height << " (in " << delta_height << ") blocks\n";

            stream << indent2 << "Expiry Date (estimated): "
                   << "{:%Y-%m-%d %I:%M:%S %p} UTC"_format(fmt::gmtime(expiry_epoch_time)) << " ("
                   << get_human_time_ago(expiry_epoch_time, now) << ")\n";
        }
    }

    if (detailed_view && is_funded)  // Print reward status
    {
        stream << indent2 << "Last Reward (Or Penalty) At (Height/TX Index): "
               << entry["last_reward_block_height"].get<uint64_t>() << "/"
               << entry["last_reward_transaction_index"].get<uint64_t>() << "\n";
    }

    if (detailed_view)  // Print operator information
    {
        // MERGEFIX: figure out what this *should* do and check the corresponding RPC method
        stream << indent2
               << "Operator Fee: " << to_string_rounded(entry["operator_fee"].get<int>() / 1000., 3)
               << "%\n";
        stream << indent2
               << "Operator Address: " << entry["operator_address"].get<std::string_view>() << "\n";
        // stream << indent2 << "Operator Cut (\% Of Reward): " <<
        // to_string_rounded((entry.portions_for_operator /
        // (double)cryptonote::old::STAKING_PORTIONS) * 100.0, 2) << "%\n"; stream << indent2 <<
        // "Operator Address: " << entry.operator_address << "\n";
    }

    if (is_funded)  // Print service node tests
    {
        auto proof_time = entry.value("last_uptime_proof", uint64_t{0});
        epee::console_colors uptime_proof_color =
                proof_time ? epee::console_color_red : epee::console_color_green;

        stream << indent2 << "Last Uptime Proof Received: "
               << (proof_time == 0 ? "(Awaiting confirmation from network)"
                                   : get_human_time_ago(proof_time, time(nullptr)));

        //
        // NOTE: Node Identification
        //
        stream << "\n";
        stream << indent2 << "IP Address & Ports: ";
        if (entry.value("public_ip", "0.0.0.0"s) == "0.0.0.0")
            stream << "(Awaiting confirmation from network)";
        else
            stream << entry["public_ip"].get<std::string_view>() << " ";
        if (conf.HAVE_STORAGE_AND_LOKINET)
            stream << ": {} (storage https), :{} (storage omq), "_format(
                    entry["storage_port"].get<uint16_t>(),
                    entry["storage_lmq_port"].get<uint16_t>());

        // NOTE: Quorumnet port is omitted if we haven't received a uptime proof yet
        if (auto quorumnet_port_it = entry.find("quorumnet_port");
            quorumnet_port_it != entry.end()) {
            uint16_t quorumnet_port = *quorumnet_port_it;
            stream << ": {} (oxen quorums)"_format(quorumnet_port);
        } else {
            stream << ": (oxen quorums port not received yet)";
        }

        stream << "\n";
        if (detailed_view) {
            auto ed_pk = entry.value("pubkey_ed25519", ""sv);
            // OXEN11 TODO FIXME: add BLS key
            stream << indent2 << "Auxiliary Public Keys:\n"
                   << indent3 << (ed_pk.empty() ? "(not yet received)"sv : ed_pk) << " (Ed25519)\n";
            if (conf.HAVE_STORAGE_AND_LOKINET) {
                stream << indent3
                       << (ed_pk.empty() ? "(not yet received)"s
                                         : oxenc::to_base32z(oxenc::from_hex(ed_pk)) + ".snode")
                       << " (Lokinet)\n";
            }
            stream << indent3 << entry.value("pubkey_x25519", "(not yet received)"sv)
                   << " (X25519)\n";
        }

        if (conf.HAVE_STORAGE_AND_LOKINET) {
            //
            // NOTE: Storage Server Test
            //
            auto print_reachable = [&stream, &now](const json& j, const std::string& prefix) {
                auto first_unreachable = j.value<time_t>(prefix + "_first_unreachable", 0),
                     last_unreachable = j.value<time_t>(prefix + "_last_unreachable", 0),
                     last_reachable = j.value<time_t>(prefix + "_last_reachable", 0);

                if (first_unreachable == 0) {
                    if (last_reachable == 0)
                        stream << "Not yet tested";
                    else {
                        stream << "Yes (last tested " << get_human_time_ago(last_reachable, now);
                        if (last_unreachable)
                            stream << "; last failure "
                                   << get_human_time_ago(last_unreachable, now);
                        stream << ")";
                    }
                } else {
                    stream << "NO";
                    if (!j.value(prefix + "_reachable", false))
                        stream << " - FAILING!";
                    stream << " (last tested " << get_human_time_ago(last_unreachable, now)
                           << "; failing since " << get_human_time_ago(first_unreachable, now);
                    if (last_reachable)
                        stream << "; last good " << get_human_time_ago(last_reachable, now);
                    stream << ")";
                }
                stream << '\n';
            };
            stream << indent2 << "Storage Server Reachable: ";
            print_reachable(entry, "storage_server");
            stream << indent2 << "Lokinet Reachable: ";
            print_reachable(entry, "lokinet");

            //
            // NOTE: Component Versions
            //
            auto show_component_version = [](const json& j, std::string_view name) {
                if (!j.is_array() || j.front().get<int>() == 0)
                    return "("s + std::string{name} + " ping not yet received)"s;
                return tools::join(".", j.get<std::array<int, 3>>());
            };
            stream << indent2 << "Storage Server / Lokinet Router versions: "
                   << show_component_version(entry["storage_server_version"], "Storage Server")
                   << " / " << show_component_version(entry["storage_server_version"], "Lokinet")
                   << "\n";
        }

        //
        // NOTE: Print Voting History
        //
        stream << indent2 << "Checkpoints votes: ";
        print_votes<uint64_t>(
                stream, entry, "checkpoint_votes", [](uint64_t height) { return height; });

        stream << '\n' << indent2 << "Pulse blocks: ";
        print_votes<std::pair<uint64_t, uint8_t>>(
                stream, entry, "pulse_votes", [](const auto& val) {
                    if (val.second)
                        return "{} {}"_format(val.first, val.second);
                    return "{}"_format(val.first);
                });

        auto print_pass_fail = [&stream, &entry](const std::string& key) {
            std::pair<int, int> val;
            auto& [success, fail] = val;
            if (auto it = entry.find(key); it != entry.end())
                it->get_to(val);

            if (!success && !fail)
                stream << "(Awaiting test data)";
            else {
                stream << success << " passes, ";
                if (fail)
                    stream << fail << " FAILURES";
                else
                    stream << "no failures";
            }
        };

        stream << '\n' << indent2 << "Quorumnet tests: ";
        print_pass_fail("quorumnet_tests");

        stream << '\n' << indent2 << "Timesync tests: ";
        print_pass_fail("timesync_tests");
        stream << '\n';
    }

    if (detailed_view)  // Print contributors
    {
        auto n_contributors = entry["contributors"].size();
        stream << indent2 << "Contributors (" << n_contributors << "):\n";
        for (auto& contributor : entry["contributors"]) {
            auto addr = contributor["address"].get<std::string_view>();
            // FIXME: case-format an ETH address instead of going all lower-case?
            stream << indent3 << (addr.size() == 40 ? "0x" : "") << addr;
            auto amount = contributor["amount"].get<uint64_t>();
            auto reserved = contributor.value("reserved", amount);
            stream << " (" << cryptonote::print_money(amount, true);
            if (reserved != amount)
                stream << " / " << cryptonote::print_money(reserved, true);
            if (!is_funded || n_contributors > 1) {
                auto required = entry["staking_requirement"].get<uint64_t>();
                stream << " = " << std::round(reserved / (double)required * 10000.) / 100. << "%";
            }
            stream << ")\n";
        }
    }

    //
    // NOTE: Overall status
    //
    if (entry["active"].get<bool>()) {
        stream << indent2 << "Current Status: ACTIVE\n";
        auto downtime = entry["earned_downtime_blocks"].get<uint64_t>();
        stream << indent2 << "Downtime Credits: " << downtime << " blocks"
               << " (about " << to_string_rounded(downtime / (double)conf.BLOCKS_PER_HOUR(), 2)
               << " hours)";
        if (uint64_t min_blocks = conf.BLOCKS_IN(service_nodes::DECOMMISSION_MINIMUM);
            downtime < min_blocks)
            stream << " (Note: " << min_blocks
                   << " blocks required to enable deregistration delay)";
    } else if (is_funded) {
        stream << indent2 << "Current Status: DECOMMISSIONED";
        auto reason_all = entry.value<uint16_t>("last_decommission_reason_consensus_all", 0);
        auto reason_any = entry.value<uint16_t>("last_decommission_reason_consensus_any", 0);
        if (reason_any)
            stream << " - ";
        if (auto reasons = cryptonote::readable_reasons(reason_all); !reasons.empty())
            stream << tools::join(", ", reasons);
        // Add any "any" reasons that aren't in all with a (some) qualifier
        if (auto reasons = cryptonote::readable_reasons(reason_any & ~reason_all);
            !reasons.empty()) {
            for (auto& r : reasons)
                r += "(some)";
            stream << (reason_all ? ", " : "") << tools::join(", ", reasons);
        }
        stream << "\n";
        stream << indent2 << "Remaining Decommission Time Until DEREGISTRATION: "
               << entry["earned_downtime_blocks"].get<uint64_t>() << " blocks";
    } else {
        stream << indent2 << "Current Status: awaiting contributions\n";
    }
    stream << "\n";

    buffer.append(stream.str());
}

bool rpc_command_executor::print_sn(const std::vector<std::string>& args, bool self) {
    std::vector<std::string> pubkeys;

    bool detailed_view = false;
    for (auto& arg : args) {
        if (arg == "+json")
            tools::fail_msg_writer("+json is no longer supported");
        else if (arg == "+detail")
            detailed_view = true;
        else if (self) {
            tools::fail_msg_writer("print_sn_status takes no pubkey arguments");
            return false;
        } else
            pubkeys.push_back(arg);
    }

    auto maybe_info =
            try_running([this] { return invoke<GET_INFO>(); }, "Failed to retrieve node info");
    if (!maybe_info)
        return false;
    auto& info = *maybe_info;

    auto nettype = cryptonote::network_type_from_string(info.value("nettype", ""));
    uint64_t curr_height = info["height"].get<uint64_t>();

    std::vector<json> awaiting;
    std::vector<json> registered;

    std::string my_sn_pk;
    if (!self) {
        auto maybe_sns = try_running(
                [&] {
                    return invoke<GET_SERVICE_NODES>(json{{"service_node_pubkeys", pubkeys}});
                },
                "Failed to retrieve service node data");
        if (!maybe_sns)
            return false;

        for (auto& entry : (*maybe_sns)["service_node_states"]) {
            if (entry["total_contributed"].get<uint64_t>() ==
                entry["staking_requirement"].get<uint64_t>())
                registered.push_back(std::move(entry));
            else
                awaiting.push_back(std::move(entry));
        }
    } else {
        auto maybe_sn = try_running(
                [&] { return invoke<GET_SERVICE_NODE_STATUS>(); },
                "Failed to retrieve service node status");
        if (!maybe_sn)
            return false;
        auto& sn = (*maybe_sn)["service_node_state"];
        my_sn_pk = sn["service_node_pubkey"];
        if (sn.find("registration_height") != sn.end()) {
            if (sn["total_contributed"].get<uint64_t>() ==
                sn["staking_requirement"].get<uint64_t>())
                registered.push_back(std::move(sn));
            else
                awaiting.push_back(std::move(sn));
        }
    }

    if (awaiting.size() == 0 && registered.size() == 0) {
        if (pubkeys.size() > 0)
            tools::msg_writer(
                    "No service node is currently known on the network: {}",
                    fmt::join(pubkeys, ", "));
        else if (self)
            tools::msg_writer(
                    "Service node {} is not currently registered on the network", my_sn_pk);
        else
            tools::msg_writer("No service nodes are currently known on the network");

        return true;
    }

    std::sort(awaiting.begin(), awaiting.end(), [](const json& a, const json& b) {
        auto a_res = a.find("total_reserved");
        auto b_res = b.find("total_reserved");
        uint64_t total_a = (a_res == a.end() ? a["total_contributed"] : *a_res).get<uint64_t>();
        uint64_t total_b = (b_res == b.end() ? b["total_contributed"] : *b_res).get<uint64_t>();
        uint64_t a_remaining = a["staking_requirement"].get<uint64_t>() - total_a;
        uint64_t b_remaining = b["staking_requirement"].get<uint64_t>() - total_b;

        if (b_remaining == a_remaining)
            return b["portions_for_operator"].get<uint64_t>() <
                   a["portions_for_operator"].get<uint64_t>();

        return b_remaining < a_remaining;
    });

    std::sort(registered.begin(), registered.end(), [](const json& a, const json& b) {
        return std::make_tuple(
                       a["last_reward_block_height"].get<uint64_t>(),
                       a["last_reward_transaction_index"].get<uint64_t>(),
                       a["service_node_pubkey"].get<std::string_view>()) <
               std::make_tuple(
                       b["last_reward_block_height"].get<uint64_t>(),
                       b["last_reward_transaction_index"].get<uint64_t>(),
                       b["service_node_pubkey"].get<std::string_view>());
    });

    std::string awaiting_print_data;
    std::string registered_print_data;
    for (size_t i = 0; i < awaiting.size(); i++) {
        if (i > 0)
            awaiting_print_data += '\n';
        append_printable_service_node_list_entry(
                nettype, detailed_view, curr_height, i, awaiting[i], awaiting_print_data);
    }

    for (size_t i = 0; i < registered.size(); i++) {
        if (i > 0)
            registered_print_data += '\n';
        append_printable_service_node_list_entry(
                nettype, detailed_view, curr_height, i, registered[i], registered_print_data);
    }

    if (awaiting.size() > 0)
        tools::msg_writer(
                "Service Node Awaiting State [{}]\n{}", awaiting.size(), awaiting_print_data);

    if (registered.size() > 0)
        tools::msg_writer(
                "Service Node Registration State [{}]\n{}",
                registered.size(),
                registered_print_data);

    return true;
}

bool rpc_command_executor::flush_cache(bool bad_txs, bool bad_blocks) {
    try {
        invoke<FLUSH_CACHE>(json{{"bad_txs", bad_txs}, {"bad_blocks", bad_blocks}});
    } catch (const std::exception& e) {
        tools::fail_msg_writer("Failed to flush cache: {}", e.what());
        return false;
    }

    tools::success_msg_writer("Cache flushed successfully");
    return true;
}

bool rpc_command_executor::claim_rewards(std::string_view address) {
    if (address.starts_with("0x"))
        address.remove_prefix(2);
    auto maybe_withdrawal_response = try_running(
            [this, address] {
                return invoke<BLS_REWARDS_REQUEST>(json{{"address", address}});
            },
            "Failed to get withdrawal rewards");
    if (!maybe_withdrawal_response)
        return false;
    auto& withdrawal_response = *maybe_withdrawal_response;

    tools::msg_writer(
            "Address: {}\nAmount: {}\nHeight: {}\nSignature: {}\n",
            withdrawal_response["address"].get<std::string_view>(),
            withdrawal_response["amount"].get<uint64_t>(),
            withdrawal_response["height"].get<uint64_t>(),
            withdrawal_response["signature"].get<std::string_view>());
    return true;
}

bool rpc_command_executor::print_sn_status(std::vector<std::string> args) {
    return print_sn(std::move(args), true);
}

bool rpc_command_executor::print_sr(uint64_t height) {
    auto maybe_staking_requirement = try_running(
            [this, height] {
                return invoke<GET_STAKING_REQUIREMENT>(json{{"height", height}});
            },
            "Failed to retrieve staking requirements");
    if (!maybe_staking_requirement)
        return false;
    auto& staking_requirement = *maybe_staking_requirement;

    tools::success_msg_writer(
            "Staking Requirement: {}",
            cryptonote::print_money(staking_requirement["staking_requirement"]));
    return true;
}

bool rpc_command_executor::pop_blocks(uint64_t num_blocks) {
    auto maybe_pop_blocks = try_running(
            [this, num_blocks] {
                return invoke<POP_BLOCKS>(json{{"nblocks", num_blocks}});
            },
            "Failed to pop blocks");
    if (!maybe_pop_blocks)
        return false;
    auto& pop_blocks = *maybe_pop_blocks;

    tools::success_msg_writer("new height: {}", pop_blocks["height"].get<int64_t>());
    return true;
}

bool rpc_command_executor::print_sn_key() {

    auto maybe_service_keys = try_running(
            [this] { return invoke<GET_SERVICE_KEYS>(json{}); },
            "Failed to retrieve service node keys");
    if (!maybe_service_keys)
        return false;

    auto my_sn_keys = *maybe_service_keys;

    std::string_view snpk = my_sn_keys.value("service_node_pubkey", ""sv);
    std::string_view edpk = my_sn_keys["service_node_ed25519_pubkey"].get<std::string_view>();
    std::string maybe_sn_pubkey, maybe_bls;
    if (!snpk.empty() && snpk != edpk)
        maybe_sn_pubkey = " Legacy Public Key: {}\n"_format(snpk);
    if (std::string_view blspk = my_sn_keys.value("service_node_bls_pubkey", ""sv); !blspk.empty())
        maybe_bls = "    BLS Public Key: {}\n"_format(blspk);

    tools::success_msg_writer(
            "{}"
            "Ed25519 Public Key: {}\n"
            " X25519 Public Key: {}\n"
            "{}"
            "{}",
            maybe_sn_pubkey,
            edpk,
            my_sn_keys["service_node_x25519_pubkey"].get<std::string_view>(),
            maybe_bls,
            my_sn_keys.value("is_service_node", false) ? ""
                                                       : "Note: this oxend is NOT configured as a "
                                                         "service node");

    return true;
}

namespace {

    // Returns an error message on invalid, nullopt if good
    std::optional<std::string_view> is_invalid_staking_address(
            std::string_view addr, const cryptonote::network_type nettype) {
        cryptonote::address_parse_info info;
        bool valid = get_account_address_from_str(info, nettype, addr);
        if (!valid)
            return "Invalid OXEN address"sv;
        if (info.is_subaddress)
            return "Staking from subaddresses is not supported"sv;
        if (info.has_payment_id)
            return "Staking with a payment id/integrated address is not supported"sv;
        return std::nullopt;
    }

    std::string highlight_money(uint64_t amount) {
        return "\x1b[36;1m{}\x1b[0m"_format(cryptonote::format_money(amount));
    };

    bool check_if_node_is_reasonably_synced(rpc_command_executor* rpc, const nlohmann::json& info) {
        uint64_t block_height =
                std::max(info["height"].get<uint64_t>(), info["target_height"].get<uint64_t>());

        // Query the latest block we've synced and check that the timestamp is sensible, issue a
        // warning if not
        {
            auto const& maybe_header = try_running(
                    [rpc] { return rpc->invoke<GET_LAST_BLOCK_HEADER>().at("block_header"); },
                    "Node is syncing, please wait until all blocks are synced");
            if (!maybe_header)
                return false;

            auto const& header = *maybe_header;

            const auto now = std::chrono::system_clock::now();
            const auto block_ts =
                    std::chrono::system_clock::from_time_t(header["timestamp"].get<uint64_t>());

            if (now - block_ts >= 10min) {
                tools::fail_msg_writer(
                        "The last block this Service Node knows about was at least {}\n"
                        "Your node is possibly desynced from the network or still syncing to the "
                        "network.\n\n"
                        "Registering this node may result in a deregistration due to being out of "
                        "date "
                        "with the network\n",
                        get_human_time_ago(now - block_ts));
            }

            if (auto synced_height = header["height"].get<uint64_t>();
                block_height >= synced_height) {
                uint64_t delta = block_height - synced_height;
                if (delta > 5) {
                    tools::fail_msg_writer(
                            "The last block this Service Node synced is {} blocks away from the "
                            "longest chain we know about.\n\n"
                            "Registering this node may result in a deregistration due to being out "
                            "of "
                            "date with the network\n",
                            delta);
                }
            }
        }

        return true;
    }

}  // namespace

bool rpc_command_executor::prepare_registration(bool force_registration) {
    auto maybe_info =
            try_running([this] { return invoke<GET_INFO>(); }, "Failed to retrieve node info");
    if (!maybe_info)
        return false;
    auto& info = *maybe_info;

    // Check if the daemon was started in Service Node or not
    if (!info.value("service_node", false)) {
        tools::fail_msg_writer(
                "Unable to prepare registration: this daemon is not running in --service-node "
                "mode");
        return false;
    }

    auto maybe_hf = try_running(
            [this] { return invoke<HARD_FORK_INFO>(); }, "Failed to retrieve hard fork info");
    if (!maybe_hf)
        return false;
    auto& hfinfo = *maybe_hf;
    auto hf_version = hfinfo["version"].get<cryptonote::hf>();
    if (hf_version < hf::hf19_reward_batching) {
        tools::fail_msg_writer("Error: this command only supports HF19+");
        return false;
    }

    auto maybe_keys = try_running(
            [this] { return invoke<GET_SERVICE_KEYS>(); }, "Failed to retrieve service node keys");
    if (!maybe_keys)
        return false;
    auto& snode_keys = *maybe_keys;

    if (hf_version >= cryptonote::feature::ETH_BLS) {
        tools::fail_msg_writer(
                "prepare_registration is no longer usable as of HF {}; you should use the "
                "`prepare_eth_registration` command instead",
                static_cast<int>(cryptonote::feature::ETH_BLS));
        return false;
    }

    auto nettype = cryptonote::network_type_from_string(info["nettype"].get<std::string_view>());
    auto& netconf = get_config(nettype);

    if (!netconf.HAVE_STORAGE_AND_LOKINET)  // Devnet/stagenet don't run storage-server / lokinet
    {
        auto now = std::chrono::system_clock::now();
        auto last_lokinet_ping_timet = info.value<std::time_t>("last_lokinet_ping", 0);
        if (auto last_lokinet_ping =
                    std::chrono::system_clock::from_time_t(last_lokinet_ping_timet);
            last_lokinet_ping < now - 1min && !force_registration) {
            tools::fail_msg_writer(
                    "Unable to prepare registration: this daemon has not received a ping from "
                    "lokinet {}",
                    last_lokinet_ping_timet == 0
                            ? "yet"
                            : "since " + get_human_time_ago(now - last_lokinet_ping));
            return false;
        }
        auto last_ss_ping_timet = info.value<std::time_t>("last_storage_server_ping", 0);
        if (auto last_storage_server_ping =
                    std::chrono::system_clock::from_time_t(last_ss_ping_timet);
            last_storage_server_ping < now - 1min && !force_registration) {
            tools::fail_msg_writer(
                    "Unable to prepare registration: this daemon has not received a ping from the "
                    "storage server {}",
                    last_ss_ping_timet == 0
                            ? "yet"
                            : "since " + get_human_time_ago(now - last_storage_server_ping));
            return false;
        }
    }

    if (!check_if_node_is_reasonably_synced(this, info))
        return false;

    const uint64_t staking_requirement =
            service_nodes::get_staking_requirement(nettype, hf_version);

    fmt::print(
            "\n\n\x1b[33;1m"
            "Oxen Service Node Registration\n"
            "------------------------------\n"
            "Service Node Pubkey: \x1b[32;1m{}\x1b[33;1m\n"
            "Staking requirement: {} from up to {} contributors\n\n",
            snode_keys.value<std::string>("service_node_pubkey", ""),
            highlight_money(staking_requirement),
            oxen::MAX_CONTRIBUTORS_HF19);

    enum struct register_step {
        ask_address,
        ask_amount,
        get_operator_fee,
        summary_info,
        final_summary,
        cancelled_by_user,
    };

    struct prepare_registration_state {
        register_step prev_step = register_step::ask_address;
        uint16_t operator_fee = cryptonote::STAKING_FEE_BASIS;
        uint64_t total_reserved_contributions = 0;
        std::vector<std::pair<std::string, uint64_t>> contributions;
    };

    prepare_registration_state state{};
    std::stack<prepare_registration_state> state_stack;
    state_stack.push(state);

    bool finished = false;
    bool go_back = false;
    auto step = register_step::ask_address;

    auto next_step = [&](register_step next) {
        state.prev_step = step;
        step = next;
        state_stack.push(state);
        std::cout << std::endl;
    };
    auto check_cancel_back = [&](input_line_result result) -> bool {
        switch (result) {
            case input_line_result::cancel: step = register_step::cancelled_by_user; return true;
            case input_line_result::back: go_back = true; return true;
            default: return false;
        }
    };

    while (!finished) {
        if (go_back) {
            step = state.prev_step;
            state_stack.pop();
            state = state_stack.top();
            go_back = false;
            std::cout << std::endl;
        }

        switch (step) {
            case register_step::ask_address: {
                bool is_operator = state.contributions.empty();
                std::string prompt;
                if (is_operator)
                    prompt = "\n\nEnter the OXEN address of the the Service Node operator\n";
                else
                    prompt = fmt::format(
                            "\n\nThis service node requires an additional stake of {}.\n\n"
                            "To add a reserved contribution spot enter the contributor's OXEN "
                            "address now.\n"
                            "Leave this blank to leave the remaining stake open to public "
                            "contributors.\n",
                            highlight_money(
                                    staking_requirement - state.total_reserved_contributions));
                auto [result, address_str] = input_line_value(prompt, /*back=*/!is_operator);

                if (check_cancel_back(result))
                    break;

                if (!is_operator && address_str.empty())
                    next_step(register_step::get_operator_fee);
                else if (auto bad = is_invalid_staking_address(address_str, nettype))
                    tools::fail_msg_writer("{}\n", *bad);
                else if (std::any_of(
                                 state.contributions.begin(),
                                 state.contributions.end(),
                                 [a = address_str](auto& b) { return b.first == a; }))
                    tools::fail_msg_writer(
                            "Invalid OXEN address: you cannot provide the same address twice\n");
                else {
                    state.contributions.emplace_back(std::move(address_str), 0);
                    next_step(register_step::ask_amount);
                }
                break;
            }

            case register_step::ask_amount: {
                bool is_operator = state.total_reserved_contributions == 0;
                uint64_t amount_left = staking_requirement - state.total_reserved_contributions;
                uint64_t min_contribution = is_operator ? oxen::MINIMUM_OPERATOR_CONTRIBUTION(
                                                                  staking_requirement)
                                                        : service_nodes::get_min_node_contribution(
                                                                  hf_version,
                                                                  staking_requirement,
                                                                  state.total_reserved_contributions,
                                                                  state.contributions.size() - 1 /* -1 because we already added this address to the list */);

                auto [result, contribution_str] = input_line_value(
                        fmt::format(
                                "\n\nThe {} must stake between {} and {}.\n\n"
                                "How much OXEN does {} want to stake?",
                                is_operator ? "operator" : "next contributor",
                                highlight_money(min_contribution),
                                highlight_money(amount_left),
                                is_operator
                                        ? "the operator"
                                        : "contributor {}"_format(state.contributions.size() - 1)),
                        true,
                        "/\x1b[36;1mmax\x1b[0m/\x1b[36;1mmin\x1b[0m",
                        "max");

                if (check_cancel_back(result))
                    break;

                uint64_t contribution;
                if (contribution_str == "max") {
                    fmt::print("Using maximum contribution ({})\n", highlight_money(amount_left));
                    contribution = amount_left;
                } else if (contribution_str == "min") {
                    fmt::print(
                            "Using minimum contribution ({})\n", highlight_money(min_contribution));
                    contribution = min_contribution;
                } else if (auto c = cryptonote::parse_amount(contribution_str))
                    contribution = *c;
                else {
                    tools::fail_msg_writer("Invalid amount.\n");
                    break;
                }

                if (contribution > amount_left) {
                    tools::fail_msg_writer(
                            "Invalid amount: The contribution exceeds the remaining staking "
                            "requirement ({}).\n",
                            highlight_money(amount_left));
                    break;
                } else if (contribution < min_contribution) {
                    tools::fail_msg_writer(
                            "Invalid amount: The contribution does not meet the minimum staking "
                            "requirement ({}).\n",
                            highlight_money(min_contribution));
                    break;
                }

                state.contributions.back().second = contribution;
                state.total_reserved_contributions += contribution;

                next_step(
                        state.total_reserved_contributions < staking_requirement
                                ? register_step::ask_address
                                : register_step::get_operator_fee);
                break;
            }

            case register_step::get_operator_fee: {
                if (state.contributions.size() == 1 &&
                    state.total_reserved_contributions == staking_requirement) {
                    // Solo node, don't need to ask the fee
                    state.operator_fee = cryptonote::STAKING_FEE_BASIS;
                    step = register_step::summary_info;  // Not next_step() because we have no state
                                                         // to unwind
                } else {
                    auto [result, operator_fee_str] = input_line_value(R"(


This service node has multiple contributors and thus requires an operator fee
percentage.  This percentage is removed from the block reward and assigned to
the operator, then the remaining reward is split among contributors (including
the operator) proportionally to their contribution.

Enter the operator fee as a percentage [0.00-100.00])");

                    if (check_cancel_back(result))
                        break;

                    try {
                        state.operator_fee =
                                service_nodes::percent_to_basis_points(operator_fee_str);
                        next_step(register_step::summary_info);
                    } catch (const std::exception& e) {
                        tools::fail_msg_writer().append(
                                "Invalid value: {}. Fee must be between 0 and 100%",
                                operator_fee_str);
                    }
                }
                break;
            }

            case register_step::summary_info: {
                uint64_t open_spots = oxen::MAX_CONTRIBUTORS_HF19 - state.contributions.size();
                const uint64_t amount_left =
                        staking_requirement - state.total_reserved_contributions;
                fmt::print(
                        "Total reserved contributions: {}\n",
                        highlight_money(state.total_reserved_contributions));
                if (amount_left == 0) {
                    // Not calling next_step here because we have no state change to push
                    step = register_step::final_summary;
                    std::cout << std::endl;
                    break;
                }

                fmt::print(
                        R"(
The total reserved amount ({}) is less than the required full stake ({}).
The remaining stake ({}) will be open to contribution from {}.
The Service Node will not activate until the entire stake has been contributed.

)",
                        highlight_money(state.total_reserved_contributions),
                        highlight_money(staking_requirement),
                        highlight_money(amount_left),
                        open_spots > 1 ? "1-{} public contributors"_format(open_spots)
                                       : "1 public contributor");

                auto result = input_line_ask("Is this acceptable?");
                if (result == input_line_result::no)
                    result = input_line_result::cancel;
                if (check_cancel_back(result))
                    break;

                next_step(register_step::final_summary);
                break;
            }

            case register_step::final_summary: {
                const uint64_t amount_left =
                        staking_requirement - state.total_reserved_contributions;

                std::cout << "\nRegistration Summary:\n\n";

                std::cout << "Service Node Pubkey: \x1b[32;1m" << snode_keys["service_node_pubkey"]
                          << "\x1b[0m\n"
                          << std::endl;

                if (amount_left > 0 || state.contributions.size() > 1)
                    fmt::print(
                            "Operator fee (as % of Service Node rewards): \x1b[33;1m{}%\x1b[0m\n\n",
                            state.operator_fee * 100.0 / (double)cryptonote::STAKING_FEE_BASIS);

                constexpr auto row = "{:^14}  {:^13}  {:>17}  {:>8}\n"sv;
                fmt::print(row, "Contributor", "Address", "Contribution", "Contr. %");
                fmt::print(row, "_____________", "_____________", "_________________", "________");
                fmt::print("\n");

                for (size_t i = 0; i < state.contributions.size(); ++i) {
                    const auto& [addr, amount] = state.contributions[i];
                    fmt::print(
                            row,
                            (i == 0) ? "Operator" : "Contributor " + std::to_string(i),
                            addr.substr(0, 9) + ".." + addr.substr(addr.size() - 2),
                            cryptonote::print_money(amount),
                            "{:.2f}%"_format(amount * 100.0 / staking_requirement));
                }

                if (amount_left > 0) {
                    size_t open_spots = oxen::MAX_CONTRIBUTORS_HF19 - state.contributions.size();
                    for (size_t i = 0; i < open_spots; i++)
                        fmt::print(
                                row,
                                "(open)",
                                "(any)",
                                i == 0 && open_spots == 1 ? cryptonote::print_money(amount_left)
                                : i == 0                  ? ">=" + cryptonote::print_money(
                                                          (amount_left + open_spots - 1) /
                                                          open_spots)
                                         : "",
                                i == 0 && open_spots == 1
                                        ? "{:.2f}%"_format(
                                                  amount_left * 100.0 / staking_requirement)
                                : i == 0 ? ">={:.2f}%"_format(
                                                   amount_left * 100.0 / staking_requirement /
                                                   open_spots)
                                         : "");
                }

                auto result = input_line_ask("\nIs the staking information above correct?");
                if (result == input_line_result::no)
                    result = input_line_result::cancel;
                if (check_cancel_back(result))
                    break;

                finished = true;
                break;
            }

            case register_step::cancelled_by_user: {
                tools::fail_msg_writer("Registration preparation cancelled.\n");
                return true;
            }
        }
    }

    // <operator_fee> <address> <amount> [<address> <amount> [...]]]
    std::vector<std::string> args;
    args.reserve(1 + 2 * state.contributions.size());
    args.push_back(std::to_string(state.operator_fee));
    for (const auto& [addr, portion] : state.contributions) {
        args.push_back(addr);
        args.push_back(std::to_string(portion));
    }

    {
        auto maybe_registration = try_running(
                [this, staking_requirement, &args] {
                    return invoke<GET_SERVICE_NODE_REGISTRATION_CMD_RAW>(
                            json{{"staking_requirement", staking_requirement},
                                 {"args", args},
                                 {"make_friendly", true}});
                },
                "Failed to validate registration arguments; check the addresses and registration "
                "parameters and that the Daemon is running with the '--service-node' flag");
        if (!maybe_registration)
            return false;
        auto& registration = *maybe_registration;

        tools::success_msg_writer(
                "\n\n{}\n\n", registration["registration_cmd"].get<std::string_view>());
        return true;
    }

    return false;
}

bool rpc_command_executor::prepare_eth_registration(
        std::string_view operator_address, std::string_view contract_address, bool print) {

    auto maybe_info =
            try_running([this] { return invoke<GET_INFO>(); }, "Failed to retrieve node info");
    if (!maybe_info)
        return false;

    const nlohmann::json& info = *maybe_info;
    if (!check_if_node_is_reasonably_synced(this, info))
        return false;

    for (size_t i = 0; i < (contract_address.empty() ? 1 : 2); i++) {
        auto eth_arg = (i == 0) ? operator_address : contract_address;
        if (eth_arg.starts_with("0x"))
            eth_arg.remove_prefix(2);

        auto maybe_reg_info = try_running(
                [this, &eth_arg]() {
                    return invoke<BLS_REGISTRATION_REQUEST>(json{{"address", eth_arg}});
                },
                "Failed to generate the service node registration info");
        if (!maybe_reg_info)
            return false;
        auto& reg_info = *maybe_reg_info;

        auto snode_pubkey = reg_info["service_node_pubkey"].get<std::string>();
        auto ed_sig = reg_info["service_node_signature"].get<std::string>();
        auto bls_pubkey = reg_info["bls_pubkey"].get<std::string>();
        auto bls_sig = reg_info["proof_of_possession"].get<std::string>();
        auto reg_type_str = (i == 0) ? "operator-only"sv : "multi-contributor"sv;
        if (print) {
            tools::msg_writer("Printing info for {} staking\n", reg_type_str);
            tools::msg_writer(
                    "ed25519_pubkey: {}\n"
                    "bls_pubkey: {}\n"
                    "ed25519_signature: {}\n"
                    "bls_signature: {}\n"
                    "operator_address: {}\n"
                    "multi-contributor contract address: {}\n",
                    snode_pubkey,
                    bls_pubkey,
                    ed_sig,
                    bls_sig,
                    operator_address,
                    contract_address);
        } else {
            tools::msg_writer(
                    "Submitting {} information to staking.getsession.org, please wait.",
                    reg_type_str);
            // TODO: make config option
            auto url = cpr::Url{"https://ssb.oxen.observer/api/store/{}"_format(snode_pubkey)};

            auto msg = cpr::Multipart{
                    {"sig_ed25519"s, ed_sig},
                    {"pubkey_bls"s, bls_pubkey},
                    {"sig_bls"s, bls_sig},
                    {"operator"s, std::string{operator_address}}};

            if (i == 1)
                msg.parts.emplace_back("contract", std::string{contract_address});

            auto response = cpr::Post(url, msg);

            if (response.status_code != 200) {
                tools::fail_msg_writer(
                        "Something went wrong submitting {} information to the staking website: {}",
                        reg_type_str,
                        response.status_line);
            } else {
                tools::success_msg_writer(
                        "Submitted {} information to the staking website successfully!\n"
                        "View your registration at: {}",
                        reg_type_str,
                        "https://stake.getsession.org/register/{}"_format(snode_pubkey));
            }
        }
    }

    return true;
}

bool rpc_command_executor::prune_blockchain() {
    tools::fail_msg_writer("Blockchain pruning is not supported in Oxen yet");
    return true;
}

bool rpc_command_executor::check_blockchain_pruning() {
    auto maybe_pruning = try_running(
            [this] {
                return invoke<PRUNE_BLOCKCHAIN>(json{{"check", true}});
            },
            "Failed to check blockchain pruning status");
    if (!maybe_pruning)
        return false;
    auto& pruning = *maybe_pruning;

    tools::success_msg_writer(
            "Blockchain {} pruned", pruning["pruning_seed"].get<uint64_t>() > 0 ? "is" : "is not");
    return true;
}

bool rpc_command_executor::version() {
    auto version = try_running(
            [this] { return invoke<GET_INFO>().at("version").get<std::string>(); },
            "Failed to retrieve node info");
    if (!version)
        return false;
    tools::success_msg_writer() + *version;
    return true;
}

bool rpc_command_executor::test_trigger_uptime_proof() {
    tools::success_msg_writer(
            "{}",
            invoke<TEST_TRIGGER_UPTIME_PROOF>(json{{}}, "Failed to trigger uptime proof").dump());
    return true;
}

}  // namespace daemonize<|MERGE_RESOLUTION|>--- conflicted
+++ resolved
@@ -1300,31 +1300,19 @@
             try_running([this] { return invoke<GET_BANS>(); }, "Failed to retrieve ban list");
     if (!maybe_bans)
         return false;
-<<<<<<< HEAD
-
-    if (auto it = maybe_bans->find("bans"); it != maybe_bans->end() && !it->empty()) {
-        for (const auto& ban : *it) {
-            tools::msg_writer(
-                    "{} banned for {} seconds",
-                    ban["host"].get<std::string_view>(),
-                    ban["seconds"].get<int64_t>());
-        }
-    } else
-=======
     auto bans = *maybe_bans;
     auto ban_array = bans.at("bans");
     assert(ban_array.is_array() && "Internal error, RPC API has changed");
     if (ban_array.empty()) {
->>>>>>> a7f308bc
         tools::msg_writer("No IPs are banned");
         return true;
     }
 
-    for (auto i = ban_array.begin(); i != ban_array.end(); ++i) {
+    for (const auto& ban : ban_array) {
         tools::msg_writer(
                 "{} banned for {} seconds",
-                (*i)["host"].get<std::string_view>(),
-                (*i)["seconds"].get<int64_t>());
+                ban["host"].get<std::string_view>(),
+                ban["seconds"].get<int64_t>());
     }
     return true;
 }
