--- conflicted
+++ resolved
@@ -184,6 +184,9 @@
   class Database
   {
    public:
+    // This must be declared *before* the prepared statements container,
+    // so that it is destroyed *after* because sqlite_close() fails if any
+    // prepared statements are not finalized.
     SQLite::Database db;
 
    private:
@@ -265,12 +268,9 @@
     };
 
    public:
-<<<<<<< HEAD
-=======
 
     /// Prepares a query, caching it, and returns a wrapper that automatically resets the prepared
     /// statement on destruction.
->>>>>>> e120075c
     StatementWrapper
     prepared_st(const std::string& query);
 
@@ -322,45 +322,7 @@
       return exec_and_maybe_get<T...>(prepared_st(query), bind...);
     }
 
-<<<<<<< HEAD
-    explicit Database(const std::filesystem::path& db_path, const std::string_view db_password)
-        : db{
-            db_path,
-            SQLite::OPEN_READWRITE | SQLite::OPEN_CREATE | SQLite::OPEN_FULLMUTEX,
-            5000 /*ms*/}
-    {
-      // Don't fail on these because we can still work even if they fail
-      if (int rc = db.tryExec("PRAGMA journal_mode = WAL"); rc != SQLITE_OK)
-        MERROR("Failed to set journal mode to WAL: {}" << sqlite3_errstr(rc));
-
-      if (int rc = db.tryExec("PRAGMA synchronous = NORMAL"); rc != SQLITE_OK)
-        MERROR("Failed to set synchronous mode to NORMAL: {}" << sqlite3_errstr(rc));
-
-      if (int rc = db.tryExec("PRAGMA foreign_keys = ON"); rc != SQLITE_OK)
-      {
-        auto m = fmt::format("Failed to enable foreign keys constraints: {}", sqlite3_errstr(rc));
-        MERROR(m);
-        throw std::runtime_error{m};
-      }
-      int fk_enabled = db.execAndGet("PRAGMA foreign_keys").getInt();
-      if (fk_enabled != 1)
-      {
-        MERROR(
-            "Failed to enable foreign key constraints; perhaps this sqlite3 is compiled without "
-            "it?");
-        throw std::runtime_error{"Foreign key support is required"};
-      }
-
-      // FIXME: SQLite / SQLiteCPP may not have encryption available
-      //       so this may fail, or worse silently fail and do nothing
-      if (not db_password.empty())
-      {
-        db.key(std::string{db_password});
-      }
-    }
-=======
     explicit Database(const fs::path& db_path, const std::string_view db_password);
->>>>>>> e120075c
 
     ~Database() = default;
   };
