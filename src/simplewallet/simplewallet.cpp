--- conflicted
+++ resolved
@@ -2709,7 +2709,6 @@
   m_cmd_binder.set_handler("set",
                            boost::bind(&simple_wallet::set_variable, this, _1),
                            tr(USAGE_SET_VARIABLE),
-<<<<<<< HEAD
                            tr(R"(Available options:
  seed language
    Set the wallet's seed language.
@@ -2757,67 +2756,8 @@
    Whether to keep track of owned outputs uses.
  device-name <device_name[:device_spec]>
    Device name for hardware wallet.
-   )"));
-=======
-                           tr("Available options:\n "
-                                  "seed language\n "
-                                  "  Set the wallet's seed language.\n "
-                                  "always-confirm-transfers <1|0>\n "
-                                  "  Whether to confirm unsplit txes.\n "
-                                  "print-ring-members <1|0>\n "
-                                  "  Whether to print detailed information about ring members during confirmation.\n "
-                                  "store-tx-info <1|0>\n "
-                                  "  Whether to store outgoing tx info (destination address, payment ID, tx secret key) for future reference.\n "
-                                  "default-ring-size <n>\n "
-                                  "  Set the default ring size (obsolete).\n "
-                                  "auto-refresh <1|0>\n "
-                                  "  Whether to automatically synchronize new blocks from the daemon.\n "
-                                  "refresh-type <full|optimize-coinbase|no-coinbase|default>\n "
-                                  "  Set the wallet's refresh behaviour.\n "
-                                  "priority [0|1|2|3|4]\n "
-                                  "  Set the fee to default/unimportant/normal/elevated/priority.\n "
-                                  "confirm-missing-payment-id <1|0> (obsolete)\n "
-                                  "ask-password <0|1|2   (or never|action|decrypt)>\n "
-                                  "  action: ask the password before many actions such as transfer, etc\n "
-                                  "  decrypt: same as action, but keeps the spend key encrypted in memory when not needed\n "
-                                  "unit <monero|millinero|micronero|nanonero|piconero>\n "
-                                  "  Set the default monero (sub-)unit.\n "
-                                  "min-outputs-count [n]\n "
-                                  "  Try to keep at least that many outputs of value at least min-outputs-value.\n "
-                                  "min-outputs-value [n]\n "
-                                  "  Try to keep at least min-outputs-count outputs of at least that value.\n "
-                                  "merge-destinations <1|0>\n "
-                                  "  Whether to merge multiple payments to the same destination address.\n "
-                                  "confirm-backlog <1|0>\n "
-                                  "  Whether to warn if there is transaction backlog.\n "
-                                  "confirm-backlog-threshold [n]\n "
-                                  "  Set a threshold for confirm-backlog to only warn if the transaction backlog is greater than n blocks.\n "
-                                  "confirm-export-overwrite <1|0>\n "
-                                  "  Whether to warn if the file to be exported already exists.\n "
-                                  "refresh-from-block-height [n]\n "
-                                  "  Set the height before which to ignore blocks.\n "
-                                  "auto-low-priority <1|0>\n "
-                                  "  Whether to automatically use the low priority fee level when it's safe to do so.\n "
-                                  "segregate-pre-fork-outputs <1|0>\n "
-                                  "  Set this if you intend to spend outputs on both Monero AND a key reusing fork.\n "
-                                  "key-reuse-mitigation2 <1|0>\n "
-                                  "  Set this if you are not sure whether you will spend on a key reusing Monero fork later.\n "
-                                  "subaddress-lookahead <major>:<minor>\n "
-                                  "  Set the lookahead sizes for the subaddress hash table.\n "
-                                  "  Set this if you are not sure whether you will spend on a key reusing Monero fork later.\n "
-                                  "segregation-height <n>\n "
-                                  "  Set to the height of a key reusing fork you want to use, 0 to use default.\n "
-                                  "ignore-fractional-outputs <1|0>\n "
-                                  "  Whether to ignore fractional outputs that result in net loss when spending due to fee.\n "
-                                  "track-uses <1|0>\n "
-                                  "  Whether to keep track of owned outputs uses.\n "
-                                  "setup-background-mining <1|0>\n "
-                                  "  Whether to enable background mining. Set this to support the network and to get a chance to receive new monero.\n "
-                                  "device-name <device_name[:device_spec]>\n "
-                                  "  Device name for hardware wallet.\n "
-                                  "export-format <\"binary\"|\"ascii\">\n "
-                                  "  Save all exported files as binary (cannot be copied and pasted) or ascii (can be).\n "));
->>>>>>> 63186a01
+ export-format <\"binary\"|\"ascii\">
+   Save all exported files as binary (cannot be copied and pasted) or ascii (can be).)"));
   m_cmd_binder.set_handler("encrypted_seed",
                            boost::bind(&simple_wallet::encrypted_seed, this, _1),
                            tr("Display the encrypted Electrum-style mnemonic seed."));
@@ -3224,13 +3164,8 @@
     success_msg_writer() << "segregation-height = " << m_wallet->segregation_height();
     success_msg_writer() << "ignore-fractional-outputs = " << m_wallet->ignore_fractional_outputs();
     success_msg_writer() << "track-uses = " << m_wallet->track_uses();
-<<<<<<< HEAD
     success_msg_writer() << "device_name = " << m_wallet->device_name();
-=======
-    success_msg_writer() << "setup-background-mining = " << setup_background_mining_string;
-    success_msg_writer() << "device-name = " << m_wallet->device_name();
     success_msg_writer() << "export-format = " << (m_wallet->export_format() == tools::wallet2::ExportFormat::Ascii ? "ascii" : "binary");
->>>>>>> 63186a01
     return true;
   }
   else
@@ -7630,13 +7565,8 @@
   try
   {
     std::string sig_str = m_wallet->get_tx_proof(txid, info.address, info.is_subaddress, args.size() == 3 ? args[2] : "");
-<<<<<<< HEAD
     const std::string filename = "loki_tx_proof";
-    if (epee::file_io_utils::save_string_to_file(filename, sig_str))
-=======
-    const std::string filename = "monero_tx_proof";
     if (m_wallet->save_to_file(filename, sig_str, true))
->>>>>>> 63186a01
       success_msg_writer() << tr("signature file saved to: ") << filename;
     else
       fail_msg_writer() << tr("failed to save signature file");
@@ -7847,13 +7777,8 @@
   try
   {
     const std::string sig_str = m_wallet->get_spend_proof(txid, args.size() == 2 ? args[1] : "");
-<<<<<<< HEAD
     const std::string filename = "loki_spend_proof";
-    if (epee::file_io_utils::save_string_to_file(filename, sig_str))
-=======
-    const std::string filename = "monero_spend_proof";
     if (m_wallet->save_to_file(filename, sig_str, true))
->>>>>>> 63186a01
       success_msg_writer() << tr("signature file saved to: ") << filename;
     else
       fail_msg_writer() << tr("failed to save signature file");
@@ -7941,13 +7866,8 @@
   try
   {
     const std::string sig_str = m_wallet->get_reserve_proof(account_minreserve, args.size() == 2 ? args[1] : "");
-<<<<<<< HEAD
     const std::string filename = "loki_reserve_proof";
-    if (epee::file_io_utils::save_string_to_file(filename, sig_str))
-=======
-    const std::string filename = "monero_reserve_proof";
     if (m_wallet->save_to_file(filename, sig_str, true))
->>>>>>> 63186a01
       success_msg_writer() << tr("signature file saved to: ") << filename;
     else
       fail_msg_writer() << tr("failed to save signature file");
@@ -9433,13 +9353,8 @@
 
   try
   {
-<<<<<<< HEAD
-    std::string data = m_wallet->export_outputs_to_str();
-    bool r = epee::file_io_utils::save_string_to_file(filename, data);
-=======
     std::string data = m_wallet->export_outputs_to_str(all);
     bool r = m_wallet->save_to_file(filename, data);
->>>>>>> 63186a01
     if (!r)
     {
       fail_msg_writer() << tr("failed to save file ") << filename;
@@ -9700,9 +9615,8 @@
       cryptonote::blobdata blob;
       tx_to_blob(ptx.tx, blob);
       const std::string blob_hex = epee::string_tools::buff_to_hex_nodelimer(blob);
-<<<<<<< HEAD
       const std::string filename = "raw_loki_tx" + (ptx_vector.size() == 1 ? "" : ("_" + std::to_string(i++)));
-      bool success = epee::file_io_utils::save_string_to_file(filename, blob_hex);
+      bool success = m_wallet->save_to_file(filename, blob_hex, true);
 
       if (success) msg_buf += tr("Transaction successfully saved to ");
       else         msg_buf += tr("Failed to save transaction to ");
@@ -9714,13 +9628,6 @@
 
       if (success) success_msg_writer(true) << msg_buf;
       else         fail_msg_writer()        << msg_buf;
-=======
-      const std::string filename = "raw_monero_tx" + (ptx_vector.size() == 1 ? "" : ("_" + std::to_string(i++)));
-      if (m_wallet->save_to_file(filename, blob_hex, true))
-        success_msg_writer(true) << tr("Transaction successfully saved to ") << filename << tr(", txid ") << txid;
-      else
-        fail_msg_writer() << tr("Failed to save transaction to ") << filename << tr(", txid ") << txid;
->>>>>>> 63186a01
     }
     else
     {
