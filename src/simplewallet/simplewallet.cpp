--- conflicted
+++ resolved
@@ -67,11 +67,7 @@
 
 #define EXTENDED_LOGS_FILE "wallet_details.log"
 
-<<<<<<< HEAD
-unsigned int epee::g_test_dbg_lock_sleep = 0;
-=======
 #define DEFAULT_MIX 3
->>>>>>> b0151de6
 
 namespace
 {
