--- conflicted
+++ resolved
@@ -5426,13 +5426,12 @@
   {
     fail_msg_writer() << tr("failed to connect to daemon");
     return false;
-<<<<<<< HEAD
-=======
-  }
+  }
+
   // available for RPC version 1.4 or higher
-  if (version < MAKE_CORE_RPC_VERSION(1, 4))
-    return true;
->>>>>>> 328e9db8
+  if (version < rpc::version_t{1, 4})
+    return true;
+
   std::string err;
   uint64_t blockchain_height = get_daemon_blockchain_height(err);
   if (!err.empty())
@@ -5696,11 +5695,9 @@
         prompt << boost::format(tr(".\nThis transaction (including %s change) will unlock on block %llu, in approximately %s days (assuming 2 minutes per block)")) % cryptonote::print_money(change) % ((unsigned long long)unlock_block) % days;
       }
 
-      if (m_wallet->print_ring_members())
-      {
-        if (!print_ring_members(ptx_vector, prompt))
-          return false;
-      }
+      if (!process_ring_members(ptx_vector, prompt, m_wallet->print_ring_members()))
+        return false;
+
       bool default_ring_size = true;
       for (const auto &ptx: ptx_vector)
       {
@@ -5975,96 +5972,8 @@
       return false;
     }
 
-<<<<<<< HEAD
     loki_construct_tx_params tx_params = tools::wallet2::construct_params(*hf_version, txtype::standard, priority);
     ptx_vector = m_wallet->create_transactions_2(dsts, CRYPTONOTE_DEFAULT_TX_MIXIN, unlock_block, priority, extra, m_current_subaddress_account, subaddr_indices, tx_params);
-=======
-    // if more than one tx necessary, prompt user to confirm
-    if (m_wallet->always_confirm_transfers() || ptx_vector.size() > 1)
-    {
-        uint64_t total_sent = 0;
-        uint64_t total_fee = 0;
-        uint64_t dust_not_in_fee = 0;
-        uint64_t dust_in_fee = 0;
-        uint64_t change = 0;
-        for (size_t n = 0; n < ptx_vector.size(); ++n)
-        {
-          total_fee += ptx_vector[n].fee;
-          for (auto i: ptx_vector[n].selected_transfers)
-            total_sent += m_wallet->get_transfer_details(i).amount();
-          total_sent -= ptx_vector[n].change_dts.amount + ptx_vector[n].fee;
-          change += ptx_vector[n].change_dts.amount;
-
-          if (ptx_vector[n].dust_added_to_fee)
-            dust_in_fee += ptx_vector[n].dust;
-          else
-            dust_not_in_fee += ptx_vector[n].dust;
-        }
-
-        std::stringstream prompt;
-        for (size_t n = 0; n < ptx_vector.size(); ++n)
-        {
-          prompt << tr("\nTransaction ") << (n + 1) << "/" << ptx_vector.size() << ":\n";
-          subaddr_indices.clear();
-          for (uint32_t i : ptx_vector[n].construction_data.subaddr_indices)
-            subaddr_indices.insert(i);
-          for (uint32_t i : subaddr_indices)
-            prompt << boost::format(tr("Spending from address index %d\n")) % i;
-          if (subaddr_indices.size() > 1)
-            prompt << tr("WARNING: Outputs of multiple addresses are being used together, which might potentially compromise your privacy.\n");
-        }
-        prompt << boost::format(tr("Sending %s.  ")) % print_money(total_sent);
-        if (ptx_vector.size() > 1)
-        {
-          prompt << boost::format(tr("Your transaction needs to be split into %llu transactions.  "
-            "This will result in a transaction fee being applied to each transaction, for a total fee of %s")) %
-            ((unsigned long long)ptx_vector.size()) % print_money(total_fee);
-        }
-        else
-        {
-          prompt << boost::format(tr("The transaction fee is %s")) %
-            print_money(total_fee);
-        }
-        if (dust_in_fee != 0) prompt << boost::format(tr(", of which %s is dust from change")) % print_money(dust_in_fee);
-        if (dust_not_in_fee != 0)  prompt << tr(".") << ENDL << boost::format(tr("A total of %s from dust change will be sent to dust address")) 
-                                                   % print_money(dust_not_in_fee);
-        if (transfer_type == TransferLocked)
-        {
-          float days = locked_blocks / 720.0f;
-          prompt << boost::format(tr(".\nThis transaction (including %s change) will unlock on block %llu, in approximately %s days (assuming 2 minutes per block)")) % cryptonote::print_money(change) % ((unsigned long long)unlock_block) % days;
-        }
-        if (!process_ring_members(ptx_vector, prompt, m_wallet->print_ring_members()))
-          return false;
-        bool default_ring_size = true;
-        for (const auto &ptx: ptx_vector)
-        {
-          for (const auto &vin: ptx.tx.vin)
-          {
-            if (vin.type() == typeid(txin_to_key))
-            {
-              const txin_to_key& in_to_key = boost::get<txin_to_key>(vin);
-              if (in_to_key.key_offsets.size() != DEFAULT_MIX + 1)
-                default_ring_size = false;
-            }
-          }
-        }
-        if (m_wallet->confirm_non_default_ring_size() && !default_ring_size)
-        {
-          prompt << tr("WARNING: this is a non default ring size, which may harm your privacy. Default is recommended.");
-        }
-        prompt << ENDL << tr("Is this okay?");
-        
-        std::string accepted = input_line(prompt.str(), true);
-        if (std::cin.eof())
-          return false;
-        if (!command_line::is_yes(accepted))
-        {
-          fail_msg_writer() << tr("transaction cancelled.");
-
-          return false;
-        }
-    }
->>>>>>> 328e9db8
 
     if (ptx_vector.empty())
     {
@@ -7037,11 +6946,9 @@
     if (subaddr_indices.size() > 1)
       prompt << tr("WARNING: Outputs of multiple addresses are being used together, which might potentially compromise your privacy.\n");
   }
-  if (m_wallet->print_ring_members() && !print_ring_members(ptx_vector, prompt))
-  {
-    fail_msg_writer() << tr("Error printing ring members");
-    return false;
-  }
+
+  if (!process_ring_members(ptx_vector, prompt, m_wallet->print_ring_members()))
+    return true;
 
   const char *label = (sweep_type == sweep_type_t::stake || sweep_type == sweep_type_t::register_stake) ? "Staking" : "Sweeping";
   if (ptx_vector.size() > 1) {
@@ -7277,124 +7184,8 @@
   SCOPED_WALLET_UNLOCK();
   try
   {
-<<<<<<< HEAD
     auto ptx_vector = m_wallet->create_transactions_all(below, info.address, info.is_subaddress, outputs, CRYPTONOTE_DEFAULT_TX_MIXIN, unlock_block /* unlock_time */, priority, extra, m_current_subaddress_account, subaddr_indices);
     sweep_main_internal(sweep_type_t::all_or_below, ptx_vector, info, priority == tools::tx_priority_blink);
-=======
-    // figure out what tx will be necessary
-    auto ptx_vector = m_wallet->create_transactions_all(below, info.address, info.is_subaddress, outputs, fake_outs_count, unlock_block /* unlock_time */, priority, extra, m_current_subaddress_account, subaddr_indices);
-
-    if (ptx_vector.empty())
-    {
-      fail_msg_writer() << tr("No outputs found, or daemon is not ready");
-      return true;
-    }
-
-    if (!prompt_if_old(ptx_vector))
-    {
-      fail_msg_writer() << tr("transaction cancelled.");
-      return false;
-    }
-
-    // give user total and fee, and prompt to confirm
-    uint64_t total_fee = 0, total_sent = 0;
-    for (size_t n = 0; n < ptx_vector.size(); ++n)
-    {
-      total_fee += ptx_vector[n].fee;
-      for (auto i: ptx_vector[n].selected_transfers)
-        total_sent += m_wallet->get_transfer_details(i).amount();
-    }
-
-    std::ostringstream prompt;
-    for (size_t n = 0; n < ptx_vector.size(); ++n)
-    {
-      prompt << tr("\nTransaction ") << (n + 1) << "/" << ptx_vector.size() << ":\n";
-      subaddr_indices.clear();
-      for (uint32_t i : ptx_vector[n].construction_data.subaddr_indices)
-        subaddr_indices.insert(i);
-      for (uint32_t i : subaddr_indices)
-        prompt << boost::format(tr("Spending from address index %d\n")) % i;
-      if (subaddr_indices.size() > 1)
-        prompt << tr("WARNING: Outputs of multiple addresses are being used together, which might potentially compromise your privacy.\n");
-    }
-    if (!process_ring_members(ptx_vector, prompt, m_wallet->print_ring_members()))
-      return true;
-    if (ptx_vector.size() > 1) {
-      prompt << boost::format(tr("Sweeping %s in %llu transactions for a total fee of %s.  Is this okay?")) %
-        print_money(total_sent) %
-        ((unsigned long long)ptx_vector.size()) %
-        print_money(total_fee);
-    }
-    else {
-      prompt << boost::format(tr("Sweeping %s for a total fee of %s.  Is this okay?")) %
-        print_money(total_sent) %
-        print_money(total_fee);
-    }
-    std::string accepted = input_line(prompt.str(), true);
-    if (std::cin.eof())
-      return true;
-    if (!command_line::is_yes(accepted))
-    {
-      fail_msg_writer() << tr("transaction cancelled.");
-
-      return true;
-    }
-
-    // actually commit the transactions
-    if (m_wallet->multisig())
-    {
-      bool r = m_wallet->save_multisig_tx(ptx_vector, "multisig_monero_tx");
-      if (!r)
-      {
-        fail_msg_writer() << tr("Failed to write transaction(s) to file");
-      }
-      else
-      {
-        success_msg_writer(true) << tr("Unsigned transaction(s) successfully written to file: ") << "multisig_monero_tx";
-      }
-    }
-    else if (m_wallet->get_account().get_device().has_tx_cold_sign())
-    {
-      try
-      {
-        tools::wallet2::signed_tx_set signed_tx;
-        std::vector<cryptonote::address_parse_info> dsts_info;
-        dsts_info.push_back(info);
-
-        if (!cold_sign_tx(ptx_vector, signed_tx, dsts_info, [&](const tools::wallet2::signed_tx_set &tx){ return accept_loaded_tx(tx); })){
-          fail_msg_writer() << tr("Failed to cold sign transaction with HW wallet");
-          return true;
-        }
-
-        commit_or_save(signed_tx.ptx, m_do_not_relay);
-      }
-      catch (const std::exception& e)
-      {
-        handle_transfer_exception(std::current_exception(), m_wallet->is_trusted_daemon());
-      }
-      catch (...)
-      {
-        LOG_ERROR("Unknown error");
-        fail_msg_writer() << tr("unknown error");
-      }
-    }
-    else if (m_wallet->watch_only())
-    {
-      bool r = m_wallet->save_tx(ptx_vector, "unsigned_monero_tx");
-      if (!r)
-      {
-        fail_msg_writer() << tr("Failed to write transaction(s) to file");
-      }
-      else
-      {
-        success_msg_writer(true) << tr("Unsigned transaction(s) successfully written to file: ") << "unsigned_monero_tx";
-      }
-    }
-    else
-    {
-      commit_or_save(ptx_vector, m_do_not_relay);
-    }
->>>>>>> 328e9db8
   }
   catch (const std::exception &e)
   {
@@ -7509,78 +7300,8 @@
   try
   {
     // figure out what tx will be necessary
-<<<<<<< HEAD
     auto ptx_vector = m_wallet->create_transactions_single(ki, info.address, info.is_subaddress, outputs, CRYPTONOTE_DEFAULT_TX_MIXIN, 0 /* unlock_time */, priority, extra);
     sweep_main_internal(sweep_type_t::single, ptx_vector, info, priority == tools::tx_priority_blink);
-=======
-    auto ptx_vector = m_wallet->create_transactions_single(ki, info.address, info.is_subaddress, outputs, fake_outs_count, 0 /* unlock_time */, priority, extra);
-
-    if (ptx_vector.empty())
-    {
-      fail_msg_writer() << tr("No outputs found");
-      return true;
-    }
-    if (ptx_vector.size() > 1)
-    {
-      fail_msg_writer() << tr("Multiple transactions are created, which is not supposed to happen");
-      return true;
-    }
-    if (ptx_vector[0].selected_transfers.size() != 1)
-    {
-      fail_msg_writer() << tr("The transaction uses multiple or no inputs, which is not supposed to happen");
-      return true;
-    }
-
-    // give user total and fee, and prompt to confirm
-    uint64_t total_fee = ptx_vector[0].fee;
-    uint64_t total_sent = m_wallet->get_transfer_details(ptx_vector[0].selected_transfers.front()).amount();
-    std::ostringstream prompt;
-    if (!process_ring_members(ptx_vector, prompt, m_wallet->print_ring_members()))
-      return true;
-    prompt << boost::format(tr("Sweeping %s for a total fee of %s.  Is this okay?")) %
-      print_money(total_sent) %
-      print_money(total_fee);
-    std::string accepted = input_line(prompt.str(), true);
-    if (std::cin.eof())
-      return true;
-    if (!command_line::is_yes(accepted))
-    {
-      fail_msg_writer() << tr("transaction cancelled.");
-      return true;
-    }
-
-    // actually commit the transactions
-    if (m_wallet->multisig())
-    {
-      bool r = m_wallet->save_multisig_tx(ptx_vector, "multisig_monero_tx");
-      if (!r)
-      {
-        fail_msg_writer() << tr("Failed to write transaction(s) to file");
-      }
-      else
-      {
-        success_msg_writer(true) << tr("Unsigned transaction(s) successfully written to file: ") << "multisig_monero_tx";
-      }
-    }
-    else if (m_wallet->watch_only())
-    {
-      bool r = m_wallet->save_tx(ptx_vector, "unsigned_monero_tx");
-      if (!r)
-      {
-        fail_msg_writer() << tr("Failed to write transaction(s) to file");
-      }
-      else
-      {
-        success_msg_writer(true) << tr("Unsigned transaction(s) successfully written to file: ") << "unsigned_monero_tx";
-      }
-    }
-    else
-    {
-      m_wallet->commit_tx(ptx_vector[0]);
-      success_msg_writer(true) << tr("Money successfully sent, transaction: ") << get_transaction_hash(ptx_vector[0].tx);
-    }
-
->>>>>>> 328e9db8
   }
   catch (const std::exception& e)
   {
