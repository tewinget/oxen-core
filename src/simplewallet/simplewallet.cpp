--- conflicted
+++ resolved
@@ -166,22 +166,12 @@
   const char* USAGE_INCOMING_TRANSFERS("incoming_transfers [available|unavailable] [verbose] [uses] [index=<N1>[,<N2>[,...]]]");
   const char* USAGE_PAYMENTS("payments <PID_1> [<PID_2> ... <PID_N>]");
   const char* USAGE_PAYMENT_ID("payment_id");
-<<<<<<< HEAD
   const char* USAGE_TRANSFER("transfer [index=<N1>[,<N2>,...]] [blink|unimportant] (<URI> | <address> <amount>) [<payment_id>]");
   const char* USAGE_LOCKED_TRANSFER("locked_transfer [index=<N1>[,<N2>,...]] [<priority>] (<URI> | <addr> <amount>) <lockblocks> [<payment_id (obsolete)>]");
-  const char* USAGE_LOCKED_SWEEP_ALL("locked_sweep_all [index=<N1>[,<N2>,...]] [<priority>] [<address>] <lockblocks> [<payment_id (obsolete)>]");
-  const char* USAGE_SWEEP_ALL("sweep_all [index=<N1>[,<N2>,...]] [blink|unimportant] [outputs=<N>] [<address> [<payment_id (obsolete)>]] [use_v1_tx]");
+  const char* USAGE_LOCKED_SWEEP_ALL("locked_sweep_all [index=<N1>[,<N2>,...] | index=all] [<priority>] [<address>] <lockblocks> [<payment_id (obsolete)>]");
+  const char* USAGE_SWEEP_ALL("sweep_all [index=<N1>[,<N2>,...] | index=all] [blink|unimportant] [outputs=<N>] [<address> [<payment_id (obsolete)>]] [use_v1_tx]");
   const char* USAGE_SWEEP_BELOW("sweep_below <amount_threshold> [index=<N1>[,<N2>,...]] [blink|unimportant] [<address> [<payment_id (obsolete)>]]");
   const char* USAGE_SWEEP_SINGLE("sweep_single [blink|unimportant] [outputs=<N>] <key_image> <address> [<payment_id (obsolete)>]");
-=======
-  const char* USAGE_TRANSFER("transfer [index=<N1>[,<N2>,...]] [<priority>] [<ring_size>] (<URI> | <address> <amount>) [<payment_id>]");
-  const char* USAGE_LOCKED_TRANSFER("locked_transfer [index=<N1>[,<N2>,...]] [<priority>] [<ring_size>] (<URI> | <addr> <amount>) <lockblocks> [<payment_id (obsolete)>]");
-  const char* USAGE_LOCKED_SWEEP_ALL("locked_sweep_all [index=<N1>[,<N2>,...] | index=all] [<priority>] [<ring_size>] <address> <lockblocks> [<payment_id (obsolete)>]");
-  const char* USAGE_SWEEP_ALL("sweep_all [index=<N1>[,<N2>,...] | index=all] [<priority>] [<ring_size>] [outputs=<N>] <address> [<payment_id (obsolete)>]");
-  const char* USAGE_SWEEP_BELOW("sweep_below <amount_threshold> [index=<N1>[,<N2>,...]] [<priority>] [<ring_size>] <address> [<payment_id (obsolete)>]");
-  const char* USAGE_SWEEP_SINGLE("sweep_single [<priority>] [<ring_size>] [outputs=<N>] <key_image> <address> [<payment_id (obsolete)>]");
-  const char* USAGE_DONATE("donate [index=<N1>[,<N2>,...]] [<priority>] [<ring_size>] <amount> [<payment_id (obsolete)>]");
->>>>>>> f3fddd93
   const char* USAGE_SIGN_TRANSFER("sign_transfer [export_raw]");
   const char* USAGE_SET_LOG("set_log <level>|{+,-,}<categories>");
   const char* USAGE_ACCOUNT("account\n"
@@ -2692,23 +2682,15 @@
   m_cmd_binder.set_handler("locked_sweep_all",
                            boost::bind(&simple_wallet::on_command, this, &simple_wallet::locked_sweep_all,_1),
                            tr(USAGE_LOCKED_SWEEP_ALL),
-<<<<<<< HEAD
-                           tr("Send all unlocked balance to an address and lock it for <lockblocks> (max. 1000000).If no address is specified the address of the currently selected account will be used. If the parameter \"index<N1>[,<N2>,...]\" is specified, the wallet sweeps outputs received by those address indices. If omitted, the wallet randomly chooses an address index to be used. <priority> is the priority of the sweep. The higher the priority, the higher the transaction fee. Valid values in priority order (from lowest to highest) are: unimportant, normal, elevated, priority. If omitted, the default value (see the command \"set priority\") is used."));
-=======
-                           tr("Send all unlocked balance to an address and lock it for <lockblocks> (max. 1000000). If the parameter \"index=<N1>[,<N2>,...]\" or \"index=all\" is specified, the wallet sweeps outputs received by those or all address indices, respectively. If omitted, the wallet randomly chooses an address index to be used. <priority> is the priority of the sweep. The higher the priority, the higher the transaction fee. Valid values in priority order (from lowest to highest) are: unimportant, normal, elevated, priority. If omitted, the default value (see the command \"set priority\") is used. <ring_size> is the number of inputs to include for untraceability."));
->>>>>>> f3fddd93
+                           tr("Send all unlocked balance to an address and lock it for <lockblocks> (max. 1000000). If no address is specified the address of the currently selected account will be used. If the parameter \"index<N1>[,<N2>,...]\" or \"index=all\" is specified, the wallet sweeps outputs received by those address indices. If omitted, the wallet randomly chooses an address index to be used. <priority> is the priority of the sweep. The higher the priority, the higher the transaction fee. Valid values in priority order (from lowest to highest) are: unimportant, normal, elevated, priority. If omitted, the default value (see the command \"set priority\") is used."));
   m_cmd_binder.set_handler("sweep_unmixable",
                            boost::bind(&simple_wallet::on_command, this, &simple_wallet::sweep_unmixable, _1),
                            tr("Deprecated"));
   m_cmd_binder.set_handler("sweep_all", boost::bind(&simple_wallet::sweep_all, this, _1),
                            tr(USAGE_SWEEP_ALL),
-<<<<<<< HEAD
-                           tr("Send all unlocked balance to an address.If no address is specified the address of the currently selected account will be used. If the parameter \"index<N1>[,<N2>,...]\" is specified, the wallet sweeps outputs received by those address indices. If omitted, the wallet randomly chooses an address index to be used. If the parameter \"outputs=<N>\" is specified and  N > 0, wallet splits the transaction into N even outputs."
+                           tr("Send all unlocked balance to an address.If no address is specified the address of the currently selected account will be used. If the parameter \"index<N1>[,<N2>,...]\" or \"index=all\" is specified, the wallet sweeps outputs received by those address indices. If omitted, the wallet randomly chooses an address index to be used. If the parameter \"outputs=<N>\" is specified and  N > 0, wallet splits the transaction into N even outputs."
                               " If \"use_v1_tx\" is placed at the end, sweep_all will include version 1 transactions into the sweeping process as well, otherwise exclude them"
                              ));
-=======
-                           tr("Send all unlocked balance to an address. If the parameter \"index=<N1>[,<N2>,...]\" or \"index=all\" is specified, the wallet sweeps outputs received by those or all address indices, respectively. If omitted, the wallet randomly chooses an address index to be used. If the parameter \"outputs=<N>\" is specified and  N > 0, wallet splits the transaction into N even outputs."));
->>>>>>> f3fddd93
   m_cmd_binder.set_handler("sweep_below",
                            boost::bind(&simple_wallet::on_command, this, &simple_wallet::sweep_below, _1),
                            tr(USAGE_SWEEP_BELOW),
@@ -4970,7 +4952,7 @@
   const uint64_t dh = m_wallet->get_daemon_blockchain_height(err);
   if (err.empty() && rfbh > dh)
   {
-    message_writer(console_color_yellow, false) << tr("The wallet's refresh-from-block-height setting is higher than the daemon's height: this may mean your wallet will skip over transactions");
+    message_writer(epee::console_color_yellow, false) << tr("The wallet's refresh-from-block-height setting is higher than the daemon's height: this may mean your wallet will skip over transactions");
   }
 
   // Key image sync after the first refresh
@@ -5560,12 +5542,17 @@
   return true;
 }
 //----------------------------------------------------------------------------------------------------
-static bool parse_subaddr_indices_and_priority(tools::wallet2 &wallet, std::vector<std::string> &args, std::set<uint32_t> &subaddr_indices, uint32_t &priority)
+static bool parse_subaddr_indices_and_priority(tools::wallet2 &wallet, std::vector<std::string> &args, std::set<uint32_t> &subaddr_indices, uint32_t &priority, uint32_t subaddress_account, bool allow_parse_all_argument = false)
 {
   if (args.size() > 0 && args[0].substr(0, 6) == "index=")
   {
     std::string parse_subaddr_err;
-    if (!tools::parse_subaddress_indices(args[0], subaddr_indices, &parse_subaddr_err))
+    if (allow_parse_all_argument && args[0] == "index=all")
+    {
+      for (uint32_t i = 0; i < wallet.get_num_subaddresses(subaddress_account); ++i)
+        subaddr_indices.insert(i);
+    }
+    else if (!tools::parse_subaddress_indices(args[0], subaddr_indices, &parse_subaddr_err))
     {
       fail_msg_writer() << parse_subaddr_err;
       return false;
@@ -5808,7 +5795,7 @@
   std::vector<std::string> local_args = args_;
   uint32_t priority = 0;
   std::set<uint32_t> subaddr_indices  = {};
-  if (!parse_subaddr_indices_and_priority(*m_wallet, local_args, subaddr_indices, priority)) return false;
+  if (!parse_subaddr_indices_and_priority(*m_wallet, local_args, subaddr_indices, m_current_subaddress_account, priority)) return false;
 
   const size_t min_args = (transfer_type == Transfer::Locked) ? 2 : 1;
   if(local_args.size() < min_args)
@@ -6079,7 +6066,7 @@
     std::vector<std::string> local_args = args_;
     uint32_t priority                   = 0;
     std::set<uint32_t> subaddr_indices  = {};
-    if (!parse_subaddr_indices_and_priority(*m_wallet, local_args, subaddr_indices, priority))
+    if (!parse_subaddr_indices_and_priority(*m_wallet, local_args, subaddr_indices, priority, m_current_subaddress_account))
       return false;
 
     if (local_args.size() < 2)
@@ -6426,7 +6413,7 @@
   std::vector<std::string> local_args = args;
   uint32_t priority = 0;
   std::set<uint32_t> subaddr_indices  = {};
-  if (!parse_subaddr_indices_and_priority(*m_wallet, local_args, subaddr_indices, priority)) return false;
+  if (!parse_subaddr_indices_and_priority(*m_wallet, local_args, subaddr_indices, priority, m_current_subaddress_account)) return false;
 
   std::string owner        = eat_named_argument(local_args, LNS_OWNER_PREFIX, loki::char_count(LNS_OWNER_PREFIX));
   std::string backup_owner = eat_named_argument(local_args, LNS_BACKUP_OWNER_PREFIX, loki::char_count(LNS_BACKUP_OWNER_PREFIX));
@@ -6500,7 +6487,7 @@
   std::vector<std::string> local_args = args;
   uint32_t priority = 0;
   std::set<uint32_t> subaddr_indices  = {};
-  if (!parse_subaddr_indices_and_priority(*m_wallet, local_args, subaddr_indices, priority)) return false;
+  if (!parse_subaddr_indices_and_priority(*m_wallet, local_args, subaddr_indices, priority, m_current_subaddress_account)) return false;
 
 
   std::string owner        = eat_named_argument(local_args, LNS_OWNER_PREFIX, loki::char_count(LNS_OWNER_PREFIX));
@@ -7063,29 +7050,11 @@
     return true;
 
   std::vector<std::string> local_args = args_;
-<<<<<<< HEAD
-=======
-
-  std::set<uint32_t> subaddr_indices;
-  if (local_args.size() > 0 && local_args[0].substr(0, 6) == "index=")
-  {
-    if (local_args[0] == "index=all")
-    {
-      for (uint32_t i = 0; i < m_wallet->get_num_subaddresses(m_current_subaddress_account); ++i)
-        subaddr_indices.insert(i);
-    }
-    else if (!parse_subaddress_indices(local_args[0], subaddr_indices))
-    {
-      print_usage();
-      return true;
-    }
-    local_args.erase(local_args.begin());
-  }
-
->>>>>>> f3fddd93
   uint32_t priority = 0;
   std::set<uint32_t> subaddr_indices  = {};
-  if (!parse_subaddr_indices_and_priority(*m_wallet, local_args, subaddr_indices, priority)) return false;
+
+  if (!parse_subaddr_indices_and_priority(*m_wallet, local_args, subaddr_indices, priority, true /*allow_parse_all_argument*/))
+    return false;
 
   uint64_t unlock_block = 0;
   if (transfer_type == Transfer::Locked) {
