// Copyright (c) 2014-2018, The Monero Project
// Copyright (c)      2018, The Loki Project
// 
// All rights reserved.
// 
// Redistribution and use in source and binary forms, with or without modification, are
// permitted provided that the following conditions are met:
// 
// 1. Redistributions of source code must retain the above copyright notice, this list of
//    conditions and the following disclaimer.
// 
// 2. Redistributions in binary form must reproduce the above copyright notice, this list
//    of conditions and the following disclaimer in the documentation and/or other
//    materials provided with the distribution.
// 
// 3. Neither the name of the copyright holder nor the names of its contributors may be
//    used to endorse or promote products derived from this software without specific
//    prior written permission.
// 
// THIS SOFTWARE IS PROVIDED BY THE COPYRIGHT HOLDERS AND CONTRIBUTORS "AS IS" AND ANY
// EXPRESS OR IMPLIED WARRANTIES, INCLUDING, BUT NOT LIMITED TO, THE IMPLIED WARRANTIES OF
// MERCHANTABILITY AND FITNESS FOR A PARTICULAR PURPOSE ARE DISCLAIMED. IN NO EVENT SHALL
// THE COPYRIGHT HOLDER OR CONTRIBUTORS BE LIABLE FOR ANY DIRECT, INDIRECT, INCIDENTAL,
// SPECIAL, EXEMPLARY, OR CONSEQUENTIAL DAMAGES (INCLUDING, BUT NOT LIMITED TO,
// PROCUREMENT OF SUBSTITUTE GOODS OR SERVICES; LOSS OF USE, DATA, OR PROFITS; OR BUSINESS
// INTERRUPTION) HOWEVER CAUSED AND ON ANY THEORY OF LIABILITY, WHETHER IN CONTRACT,
// STRICT LIABILITY, OR TORT (INCLUDING NEGLIGENCE OR OTHERWISE) ARISING IN ANY WAY OUT OF
// THE USE OF THIS SOFTWARE, EVEN IF ADVISED OF THE POSSIBILITY OF SUCH DAMAGE.
// 
// Parts of this file are originally copyright (c) 2012-2013 The Cryptonote developers

/*!
 * \file simplewallet.cpp
 * 
 * \brief Source file that defines simple_wallet class.
 */
#include <thread>
#include <iostream>
#include <sstream>
#include <fstream>
#include <ctype.h>
#include <boost/lexical_cast.hpp>
#include <boost/program_options.hpp>
#include <boost/algorithm/string.hpp>
#include <boost/format.hpp>
#include <boost/regex.hpp>
#include <boost/range/adaptor/transformed.hpp>
#include "include_base_utils.h"
#include "common/i18n.h"
#include "common/command_line.h"
#include "common/util.h"
#include "common/dns_utils.h"
#include "common/base58.h"
#include "common/scoped_message_writer.h"
#include "cryptonote_protocol/cryptonote_protocol_handler.h"
#include "cryptonote_core/service_node_deregister.h"
#include "cryptonote_core/service_node_list.h"
#include "simplewallet.h"
#include "cryptonote_basic/cryptonote_format_utils.h"
#include "storages/http_abstract_invoke.h"
#include "rpc/core_rpc_server_commands_defs.h"
#include "crypto/crypto.h"  // for crypto::secret_key definition
#include "mnemonics/electrum-words.h"
#include "rapidjson/document.h"
#include "common/json_util.h"
#include "ringct/rctSigs.h"
#include "multisig/multisig.h"
#include "wallet/wallet_args.h"
#include "version.h"
#include <stdexcept>

#ifdef WIN32
#include <boost/locale.hpp>
#include <boost/filesystem.hpp>
#endif

#ifdef HAVE_READLINE
#include "readline_buffer.h"
#endif

using namespace std;
using namespace epee;
using namespace cryptonote;
using boost::lexical_cast;
namespace po = boost::program_options;
typedef cryptonote::simple_wallet sw;

#undef LOKI_DEFAULT_LOG_CATEGORY
#define LOKI_DEFAULT_LOG_CATEGORY "wallet.simplewallet"

#define EXTENDED_LOGS_FILE "wallet_details.log"

#define DEFAULT_MIX 9

#define OUTPUT_EXPORT_FILE_MAGIC "Loki output export\003"

#define LOCK_IDLE_SCOPE() \
  bool auto_refresh_enabled = m_auto_refresh_enabled.load(std::memory_order_relaxed); \
  m_auto_refresh_enabled.store(false, std::memory_order_relaxed); \
  /* stop any background refresh, and take over */ \
  m_wallet->stop(); \
  m_idle_mutex.lock(); \
  while (m_auto_refresh_refreshing) \
    m_idle_cond.notify_one(); \
  m_idle_mutex.unlock(); \
/*  if (auto_refresh_run)*/ \
    /*m_auto_refresh_thread.join();*/ \
  boost::unique_lock<boost::mutex> lock(m_idle_mutex); \
  epee::misc_utils::auto_scope_leave_caller scope_exit_handler = epee::misc_utils::create_scope_leave_handler([&](){ \
    m_auto_refresh_enabled.store(auto_refresh_enabled, std::memory_order_relaxed); \
  })

enum TransferType {
  TransferOriginal,
  TransferNew,
  TransferLocked,
};

namespace
{
  const std::array<const char* const, 5> allowed_priority_strings = {{"default", "unimportant", "normal", "elevated", "priority"}};
  const auto arg_wallet_file = wallet_args::arg_wallet_file();
  const command_line::arg_descriptor<std::string> arg_generate_new_wallet = {"generate-new-wallet", sw::tr("Generate new wallet and save it to <arg>"), ""};
  const command_line::arg_descriptor<std::string> arg_generate_from_device = {"generate-from-device", sw::tr("Generate new wallet from device and save it to <arg>"), ""};
  const command_line::arg_descriptor<std::string> arg_generate_from_view_key = {"generate-from-view-key", sw::tr("Generate incoming-only wallet from view key"), ""};
  const command_line::arg_descriptor<std::string> arg_generate_from_spend_key = {"generate-from-spend-key", sw::tr("Generate deterministic wallet from spend key"), ""};
  const command_line::arg_descriptor<std::string> arg_generate_from_keys = {"generate-from-keys", sw::tr("Generate wallet from private keys"), ""};
  const command_line::arg_descriptor<std::string> arg_generate_from_multisig_keys = {"generate-from-multisig-keys", sw::tr("Generate a master wallet from multisig wallet keys"), ""};
  const auto arg_generate_from_json = wallet_args::arg_generate_from_json();
  const command_line::arg_descriptor<std::string> arg_mnemonic_language = {"mnemonic-language", sw::tr("Language for mnemonic"), ""};
  const command_line::arg_descriptor<std::string> arg_electrum_seed = {"electrum-seed", sw::tr("Specify Electrum seed for wallet recovery/creation"), ""};
  const command_line::arg_descriptor<bool> arg_restore_deterministic_wallet = {"restore-deterministic-wallet", sw::tr("Recover wallet using Electrum-style mnemonic seed"), false};
  const command_line::arg_descriptor<bool> arg_restore_multisig_wallet = {"restore-multisig-wallet", sw::tr("Recover multisig wallet using Electrum-style mnemonic seed"), false};
  const command_line::arg_descriptor<bool> arg_non_deterministic = {"non-deterministic", sw::tr("Generate non-deterministic view and spend keys"), false};
  const command_line::arg_descriptor<bool> arg_trusted_daemon = {"trusted-daemon", sw::tr("Enable commands which rely on a trusted daemon"), false};
  const command_line::arg_descriptor<bool> arg_untrusted_daemon = {"untrusted-daemon", sw::tr("Disable commands which rely on a trusted daemon"), false};
  const command_line::arg_descriptor<bool> arg_allow_mismatched_daemon_version = {"allow-mismatched-daemon-version", sw::tr("Allow communicating with a daemon that uses a different RPC version"), false};
  const command_line::arg_descriptor<uint64_t> arg_restore_height = {"restore-height", sw::tr("Restore from specific blockchain height"), 0};
  const command_line::arg_descriptor<bool> arg_do_not_relay = {"do-not-relay", sw::tr("The newly created transaction will not be relayed to the loki network"), false};
  const command_line::arg_descriptor<bool> arg_create_address_file = {"create-address-file", sw::tr("Create an address file for new wallets"), false};
  const command_line::arg_descriptor<std::string> arg_subaddress_lookahead = {"subaddress-lookahead", tools::wallet2::tr("Set subaddress lookahead sizes to <major>:<minor>"), ""};
  const command_line::arg_descriptor<bool> arg_use_english_language_names = {"use-english-language-names", sw::tr("Display English language names"), false};

  const command_line::arg_descriptor< std::vector<std::string> > arg_command = {"command", ""};

#ifdef WIN32
  // Translate from CP850 to UTF-8;
  // std::getline for a Windows console returns a string in CP437 or CP850; as simplewallet,
  // like all of Loki, is assumed to work internally with UTF-8 throughout, even on Windows
  // (although only implemented partially), a translation to UTF-8 is needed for input.
  //
  // Note that if a program is started inside the MSYS2 shell somebody already translates
  // console input to UTF-8, but it's not clear how one could detect that in order to avoid
  // double-translation; this code here thus breaks UTF-8 input within a MSYS2 shell,
  // unfortunately.
  //
  // Note also that input for passwords is NOT translated, to remain compatible with any
  // passwords containing special characters that predate this switch to UTF-8 support.
  static std::string cp850_to_utf8(const std::string &cp850_str)
  {
    boost::locale::generator gen;
    gen.locale_cache_enabled(true);
    std::locale loc = gen("en_US.CP850");
    return boost::locale::conv::to_utf<char>(cp850_str, loc);
  }
#endif

  std::string input_line(const std::string& prompt)
  {
#ifdef HAVE_READLINE
    rdln::suspend_readline pause_readline;
#endif
    std::cout << prompt;

    std::string buf;
    std::getline(std::cin, buf);
#ifdef WIN32
    buf = cp850_to_utf8(buf);
#endif

    return epee::string_tools::trim(buf);
  }

  boost::optional<tools::password_container> password_prompter(const char *prompt, bool verify)
  {
#ifdef HAVE_READLINE
    rdln::suspend_readline pause_readline;
#endif
    auto pwd_container = tools::password_container::prompt(verify, prompt);
    if (!pwd_container)
    {
      tools::fail_msg_writer() << tr("failed to read wallet password");
    }
    return pwd_container;
  }

  boost::optional<tools::password_container> default_password_prompter(bool verify)
  {
    return password_prompter(verify ? tr("Enter a new password for the wallet") : tr("Wallet password"), verify);
  }

  inline std::string interpret_rpc_response(bool ok, const std::string& status)
  {
    std::string err;
    if (ok)
    {
      if (status == CORE_RPC_STATUS_BUSY)
      {
        err = sw::tr("daemon is busy. Please try again later.");
      }
      else if (status != CORE_RPC_STATUS_OK)
      {
        err = status;
      }
    }
    else
    {
      err = sw::tr("possibly lost connection to daemon");
    }
    return err;
  }

  tools::scoped_message_writer success_msg_writer(bool color = false)
  {
    return tools::scoped_message_writer(color ? console_color_green : console_color_default, false, std::string(), el::Level::Info);
  }

  tools::scoped_message_writer message_writer(epee::console_colors color = epee::console_color_default, bool bright = false)
  {
    return tools::scoped_message_writer(color, bright);
  }

  tools::scoped_message_writer fail_msg_writer()
  {
    return tools::scoped_message_writer(console_color_red, true, sw::tr("Error: "), el::Level::Error);
  }

  bool parse_bool(const std::string& s, bool& result)
  {
    if (s == "1" || command_line::is_yes(s))
    {
      result = true;
      return true;
    }
    if (s == "0" || command_line::is_no(s))
    {
      result = false;
      return true;
    }

    boost::algorithm::is_iequal ignore_case{};
    if (boost::algorithm::equals("true", s, ignore_case) || boost::algorithm::equals(simple_wallet::tr("true"), s, ignore_case))
    {
      result = true;
      return true;
    }
    if (boost::algorithm::equals("false", s, ignore_case) || boost::algorithm::equals(simple_wallet::tr("false"), s, ignore_case))
    {
      result = false;
      return true;
    }

    return false;
  }

  template <typename F>
  bool parse_bool_and_use(const std::string& s, F func)
  {
    bool r;
    if (parse_bool(s, r))
    {
      func(r);
      return true;
    }
    else
    {
      fail_msg_writer() << tr("invalid argument: must be either 0/1, true/false, y/n, yes/no");
      return false;
    }
  }

  const struct
  {
    const char *name;
    tools::wallet2::RefreshType refresh_type;
  } refresh_type_names[] =
  {
    { "full", tools::wallet2::RefreshFull },
    { "optimize-coinbase", tools::wallet2::RefreshOptimizeCoinbase },
    { "optimized-coinbase", tools::wallet2::RefreshOptimizeCoinbase },
    { "no-coinbase", tools::wallet2::RefreshNoCoinbase },
    { "default", tools::wallet2::RefreshDefault },
  };

  bool parse_refresh_type(const std::string &s, tools::wallet2::RefreshType &refresh_type)
  {
    for (size_t n = 0; n < sizeof(refresh_type_names) / sizeof(refresh_type_names[0]); ++n)
    {
      if (s == refresh_type_names[n].name)
      {
        refresh_type = refresh_type_names[n].refresh_type;
        return true;
      }
    }
    fail_msg_writer() << cryptonote::simple_wallet::tr("failed to parse refresh type");
    return false;
  }

  std::string get_refresh_type_name(tools::wallet2::RefreshType type)
  {
    for (size_t n = 0; n < sizeof(refresh_type_names) / sizeof(refresh_type_names[0]); ++n)
    {
      if (type == refresh_type_names[n].refresh_type)
        return refresh_type_names[n].name;
    }
    return "invalid";
  }

  std::string get_version_string(uint32_t version)
  {
    return boost::lexical_cast<std::string>(version >> 16) + "." + boost::lexical_cast<std::string>(version & 0xffff);
  }

  std::string oa_prompter(const std::string &url, const std::vector<std::string> &addresses, bool dnssec_valid)
  {
    if (addresses.empty())
      return {};
    // prompt user for confirmation.
    // inform user of DNSSEC validation status as well.
    std::string dnssec_str;
    if (dnssec_valid)
    {
      dnssec_str = tr("DNSSEC validation passed");
    }
    else
    {
      dnssec_str = tr("WARNING: DNSSEC validation was unsuccessful, this address may not be correct!");
    }
    std::stringstream prompt;
    prompt << tr("For URL: ") << url
           << ", " << dnssec_str << std::endl
           << tr(" Loki Address = ") << addresses[0]
           << std::endl
           << tr("Is this OK? (Y/n) ")
    ;
    // prompt the user for confirmation given the dns query and dnssec status
    std::string confirm_dns_ok = input_line(prompt.str());
    if (std::cin.eof())
    {
      return {};
    }
    if (!command_line::is_yes(confirm_dns_ok))
    {
      std::cout << tr("you have cancelled the transfer request") << std::endl;
      return {};
    }
    return addresses[0];
  }

  bool parse_subaddress_indices(const std::string& arg, std::set<uint32_t>& subaddr_indices)
  {
    subaddr_indices.clear();

    if (arg.substr(0, 6) != "index=")
      return false;
    std::string subaddr_indices_str_unsplit = arg.substr(6, arg.size() - 6);
    std::vector<std::string> subaddr_indices_str;
    boost::split(subaddr_indices_str, subaddr_indices_str_unsplit, boost::is_any_of(","));

    for (const auto& subaddr_index_str : subaddr_indices_str)
    {
      uint32_t subaddr_index;
      if(!epee::string_tools::get_xtype_from_string(subaddr_index, subaddr_index_str))
      {
        fail_msg_writer() << tr("failed to parse index: ") << subaddr_index_str;
        subaddr_indices.clear();
        return false;
      }
      subaddr_indices.insert(subaddr_index);
    }
    return true;
  }

  boost::optional<std::pair<uint32_t, uint32_t>> parse_subaddress_lookahead(const std::string& str)
  {
    auto pos = str.find(":");
    bool r = pos != std::string::npos;
    uint32_t major;
    r = r && epee::string_tools::get_xtype_from_string(major, str.substr(0, pos));
    uint32_t minor;
    r = r && epee::string_tools::get_xtype_from_string(minor, str.substr(pos + 1));
    if (r)
    {
      return std::make_pair(major, minor);
    }
    else
    {
      fail_msg_writer() << tr("invalid format for subaddress lookahead; must be <major>:<minor>");
      return {};
    }
  }

  void handle_transfer_exception(const std::exception_ptr &e, bool trusted_daemon)
  {
    bool warn_of_possible_attack = !trusted_daemon;
    try
    {
      std::rethrow_exception(e);
    }
    catch (const tools::error::daemon_busy&)
    {
      fail_msg_writer() << tr("daemon is busy. Please try again later.");
    }
    catch (const tools::error::no_connection_to_daemon&)
    {
      fail_msg_writer() << tr("no connection to daemon. Please make sure daemon is running.");
    }
    catch (const tools::error::wallet_rpc_error& e)
    {
      LOG_ERROR("RPC error: " << e.to_string());
      fail_msg_writer() << tr("RPC error: ") << e.what();
    }
    catch (const tools::error::get_random_outs_error &e)
    {
      fail_msg_writer() << tr("failed to get random outputs to mix: ") << e.what();
    }
    catch (const tools::error::not_enough_unlocked_money& e)
    {
      LOG_PRINT_L0(boost::format("not enough money to transfer, available only %s, sent amount %s") %
        print_money(e.available()) %
        print_money(e.tx_amount()));
      fail_msg_writer() << tr("Not enough money in unlocked balance");
      warn_of_possible_attack = false;
    }
    catch (const tools::error::not_enough_money& e)
    {
      LOG_PRINT_L0(boost::format("not enough money to transfer, available only %s, sent amount %s") %
        print_money(e.available()) %
        print_money(e.tx_amount()));
      fail_msg_writer() << tr("Not enough money in unlocked balance");
      warn_of_possible_attack = false;
    }
    catch (const tools::error::tx_not_possible& e)
    {
      LOG_PRINT_L0(boost::format("not enough money to transfer, available only %s, transaction amount %s = %s + %s (fee)") %
        print_money(e.available()) %
        print_money(e.tx_amount() + e.fee())  %
        print_money(e.tx_amount()) %
        print_money(e.fee()));
      fail_msg_writer() << tr("Failed to find a way to create transactions. This is usually due to dust which is so small it cannot pay for itself in fees, or trying to send more money than the unlocked balance, or not leaving enough for fees");
      warn_of_possible_attack = false;
    }
    catch (const tools::error::not_enough_outs_to_mix& e)
    {
      auto writer = fail_msg_writer();
      writer << tr("not enough outputs for specified ring size") << " = " << (e.mixin_count() + 1) << ":";
      for (std::pair<uint64_t, uint64_t> outs_for_amount : e.scanty_outs())
      {
        writer << "\n" << tr("output amount") << " = " << print_money(outs_for_amount.first) << ", " << tr("found outputs to use") << " = " << outs_for_amount.second;
      }
      writer << tr("Please use sweep_unmixable.");
    }
    catch (const tools::error::tx_not_constructed&)
      {
      fail_msg_writer() << tr("transaction was not constructed");
      warn_of_possible_attack = false;
    }
    catch (const tools::error::tx_rejected& e)
    {
      fail_msg_writer() << (boost::format(tr("transaction %s was rejected by daemon with status: ")) % get_transaction_hash(e.tx())) << e.status();
      std::string reason = e.reason();
      if (!reason.empty())
        fail_msg_writer() << tr("Reason: ") << reason;
    }
    catch (const tools::error::tx_sum_overflow& e)
    {
      fail_msg_writer() << e.what();
      warn_of_possible_attack = false;
    }
    catch (const tools::error::zero_destination&)
    {
      fail_msg_writer() << tr("one of destinations is zero");
      warn_of_possible_attack = false;
    }
    catch (const tools::error::tx_too_big& e)
    {
      fail_msg_writer() << tr("failed to find a suitable way to split transactions");
      warn_of_possible_attack = false;
    }
    catch (const tools::error::transfer_error& e)
    {
      LOG_ERROR("unknown transfer error: " << e.to_string());
      fail_msg_writer() << tr("unknown transfer error: ") << e.what();
    }
    catch (const tools::error::multisig_export_needed& e)
    {
      LOG_ERROR("Multisig error: " << e.to_string());
      fail_msg_writer() << tr("Multisig error: ") << e.what();
      warn_of_possible_attack = false;
    }
    catch (const tools::error::wallet_internal_error& e)
    {
      LOG_ERROR("internal error: " << e.to_string());
      fail_msg_writer() << tr("internal error: ") << e.what();
    }
    catch (const std::exception& e)
    {
      LOG_ERROR("unexpected error: " << e.what());
      fail_msg_writer() << tr("unexpected error: ") << e.what();
    }

    if (warn_of_possible_attack)
      fail_msg_writer() << tr("There was an error, which could mean the node may be trying to get you to retry creating a transaction, and zero in on which outputs you own. Or it could be a bona fide error. It may be prudent to disconnect from this node, and not try to send a tranasction immediately. Alternatively, connect to another node so the original node cannot correlate information.");
  }

  bool check_file_overwrite(const std::string &filename)
  {
    boost::system::error_code errcode;
    if (boost::filesystem::exists(filename, errcode))
    {
      if (boost::ends_with(filename, ".keys"))
      {
        fail_msg_writer() << boost::format(tr("File %s likely stores wallet private keys! Use a different file name.")) % filename;
        return false;
      }
      return command_line::is_yes(input_line((boost::format(tr("File %s already exists. Are you sure to overwrite it? (Y/Yes/N/No): ")) % filename).str()));
    }
    return true;
  }
}

bool parse_priority(const std::string& arg, uint32_t& priority)
{
  auto priority_pos = std::find(
    allowed_priority_strings.begin(),
    allowed_priority_strings.end(),
    arg);
  if(priority_pos != allowed_priority_strings.end()) {
    priority = std::distance(allowed_priority_strings.begin(), priority_pos);
    return true;
  }
  return false;
}

std::string simple_wallet::get_commands_str()
{
  std::stringstream ss;
  ss << tr("Commands: ") << ENDL;
  std::string usage = m_cmd_binder.get_usage();
  boost::replace_all(usage, "\n", "\n  ");
  usage.insert(0, "  ");
  ss << usage << ENDL;
  return ss.str();
}

std::string simple_wallet::get_command_usage(const std::vector<std::string> &args)
{
  std::pair<std::string, std::string> documentation = m_cmd_binder.get_documentation(args);
  std::stringstream ss;
  if(documentation.first.empty())
  {
    ss << tr("Unknown command: ") << args.front();
  }
  else
  {
    std::string usage = documentation.second.empty() ? args.front() : documentation.first;
    std::string description = documentation.second.empty() ? documentation.first : documentation.second;
    usage.insert(0, "  ");
    ss << tr("Command usage: ") << ENDL << usage << ENDL << ENDL;
    boost::replace_all(description, "\n", "\n  ");
    description.insert(0, "  ");
    ss << tr("Command description: ") << ENDL << description << ENDL;
  }
  return ss.str();
}

bool simple_wallet::viewkey(const std::vector<std::string> &args/* = std::vector<std::string>()*/)
{
  if (m_wallet->ask_password() && !get_and_verify_password()) { return true; }
  // don't log
  if (m_wallet->key_on_device()) {
    std::cout << "secret: On device. Not available" << std::endl;
  } else {
    std::cout << "secret: " << string_tools::pod_to_hex(m_wallet->get_account().get_keys().m_view_secret_key) << std::endl;
  }
  std::cout << "public: " << string_tools::pod_to_hex(m_wallet->get_account().get_keys().m_account_address.m_view_public_key) << std::endl;

  return true;
}

bool simple_wallet::spendkey(const std::vector<std::string> &args/* = std::vector<std::string>()*/)
{
  if (m_wallet->watch_only())
  {
    fail_msg_writer() << tr("wallet is watch-only and has no spend key");
    return true;
  }
  if (m_wallet->ask_password() && !get_and_verify_password()) { return true; }
  // don't log
  if (m_wallet->key_on_device()) {
    std::cout << "secret: On device. Not available" << std::endl;
  } else {
    std::cout << "secret: " << string_tools::pod_to_hex(m_wallet->get_account().get_keys().m_spend_secret_key) << std::endl;
  }
  std::cout << "public: " << string_tools::pod_to_hex(m_wallet->get_account().get_keys().m_account_address.m_spend_public_key) << std::endl;

  return true;
}

bool simple_wallet::print_seed(bool encrypted)
{
  bool success =  false;
  std::string seed;
  bool ready, multisig;

  if (m_wallet->key_on_device())
  {
    fail_msg_writer() << tr("command not supported by HW wallet");
    return true;
  }
  if (m_wallet->watch_only())
  {
    fail_msg_writer() << tr("wallet is watch-only and has no seed");
    return true;
  }
  if (m_wallet->ask_password() && !get_and_verify_password()) { return true; }

  multisig = m_wallet->multisig(&ready);
  if (multisig)
  {
    if (!ready)
    {
      fail_msg_writer() << tr("wallet is multisig but not yet finalized");
      return true;
    }
  }
  else if (!m_wallet->is_deterministic())
  {
    fail_msg_writer() << tr("wallet is non-deterministic and has no seed");
    return true;
  }

  epee::wipeable_string seed_pass;
  if (encrypted)
  {
    auto pwd_container = password_prompter(tr("Enter optional seed encryption passphrase, empty to see raw seed"), true);
    if (std::cin.eof() || !pwd_container)
      return true;
    seed_pass = pwd_container->password();
  }

  if (multisig)
    success = m_wallet->get_multisig_seed(seed, seed_pass);
  else if (m_wallet->is_deterministic())
    success = m_wallet->get_seed(seed, seed_pass);

  if (success) 
  {
    print_seed(seed);
  }
  else
  {
    fail_msg_writer() << tr("Failed to retrieve seed");
  }
  return true;
}

bool simple_wallet::seed(const std::vector<std::string> &args/* = std::vector<std::string>()*/)
{
  return print_seed(false);
}

bool simple_wallet::encrypted_seed(const std::vector<std::string> &args/* = std::vector<std::string>()*/)
{
  return print_seed(true);
}

bool simple_wallet::seed_set_language(const std::vector<std::string> &args/* = std::vector<std::string>()*/)
{
  if (m_wallet->key_on_device())
  {
    fail_msg_writer() << tr("command not supported by HW wallet");
    return true;
  }
  if (m_wallet->multisig())
  {
    fail_msg_writer() << tr("wallet is multisig and has no seed");
    return true;
  }
  if (m_wallet->watch_only())
  {
    fail_msg_writer() << tr("wallet is watch-only and has no seed");
    return true;
  }
  if (!m_wallet->is_deterministic())
  {
    fail_msg_writer() << tr("wallet is non-deterministic and has no seed");
    return true;
  }
 
  const auto pwd_container = get_and_verify_password();
  if (pwd_container)
  {
    std::string mnemonic_language = get_mnemonic_language();
    if (mnemonic_language.empty())
      return true;

    m_wallet->set_seed_language(std::move(mnemonic_language));
    m_wallet->rewrite(m_wallet_file, pwd_container->password());
  }
  return true;
}

bool simple_wallet::change_password(const std::vector<std::string> &args)
{ 
  const auto orig_pwd_container = get_and_verify_password();

  if(orig_pwd_container == boost::none)
  {
    fail_msg_writer() << tr("Your original password was incorrect.");
    return true;
  }

  // prompts for a new password, pass true to verify the password
  const auto pwd_container = default_password_prompter(true);
  if(!pwd_container)
    return true;

  try
  {
    m_wallet->rewrite(m_wallet_file, pwd_container->password());
    m_wallet->store();
  }
  catch (const tools::error::wallet_logic_error& e)
  {
    fail_msg_writer() << tr("Error with wallet rewrite: ") << e.what();
    return true;
  }

  return true;
}

bool simple_wallet::payment_id(const std::vector<std::string> &args/* = std::vector<std::string>()*/)
{
  crypto::hash payment_id;
  if (args.size() > 0)
  {
    fail_msg_writer() << tr("usage: payment_id");
    return true;
  }
  payment_id = crypto::rand<crypto::hash>();
  success_msg_writer() << tr("Random payment ID: ") << payment_id;
  return true;
}

bool simple_wallet::print_fee_info(const std::vector<std::string> &args/* = std::vector<std::string>()*/)
{
  if (!try_connect_to_daemon())
  {
    fail_msg_writer() << tr("Cannot connect to daemon");
    return true;
  }
  const uint64_t per_kb_fee = m_wallet->get_per_kb_fee();
  const uint64_t typical_size_kb = 13;
  message_writer() << (boost::format(tr("Current fee is %s %s per kB")) % print_money(per_kb_fee) % cryptonote::get_unit(cryptonote::get_default_decimal_point())).str();

  std::vector<uint64_t> fees;
  for (uint32_t priority = 1; priority <= 4; ++priority)
  {
    uint64_t mult = m_wallet->get_fee_multiplier(priority);
    fees.push_back(per_kb_fee * typical_size_kb * mult);
  }
  std::vector<std::pair<uint64_t, uint64_t>> blocks;
  try
  {
    uint64_t base_size = typical_size_kb * 1024;
    blocks = m_wallet->estimate_backlog(base_size, base_size + 1023, fees);
  }
  catch (const std::exception &e)
  {
    fail_msg_writer() << tr("Error: failed to estimate backlog array size: ") << e.what();
    return true;
  }
  if (blocks.size() != 4)
  {
    fail_msg_writer() << tr("Error: bad estimated backlog array size");
    return true;
  }

  for (uint32_t priority = 1; priority <= 4; ++priority)
  {
    uint64_t nblocks_low = blocks[priority - 1].first;
    uint64_t nblocks_high = blocks[priority - 1].second;
    if (nblocks_low > 0)
    {
      std::string msg;
      if (priority == m_wallet->get_default_priority() || (m_wallet->get_default_priority() == 0 && priority == 2))
        msg = tr(" (current)");
      uint64_t minutes_low = nblocks_low * DIFFICULTY_TARGET_V2 / 60, minutes_high = nblocks_high * DIFFICULTY_TARGET_V2 / 60;
      if (nblocks_high == nblocks_low)
        message_writer() << (boost::format(tr("%u block (%u minutes) backlog at priority %u%s")) % nblocks_low % minutes_low % priority % msg).str();
      else
        message_writer() << (boost::format(tr("%u to %u block (%u to %u minutes) backlog at priority %u")) % nblocks_low % nblocks_high % minutes_low % minutes_high % priority).str();
    }
    else
      message_writer() << tr("No backlog at priority ") << priority;
  }
  return true;
}

bool simple_wallet::prepare_multisig(const std::vector<std::string> &args)
{
  if (m_wallet->key_on_device())
  {
    fail_msg_writer() << tr("command not supported by HW wallet");
    return true;
  }
  if (m_wallet->multisig())
  {
    fail_msg_writer() << tr("This wallet is already multisig");
    return true;
  }
  if (m_wallet->watch_only())
  {
    fail_msg_writer() << tr("wallet is watch-only and cannot be made multisig");
    return true;
  }

  if(m_wallet->get_num_transfer_details())
  {
    fail_msg_writer() << tr("This wallet has been used before, please use a new wallet to create a multisig wallet");
    return true;
  }

  const auto orig_pwd_container = get_and_verify_password();
  if(orig_pwd_container == boost::none)
  {
    fail_msg_writer() << tr("Your password is incorrect.");
    return true;
  }

  std::string multisig_info = m_wallet->get_multisig_info();
  success_msg_writer() << multisig_info;
  success_msg_writer() << tr("Send this multisig info to all other participants, then use make_multisig <threshold> <info1> [<info2>...] with others' multisig info");
  success_msg_writer() << tr("This includes the PRIVATE view key, so needs to be disclosed only to that multisig wallet's participants ");
  return true;
}

bool simple_wallet::make_multisig(const std::vector<std::string> &args)
{
  if (m_wallet->key_on_device())
  {
    fail_msg_writer() << tr("command not supported by HW wallet");
    return true;
  }
  if (m_wallet->multisig())
  {
    fail_msg_writer() << tr("This wallet is already multisig");
    return true;
  }
  if (m_wallet->watch_only())
  {
    fail_msg_writer() << tr("wallet is watch-only and cannot be made multisig");
    return true;
  }

  if(m_wallet->get_num_transfer_details())
  {
    fail_msg_writer() << tr("This wallet has been used before, please use a new wallet to create a multisig wallet");
    return true;
  }

  const auto orig_pwd_container = get_and_verify_password();
  if(orig_pwd_container == boost::none)
  {
    fail_msg_writer() << tr("Your original password was incorrect.");
    return true;
  }

  if (args.size() < 2)
  {
    fail_msg_writer() << tr("usage: make_multisig <threshold> <multisiginfo1> [<multisiginfo2>...]");
    return true;
  }

  // parse threshold
  uint32_t threshold;
  if (!string_tools::get_xtype_from_string(threshold, args[0]))
  {
    fail_msg_writer() << tr("Invalid threshold");
    return true;
  }

  LOCK_IDLE_SCOPE();

  try
  {
    auto local_args = args;
    local_args.erase(local_args.begin());
    std::string multisig_extra_info = m_wallet->make_multisig(orig_pwd_container->password(), local_args, threshold);
    if (!multisig_extra_info.empty())
    {
      success_msg_writer() << tr("Another step is needed");
      success_msg_writer() << multisig_extra_info;
      success_msg_writer() << tr("Send this multisig info to all other participants, then use finalize_multisig <info1> [<info2>...] with others' multisig info");
      return true;
    }
  }
  catch (const std::exception &e)
  {
    fail_msg_writer() << tr("Error creating multisig: ") << e.what();
    return true;
  }

  uint32_t total;
  if (!m_wallet->multisig(NULL, &threshold, &total))
  {
    fail_msg_writer() << tr("Error creating multisig: new wallet is not multisig");
    return true;
  }
  success_msg_writer() << std::to_string(threshold) << "/" << total << tr(" multisig address: ")
      << m_wallet->get_account().get_public_address_str(m_wallet->nettype());

  return true;
}

bool simple_wallet::finalize_multisig(const std::vector<std::string> &args)
{
  bool ready;
  if (m_wallet->key_on_device())
  {
    fail_msg_writer() << tr("command not supported by HW wallet");
    return true;
  }
  if (!m_wallet->multisig(&ready))
  {
    fail_msg_writer() << tr("This wallet is not multisig");
    return true;
  }
  if (ready)
  {
    fail_msg_writer() << tr("This wallet is already finalized");
    return true;
  }

  const auto orig_pwd_container = get_and_verify_password();
  if(orig_pwd_container == boost::none)
  {
    fail_msg_writer() << tr("Your original password was incorrect.");
    return true;
  }

  if (args.size() < 2)
  {
    fail_msg_writer() << tr("usage: finalize_multisig <multisiginfo1> [<multisiginfo2>...]");
    return true;
  }

  try
  {
    if (!m_wallet->finalize_multisig(orig_pwd_container->password(), args))
    {
      fail_msg_writer() << tr("Failed to finalize multisig");
      return true;
    }
  }
  catch (const std::exception &e)
  {
    fail_msg_writer() << tr("Failed to finalize multisig: ") << e.what();
    return true;
  }

  return true;
}

bool simple_wallet::export_multisig(const std::vector<std::string> &args)
{
  bool ready;
  if (m_wallet->key_on_device())
  {
    fail_msg_writer() << tr("command not supported by HW wallet");
    return true;
  }
  if (!m_wallet->multisig(&ready))
  {
    fail_msg_writer() << tr("This wallet is not multisig");
    return true;
  }
  if (!ready)
  {
    fail_msg_writer() << tr("This multisig wallet is not yet finalized");
    return true;
  }
  if (args.size() != 1)
  {
    fail_msg_writer() << tr("usage: export_multisig_info <filename>");
    return true;
  }
  if (m_wallet->ask_password() && !get_and_verify_password())
    return true;

  const std::string filename = args[0];
  if (m_wallet->confirm_export_overwrite() && !check_file_overwrite(filename))
    return true;
  try
  {
    cryptonote::blobdata ciphertext = m_wallet->export_multisig();

    bool r = epee::file_io_utils::save_string_to_file(filename, ciphertext);
    if (!r)
    {
      fail_msg_writer() << tr("failed to save file ") << filename;
      return true;
    }
  }
  catch (const std::exception &e)
  {
    LOG_ERROR("Error exporting multisig info: " << e.what());
    fail_msg_writer() << tr("Error exporting multisig info: ") << e.what();
    return true;
  }

  success_msg_writer() << tr("Multisig info exported to ") << filename;
  return true;
}

bool simple_wallet::import_multisig(const std::vector<std::string> &args)
{
  bool ready;
  uint32_t threshold, total;
  if (m_wallet->key_on_device())
  {
    fail_msg_writer() << tr("command not supported by HW wallet");
    return true;
  }
  if (!m_wallet->multisig(&ready, &threshold, &total))
  {
    fail_msg_writer() << tr("This wallet is not multisig");
    return true;
  }
  if (!ready)
  {
    fail_msg_writer() << tr("This multisig wallet is not yet finalized");
    return true;
  }
  if (args.size() < threshold - 1)
  {
    fail_msg_writer() << tr("usage: import_multisig_info <filename1> [<filename2>...] - one for each other participant");
    return true;
  }
  if (m_wallet->ask_password() && !get_and_verify_password())
    return true;

  std::vector<cryptonote::blobdata> info;
  for (size_t n = 0; n < args.size(); ++n)
  {
    const std::string filename = args[n];
    std::string data;
    bool r = epee::file_io_utils::load_file_to_string(filename, data);
    if (!r)
    {
      fail_msg_writer() << tr("failed to read file ") << filename;
      return true;
    }
    info.push_back(std::move(data));
  }

  LOCK_IDLE_SCOPE();

  // all read and parsed, actually import
  try
  {
    size_t n_outputs = m_wallet->import_multisig(info);
    // Clear line "Height xxx of xxx"
    std::cout << "\r                                                                \r";
    success_msg_writer() << tr("Multisig info imported");
  }
  catch (const std::exception &e)
  {
    fail_msg_writer() << tr("Failed to import multisig info: ") << e.what();
    return true;
  }
  if (is_daemon_trusted())
  {
    try
    {
      m_wallet->rescan_spent();
    }
    catch (const std::exception &e)
    {
      message_writer() << tr("Failed to update spent status after importing multisig info: ") << e.what();
    }
  }
  else
  {
    message_writer() << tr("Untrusted daemon, spent status may be incorrect. Use a trusted daemon and run \"rescan_spent\"");
  }
  return true;
}

bool simple_wallet::accept_loaded_tx(const tools::wallet2::multisig_tx_set &txs)
{
  std::string extra_message;
  return accept_loaded_tx([&txs](){return txs.m_ptx.size();}, [&txs](size_t n)->const tools::wallet2::tx_construction_data&{return txs.m_ptx[n].construction_data;}, extra_message);
}

bool simple_wallet::sign_multisig(const std::vector<std::string> &args)
{
  bool ready;
  if (m_wallet->key_on_device())
  {
    fail_msg_writer() << tr("command not supported by HW wallet");
    return true;
  }
  if(!m_wallet->multisig(&ready))
  {
    fail_msg_writer() << tr("This is not a multisig wallet");
    return true;
  }
  if (!ready)
  {
    fail_msg_writer() << tr("This multisig wallet is not yet finalized");
    return true;
  }
  if (args.size() != 1)
  {
    fail_msg_writer() << tr("usage: sign_multisig <filename>");
    return true;
  }
  if (m_wallet->ask_password() && !get_and_verify_password()) { return true; }

  std::string filename = args[0];
  std::vector<crypto::hash> txids;
  uint32_t signers = 0;
  try
  {
    bool r = m_wallet->sign_multisig_tx_from_file(filename, txids, [&](const tools::wallet2::multisig_tx_set &tx){ signers = tx.m_signers.size(); return accept_loaded_tx(tx); });
    if (!r)
    {
      fail_msg_writer() << tr("Failed to sign multisig transaction");
      return true;
    }
  }
  catch (const tools::error::multisig_export_needed& e)
  {
    fail_msg_writer() << tr("Multisig error: ") << e.what();
    return true;
  }
  catch (const std::exception &e)
  {
    fail_msg_writer() << tr("Failed to sign multisig transaction: ") << e.what();
    return true;
  }

  if (txids.empty())
  {
    uint32_t threshold;
    m_wallet->multisig(NULL, &threshold);
    uint32_t signers_needed = threshold - signers - 1;
    success_msg_writer(true) << tr("Transaction successfully signed to file ") << filename << ", "
        << signers_needed << " more signer(s) needed";
    return true;
  }
  else
  {
    std::string txids_as_text;
    for (const auto &txid: txids)
    {
      if (!txids_as_text.empty())
        txids_as_text += (", ");
      txids_as_text += epee::string_tools::pod_to_hex(txid);
    }
    success_msg_writer(true) << tr("Transaction successfully signed to file ") << filename << ", txid " << txids_as_text;
    success_msg_writer(true) << tr("It may be relayed to the network with submit_multisig");
  }
  return true;
}

bool simple_wallet::submit_multisig(const std::vector<std::string> &args)
{
  bool ready;
  uint32_t threshold;
  if (m_wallet->key_on_device())
  {
    fail_msg_writer() << tr("command not supported by HW wallet");
    return true;
  }
  if (!m_wallet->multisig(&ready, &threshold))
  {
    fail_msg_writer() << tr("This is not a multisig wallet");
    return true;
  }
  if (!ready)
  {
    fail_msg_writer() << tr("This multisig wallet is not yet finalized");
    return true;
  }
  if (args.size() != 1)
  {
    fail_msg_writer() << tr("usage: submit_multisig <filename>");
    return true;
  }
  if (m_wallet->ask_password() && !get_and_verify_password()) { return true; }

  if (!try_connect_to_daemon())
    return true;

  std::string filename = args[0];
  try
  {
    tools::wallet2::multisig_tx_set txs;
    bool r = m_wallet->load_multisig_tx_from_file(filename, txs, [&](const tools::wallet2::multisig_tx_set &tx){ return accept_loaded_tx(tx); });
    if (!r)
    {
      fail_msg_writer() << tr("Failed to load multisig transaction from file");
      return true;
    }
    if (txs.m_signers.size() < threshold)
    {
      fail_msg_writer() << (boost::format(tr("Multisig transaction signed by only %u signers, needs %u more signatures"))
          % txs.m_signers.size() % (threshold - txs.m_signers.size())).str();
      return true;
    }

    // actually commit the transactions
    for (auto &ptx: txs.m_ptx)
    {
      m_wallet->commit_tx(ptx);
      success_msg_writer(true) << tr("Transaction successfully submitted, transaction ") << get_transaction_hash(ptx.tx) << ENDL
          << tr("You can check its status by using the `show_transfers` command.");
    }
  }
  catch (const std::exception &e)
  {
    handle_transfer_exception(std::current_exception(), is_daemon_trusted());
  }
  catch (...)
  {
    LOG_ERROR("unknown error");
    fail_msg_writer() << tr("unknown error");
  }

  return true;
}

bool simple_wallet::export_raw_multisig(const std::vector<std::string> &args)
{
  bool ready;
  uint32_t threshold;
  if (m_wallet->key_on_device())
  {
    fail_msg_writer() << tr("command not supported by HW wallet");
    return true;
  }
  if (!m_wallet->multisig(&ready, &threshold))
  {
    fail_msg_writer() << tr("This is not a multisig wallet");
    return true;
  }
  if (!ready)
  {
    fail_msg_writer() << tr("This multisig wallet is not yet finalized");
    return true;
  }
  if (args.size() != 1)
  {
    fail_msg_writer() << tr("usage: export_raw_multisig <filename>");
    return true;
  }
  if (m_wallet->ask_password() && !get_and_verify_password()) { return true; }

  std::string filename = args[0];
  if (m_wallet->confirm_export_overwrite() && !check_file_overwrite(filename))
    return true;
  try
  {
    tools::wallet2::multisig_tx_set txs;
    bool r = m_wallet->load_multisig_tx_from_file(filename, txs, [&](const tools::wallet2::multisig_tx_set &tx){ return accept_loaded_tx(tx); });
    if (!r)
    {
      fail_msg_writer() << tr("Failed to load multisig transaction from file");
      return true;
    }
    if (txs.m_signers.size() < threshold)
    {
      fail_msg_writer() << (boost::format(tr("Multisig transaction signed by only %u signers, needs %u more signatures"))
          % txs.m_signers.size() % (threshold - txs.m_signers.size())).str();
      return true;
    }

    // save the transactions
    std::string filenames;
    for (auto &ptx: txs.m_ptx)
    {
      const crypto::hash txid = cryptonote::get_transaction_hash(ptx.tx);
      const std::string filename = std::string("raw_multisig_loki_tx_") + epee::string_tools::pod_to_hex(txid);
      if (!filenames.empty())
        filenames += ", ";
      filenames += filename;
      if (!epee::file_io_utils::save_string_to_file(filename, cryptonote::tx_to_blob(ptx.tx)))
      {
        fail_msg_writer() << tr("Failed to export multisig transaction to file ") << filename;
        return true;
      }
    }
    success_msg_writer() << tr("Saved exported multisig transaction file(s): ") << filenames;
  }
  catch (const std::exception& e)
  {
    LOG_ERROR("unexpected error: " << e.what());
    fail_msg_writer() << tr("unexpected error: ") << e.what();
  }
  catch (...)
  {
    LOG_ERROR("Unknown error");
    fail_msg_writer() << tr("unknown error");
  }

  return true;
}

bool simple_wallet::print_ring(const std::vector<std::string> &args)
{
  crypto::key_image key_image;
  crypto::hash txid;
  if (args.size() != 1)
  {
    fail_msg_writer() << tr("usage: print_ring <key_image|txid>");
    return true;
  }

  if (!epee::string_tools::hex_to_pod(args[0], key_image))
  {
    fail_msg_writer() << tr("Invalid key image");
    return true;
  }
  // this one will always work, they're all 32 byte hex
  if (!epee::string_tools::hex_to_pod(args[0], txid))
  {
    fail_msg_writer() << tr("Invalid txid");
    return true;
  }

  std::vector<uint64_t> ring;
  std::vector<std::pair<crypto::key_image, std::vector<uint64_t>>> rings;
  try
  {
    if (m_wallet->get_ring(key_image, ring))
      rings.push_back({key_image, ring});
    else if (!m_wallet->get_rings(txid, rings))
    {
      fail_msg_writer() << tr("Key image either not spent, or spent with mixin 0");
      return true;
    }

    for (const auto &ring: rings)
    {
      std::stringstream str;
      for (const auto &x: ring.second)
        str << x<< " ";
      // do NOT translate this "absolute" below, the lin can be used as input to set_ring
      success_msg_writer() << epee::string_tools::pod_to_hex(ring.first) <<  " absolute " << str.str();
    }
  }
  catch (const std::exception &e)
  {
    fail_msg_writer() << tr("Failed to get key image ring: ") << e.what();
  }

  return true;
}

bool simple_wallet::set_ring(const std::vector<std::string> &args)
{
  crypto::key_image key_image;
  if (args.size() < 3)
  {
    fail_msg_writer() << tr("usage: set_ring <key_image> absolute|relative <index> [<index>...]");
    return true;
  }

  if (!epee::string_tools::hex_to_pod(args[0], key_image))
  {
    fail_msg_writer() << tr("Invalid key image");
    return true;
  }

  bool relative;
  if (args[1] == "absolute")
  {
    relative = false;
  }
  else if (args[1] == "relative")
  {
    relative = true;
  }
  else
  {
    fail_msg_writer() << tr("Missing absolute or relative keyword");
    return true;
  }

  std::vector<uint64_t> ring;
  for (size_t n = 2; n < args.size(); ++n)
  {
    ring.resize(ring.size() + 1);
    if (!string_tools::get_xtype_from_string(ring.back(), args[n]))
    {
      fail_msg_writer() << tr("invalid index: must be a strictly positive unsigned integer");
      return true;
    }
    if (relative)
    {
      if (ring.size() > 1 && !ring.back())
      {
        fail_msg_writer() << tr("invalid index: must be a strictly positive unsigned integer");
        return true;
      }
      uint64_t sum = 0;
      for (uint64_t out: ring)
      {
        if (out > std::numeric_limits<uint64_t>::max() - sum)
        {
          fail_msg_writer() << tr("invalid index: indices wrap");
          return true;
        }
        sum += out;
      }
    }
    else
    {
      if (ring.size() > 1 && ring[ring.size() - 2] >= ring[ring.size() - 1])
      {
        fail_msg_writer() << tr("invalid index: indices should be in strictly ascending order");
        return true;
      }
    }
  }
  if (!m_wallet->set_ring(key_image, ring, relative))
  {
    fail_msg_writer() << tr("failed to set ring");
    return true;
  }

  return true;
}

bool simple_wallet::blackball(const std::vector<std::string> &args)
{
  crypto::public_key output;
  if (args.size() == 0)
  {
    fail_msg_writer() << tr("usage: blackball <output_public_key> | <filename> [add]");
    return true;
  }

  try
  {
    if (epee::string_tools::hex_to_pod(args[0], output))
    {
      m_wallet->blackball_output(output);
    }
    else if (epee::file_io_utils::is_file_exist(args[0]))
    {
      std::vector<crypto::public_key> outputs;
      char str[65];

      std::unique_ptr<FILE, tools::close_file> f(fopen(args[0].c_str(), "r"));
      if (f)
      {
        while (!feof(f.get()))
        {
          if (!fgets(str, sizeof(str), f.get()))
            break;
          const size_t len = strlen(str);
          if (len > 0 && str[len - 1] == '\n')
            str[len - 1] = 0;
          if (!str[0])
            continue;
          outputs.push_back(crypto::public_key());
          if (!epee::string_tools::hex_to_pod(str, outputs.back()))
          {
            fail_msg_writer() << tr("Invalid public key: ") << str;
            return true;
          }
        }
        f.reset();
        bool add = false;
        if (args.size() > 1)
        {
          if (args[1] != "add")
          {
            fail_msg_writer() << tr("Bad argument: ") + args[1] + ": " + tr("should be \"add\"");
            return true;
          }
          add = true;
        }
        m_wallet->set_blackballed_outputs(outputs, add);
      }
      else
      {
        fail_msg_writer() << tr("Failed to open file");
        return true;
      }
    }
    else
    {
      fail_msg_writer() << tr("Invalid public key, and file doesn't exist");
      return true;
    }
  }
  catch (const std::exception &e)
  {
    fail_msg_writer() << tr("Failed to blackball output: ") << e.what();
  }

  return true;
}

bool simple_wallet::unblackball(const std::vector<std::string> &args)
{
  crypto::public_key output;
  if (args.size() != 1)
  {
    fail_msg_writer() << tr("usage: unblackball <output_public_key>");
    return true;
  }

  if (!epee::string_tools::hex_to_pod(args[0], output))
  {
    fail_msg_writer() << tr("Invalid public key");
    return true;
  }

  try
  {
    m_wallet->unblackball_output(output);
  }
  catch (const std::exception &e)
  {
    fail_msg_writer() << tr("Failed to unblackball output: ") << e.what();
  }

  return true;
}

bool simple_wallet::blackballed(const std::vector<std::string> &args)
{
  crypto::public_key output;
  if (args.size() != 1)
  {
    fail_msg_writer() << tr("usage: blackballed <output_public_key>");
    return true;
  }

  if (!epee::string_tools::hex_to_pod(args[0], output))
  {
    fail_msg_writer() << tr("Invalid public key");
    return true;
  }

  try
  {
    if (m_wallet->is_output_blackballed(output))
      message_writer() << tr("Blackballed: ") << output;
    else
      message_writer() << tr("not blackballed: ") << output;
  }
  catch (const std::exception &e)
  {
    fail_msg_writer() << tr("Failed to unblackball output: ") << e.what();
  }

  return true;
}

bool simple_wallet::save_known_rings(const std::vector<std::string> &args)
{
  try
  {
    LOCK_IDLE_SCOPE();
    m_wallet->find_and_save_rings();
  }
  catch (const std::exception &e)
  {
    fail_msg_writer() << tr("Failed to save known rings: ") << e.what();
  }
  return true;
}

bool simple_wallet::version(const std::vector<std::string> &args)
{
  message_writer() << "Loki '" << LOKI_RELEASE_NAME << "' (v" << LOKI_VERSION_FULL << ")";
  return true;
}

bool simple_wallet::set_always_confirm_transfers(const std::vector<std::string> &args/* = std::vector<std::string>()*/)
{
  const auto pwd_container = get_and_verify_password();
  if (pwd_container)
  {
    parse_bool_and_use(args[1], [&](bool r) {
      m_wallet->always_confirm_transfers(r);
      m_wallet->rewrite(m_wallet_file, pwd_container->password());
    });
  }
  return true;
}

bool simple_wallet::set_print_ring_members(const std::vector<std::string> &args/* = std::vector<std::string>()*/)
{
  const auto pwd_container = get_and_verify_password();
  if (pwd_container)
  {
    parse_bool_and_use(args[1], [&](bool r) {
      m_wallet->print_ring_members(r);
      m_wallet->rewrite(m_wallet_file, pwd_container->password());
    });
  }
  return true;
}

bool simple_wallet::set_store_tx_info(const std::vector<std::string> &args/* = std::vector<std::string>()*/)
{
  if (m_wallet->watch_only())
  {
    fail_msg_writer() << tr("wallet is watch-only and cannot transfer");
    return true;
  }
 
  const auto pwd_container = get_and_verify_password();
  if (pwd_container)
  {
    parse_bool_and_use(args[1], [&](bool r) {
      m_wallet->store_tx_info(r);
      m_wallet->rewrite(m_wallet_file, pwd_container->password());
    });
  }
  return true;
}

bool simple_wallet::set_default_priority(const std::vector<std::string> &args/* = std::vector<std::string>()*/)
{
  int priority = 0;
  try
  {
    if (strchr(args[1].c_str(), '-'))
    {
      fail_msg_writer() << tr("priority must be 0, 1, 2, 3, or 4 ");
      return true;
    }
    if (args[1] == "0")
    {
      priority = 0;
    }
    else
    {
      priority = boost::lexical_cast<int>(args[1]);
      if (priority < 1 || priority > 4)
      {
        fail_msg_writer() << tr("priority must be 0, 1, 2, 3, or 4");
        return true;
      }
    }
 
    const auto pwd_container = get_and_verify_password();
    if (pwd_container)
    {
      m_wallet->set_default_priority(priority);
      m_wallet->rewrite(m_wallet_file, pwd_container->password());
    }
    return true;
  }
  catch(const boost::bad_lexical_cast &)
  {
    fail_msg_writer() << tr("priority must be 0, 1, 2, 3, or 4");
    return true;
  }
  catch(...)
  {
    fail_msg_writer() << tr("could not change default priority");
    return true;
  }
}

bool simple_wallet::set_auto_refresh(const std::vector<std::string> &args/* = std::vector<std::string>()*/)
{
  const auto pwd_container = get_and_verify_password();
  if (pwd_container)
  {
    parse_bool_and_use(args[1], [&](bool auto_refresh) {
      m_wallet->auto_refresh(auto_refresh);
      m_idle_mutex.lock();
      m_auto_refresh_enabled.store(auto_refresh, std::memory_order_relaxed);
      m_idle_cond.notify_one();
      m_idle_mutex.unlock();

      m_wallet->rewrite(m_wallet_file, pwd_container->password());
    });
  }
  return true;
}

bool simple_wallet::set_refresh_type(const std::vector<std::string> &args/* = std::vector<std::string>()*/)
{
  tools::wallet2::RefreshType refresh_type;
  if (!parse_refresh_type(args[1], refresh_type))
  {
    return true;
  }
 
  const auto pwd_container = get_and_verify_password();
  if (pwd_container)
  {
    m_wallet->set_refresh_type(refresh_type);
    m_wallet->rewrite(m_wallet_file, pwd_container->password());
  }
  return true;
}

bool simple_wallet::set_confirm_missing_payment_id(const std::vector<std::string> &args/* = std::vector<std::string>()*/)
{
  const auto pwd_container = get_and_verify_password();
  if (pwd_container)
  {
    parse_bool_and_use(args[1], [&](bool r) {
      m_wallet->confirm_missing_payment_id(r);
      m_wallet->rewrite(m_wallet_file, pwd_container->password());
    });
  }
  return true;
}

bool simple_wallet::set_ask_password(const std::vector<std::string> &args/* = std::vector<std::string>()*/)
{
  const auto pwd_container = get_and_verify_password();
  if (pwd_container)
  {
    parse_bool_and_use(args[1], [&](bool r) {
      m_wallet->ask_password(r);
      m_wallet->rewrite(m_wallet_file, pwd_container->password());
    });
  }
  return true;
}

bool simple_wallet::set_unit(const std::vector<std::string> &args/* = std::vector<std::string>()*/)
{
  const std::string &unit = args[1];
  unsigned int decimal_point = CRYPTONOTE_DISPLAY_DECIMAL_POINT;

  if (unit == "loki")
    decimal_point = CRYPTONOTE_DISPLAY_DECIMAL_POINT;
  else if (unit == "megarok")
    decimal_point = CRYPTONOTE_DISPLAY_DECIMAL_POINT - 3;
  else if (unit == "kilorok")
    decimal_point = CRYPTONOTE_DISPLAY_DECIMAL_POINT - 6;
  else if (unit == "rok")
    decimal_point = 0;
  else
  {
    fail_msg_writer() << tr("invalid unit");
    return true;
  }

  const auto pwd_container = get_and_verify_password();
  if (pwd_container)
  {
    cryptonote::set_default_decimal_point(decimal_point);
    m_wallet->rewrite(m_wallet_file, pwd_container->password());
  }
  return true;
}

bool simple_wallet::set_min_output_count(const std::vector<std::string> &args/* = std::vector<std::string>()*/)
{
  uint32_t count;
  if (!string_tools::get_xtype_from_string(count, args[1]))
  {
    fail_msg_writer() << tr("invalid count: must be an unsigned integer");
    return true;
  }

  const auto pwd_container = get_and_verify_password();
  if (pwd_container)
  {
    m_wallet->set_min_output_count(count);
    m_wallet->rewrite(m_wallet_file, pwd_container->password());
  }
  return true;
}

bool simple_wallet::set_min_output_value(const std::vector<std::string> &args/* = std::vector<std::string>()*/)
{
  uint64_t value;
  if (!cryptonote::parse_amount(value, args[1]))
  {
    fail_msg_writer() << tr("invalid value");
    return true;
  }

  const auto pwd_container = get_and_verify_password();
  if (pwd_container)
  {
    m_wallet->set_min_output_value(value);
    m_wallet->rewrite(m_wallet_file, pwd_container->password());
  }
  return true;
}

bool simple_wallet::set_merge_destinations(const std::vector<std::string> &args/* = std::vector<std::string>()*/)
{
  const auto pwd_container = get_and_verify_password();
  if (pwd_container)
  {
    parse_bool_and_use(args[1], [&](bool r) {
      m_wallet->merge_destinations(r);
      m_wallet->rewrite(m_wallet_file, pwd_container->password());
    });
  }
  return true;
}

bool simple_wallet::set_confirm_backlog(const std::vector<std::string> &args/* = std::vector<std::string>()*/)
{
  const auto pwd_container = get_and_verify_password();
  if (pwd_container)
  {
    parse_bool_and_use(args[1], [&](bool r) {
      m_wallet->confirm_backlog(r);
      m_wallet->rewrite(m_wallet_file, pwd_container->password());
    });
  }
  return true;
}

bool simple_wallet::set_confirm_backlog_threshold(const std::vector<std::string> &args/* = std::vector<std::string>()*/)
{
  uint32_t threshold;
  if (!string_tools::get_xtype_from_string(threshold, args[1]))
  {
    fail_msg_writer() << tr("invalid count: must be an unsigned integer");
    return true;
  }

  const auto pwd_container = get_and_verify_password();
  if (pwd_container)
  {
    m_wallet->set_confirm_backlog_threshold(threshold);
    m_wallet->rewrite(m_wallet_file, pwd_container->password());
  }
  return true;
}

bool simple_wallet::set_confirm_export_overwrite(const std::vector<std::string> &args/* = std::vector<std::string>()*/)
{
  const auto pwd_container = get_and_verify_password();
  if (pwd_container)
  {
    parse_bool_and_use(args[1], [&](bool r) {
      m_wallet->confirm_export_overwrite(r);
      m_wallet->rewrite(m_wallet_file, pwd_container->password());
    });
  }
  return true;
}

bool simple_wallet::set_refresh_from_block_height(const std::vector<std::string> &args/* = std::vector<std::string>()*/)
{
  const auto pwd_container = get_and_verify_password();
  if (pwd_container)
  {
    uint64_t height;
    if (!epee::string_tools::get_xtype_from_string(height, args[1]))
    {
      fail_msg_writer() << tr("Invalid height");
      return true;
    }
    m_wallet->set_refresh_from_block_height(height);
    m_wallet->rewrite(m_wallet_file, pwd_container->password());
  }
  return true;
}

bool simple_wallet::set_auto_low_priority(const std::vector<std::string> &args/* = std::vector<std::string>()*/)
{
  const auto pwd_container = get_and_verify_password();
  if (pwd_container)
  {
    parse_bool_and_use(args[1], [&](bool r) {
      m_wallet->auto_low_priority(r);
      m_wallet->rewrite(m_wallet_file, pwd_container->password());
    });
  }
  return true;
}

bool simple_wallet::set_segregate_pre_fork_outputs(const std::vector<std::string> &args/* = std::vector<std::string>()*/)
{
  const auto pwd_container = get_and_verify_password();
  if (pwd_container)
  {
    parse_bool_and_use(args[1], [&](bool r) {
      m_wallet->segregate_pre_fork_outputs(r);
      m_wallet->rewrite(m_wallet_file, pwd_container->password());
    });
  }
  return true;
}

bool simple_wallet::set_key_reuse_mitigation2(const std::vector<std::string> &args/* = std::vector<std::string>()*/)
{
  const auto pwd_container = get_and_verify_password();
  if (pwd_container)
  {
    parse_bool_and_use(args[1], [&](bool r) {
      m_wallet->key_reuse_mitigation2(r);
      m_wallet->rewrite(m_wallet_file, pwd_container->password());
    });
  }
  return true;
}

bool simple_wallet::set_subaddress_lookahead(const std::vector<std::string> &args/* = std::vector<std::string>()*/)
{
  const auto pwd_container = get_and_verify_password();
  if (pwd_container)
  {
    auto lookahead = parse_subaddress_lookahead(args[1]);
    if (lookahead)
    {
      m_wallet->set_subaddress_lookahead(lookahead->first, lookahead->second);
      m_wallet->rewrite(m_wallet_file, pwd_container->password());
    }
  }
  return true;
}

bool simple_wallet::set_segregation_height(const std::vector<std::string> &args/* = std::vector<std::string>()*/)
{
  const auto pwd_container = get_and_verify_password();
  if (pwd_container)
  {
    uint64_t height;
    if (!epee::string_tools::get_xtype_from_string(height, args[1]))
    {
      fail_msg_writer() << tr("Invalid height");
      return true;
    }
    m_wallet->segregation_height(height);
    m_wallet->rewrite(m_wallet_file, pwd_container->password());
  }
  return true;
}

bool simple_wallet::help(const std::vector<std::string> &args/* = std::vector<std::string>()*/)
{
  if(args.empty())
  {
    success_msg_writer() << get_commands_str();
  }
  else
  {
    success_msg_writer() << get_command_usage(args);
  }
  return true;
}

simple_wallet::simple_wallet()
  : m_allow_mismatched_daemon_version(false)
  , m_refresh_progress_reporter(*this)
  , m_idle_run(true)
  , m_auto_refresh_enabled(false)
  , m_auto_refresh_refreshing(false)
  , m_in_manual_refresh(false)
  , m_current_subaddress_account(0)
{
  m_cmd_binder.set_handler("start_mining",
                           boost::bind(&simple_wallet::start_mining, this, _1),
                           tr("start_mining [<number_of_threads>] [bg_mining] [ignore_battery]"),
                           tr("Start mining in the daemon (bg_mining and ignore_battery are optional booleans)."));
  m_cmd_binder.set_handler("stop_mining",
                           boost::bind(&simple_wallet::stop_mining, this, _1),
                           tr("Stop mining in the daemon."));
  m_cmd_binder.set_handler("set_daemon",
                           boost::bind(&simple_wallet::set_daemon, this, _1),
                           tr("set_daemon <host>[:<port>]"),
                           tr("Set another daemon to connect to."));
  m_cmd_binder.set_handler("save_bc",
                           boost::bind(&simple_wallet::save_bc, this, _1),
                           tr("Save the current blockchain data."));
  m_cmd_binder.set_handler("refresh",
                           boost::bind(&simple_wallet::refresh, this, _1),
                           tr("Synchronize the transactions and balance."));
  m_cmd_binder.set_handler("balance",
                           boost::bind(&simple_wallet::show_balance, this, _1),
                           tr("balance [detail]"),
                           tr("Show the wallet's balance of the currently selected account."));
  m_cmd_binder.set_handler("incoming_transfers",
                           boost::bind(&simple_wallet::show_incoming_transfers, this, _1),
                           tr("incoming_transfers [available|unavailable] [verbose] [index=<N1>[,<N2>[,...]]]"),
                           tr("Show the incoming transfers, all or filtered by availability and address index."));
  m_cmd_binder.set_handler("payments",
                           boost::bind(&simple_wallet::show_payments, this, _1),
                           tr("payments <PID_1> [<PID_2> ... <PID_N>]"),
                           tr("Show the payments for the given payment IDs."));
  m_cmd_binder.set_handler("bc_height",
                           boost::bind(&simple_wallet::show_blockchain_height, this, _1),
                           tr("Show the blockchain height."));
  m_cmd_binder.set_handler("transfer_original",
                           boost::bind(&simple_wallet::transfer, this, _1),
                           tr("transfer_original [index=<N1>[,<N2>,...]] [<priority>] <address> <amount> [<payment_id>]"),
                           tr("Transfer <amount> to <address> using an older transaction building algorithm. If the parameter \"index=<N1>[,<N2>,...]\" is specified, the wallet uses outputs received by addresses of those indices. If omitted, the wallet randomly chooses address indices to be used. In any case, it tries its best not to combine outputs across multiple addresses. <priority> is the priority of the transaction. The higher the priority, the higher the transaction fee. Valid values in priority order (from lowest to highest) are: unimportant, normal, elevated, priority. If omitted, the default value (see the command \"set priority\") is used. Multiple payments can be made at once by adding <address_2> <amount_2> etcetera (before the payment ID, if it's included)"));
  m_cmd_binder.set_handler("transfer", boost::bind(&simple_wallet::transfer_new, this, _1),
                           tr("transfer [index=<N1>[,<N2>,...]] [<priority>] <address> <amount> [<payment_id>]"),
                           tr("Transfer <amount> to <address>. If the parameter \"index=<N1>[,<N2>,...]\" is specified, the wallet uses outputs received by addresses of those indices. If omitted, the wallet randomly chooses address indices to be used. In any case, it tries its best not to combine outputs across multiple addresses. <priority> is the priority of the transaction. The higher the priority, the higher the transaction fee. Valid values in priority order (from lowest to highest) are: unimportant, normal, elevated, priority. If omitted, the default value (see the command \"set priority\") is used. Multiple payments can be made at once by adding <address_2> <amount_2> etcetera (before the payment ID, if it's included)"));
  m_cmd_binder.set_handler("locked_transfer",
                           boost::bind(&simple_wallet::locked_transfer, this, _1),
                           tr("locked_transfer [index=<N1>[,<N2>,...]] [<priority>] <addr> <amount> <lockblocks> [<payment_id>]"),
                           tr("Transfer <amount> to <address> and lock it for <lockblocks> (max. 1000000). If the parameter \"index=<N1>[,<N2>,...]\" is specified, the wallet uses outputs received by addresses of those indices. If omitted, the wallet randomly chooses address indices to be used. In any case, it tries its best not to combine outputs across multiple addresses. <priority> is the priority of the transaction. The higher the priority, the higher the transaction fee. Valid values in priority order (from lowest to highest) are: unimportant, normal, elevated, priority. If omitted, the default value (see the command \"set priority\") is used. Multiple payments can be made at once by adding <address_2> <amount_2> etcetera (before the payment ID, if it's included)"));
  m_cmd_binder.set_handler("locked_sweep_all",
                           boost::bind(&simple_wallet::locked_sweep_all, this, _1),
                           tr("locked_sweep_all [index=<N1>[,<N2>,...]] [<priority>] <address> <lockblocks> [<payment_id>]"),
                           tr("Send all unlocked balance to an address and lock it for <lockblocks> (max. 1000000). If the parameter \"index<N1>[,<N2>,...]\" is specified, the wallet sweeps outputs received by those address indices. If omitted, the wallet randomly chooses an address index to be used. In any case, it tries its best not to combine outputs across multiple addresses. <priority> is the priority of the sweep. The higher the priority, the higher the transaction fee. Valid values in priority order (from lowest to highest) are: unimportant, normal, elevated, priority. If omitted, the default value (see the command \"set priority\") is used."));
  m_cmd_binder.set_handler("register_service_node",
                           boost::bind(&simple_wallet::register_service_node, this, _1),
                           tr("register_service_node [index=<N1>[,<N2>,...]] [priority] <operator cut> <address1> <fraction1> [<address2> <fraction2> [...]] <amount> <expiration timestamp> <pubkey> <signature>"),
                           tr("Send <amount> to this wallet's main account, locked for the required staking time plus a small buffer. If the parameter \"index<N1>[,<N2>,...]\" is specified, the wallet stakes outputs received by those address indices. <priority> is the priority of the stake. The higher the priority, the higher the transaction fee. Valid values in priority order (from lowest to highest) are: unimportant, normal, elevated, priority. If omitted, the default value (see the command \"set priority\") is used."));
  m_cmd_binder.set_handler("stake",
                           boost::bind(&simple_wallet::stake, this, _1),
                           tr("stake [index=<N1>[,<N2>,...]] [priority] <service node pubkey> <address> <amount>"),
                           tr("Send <amount> to this wallet's main account, locked for the required staking time plus a small buffer. If the parameter \"index<N1>[,<N2>,...]\" is specified, the wallet stakes outputs received by those address indices. <priority> is the priority of the stake. The higher the priority, the higher the transaction fee. Valid values in priority order (from lowest to highest) are: unimportant, normal, elevated, priority. If omitted, the default value (see the command \"set priority\") is used."));
  m_cmd_binder.set_handler("sweep_unmixable",
                           boost::bind(&simple_wallet::sweep_unmixable, this, _1),
                           tr("Deprecated"));
  m_cmd_binder.set_handler("sweep_all", boost::bind(&simple_wallet::sweep_all, this, _1),
                           tr("sweep_all [index=<N1>[,<N2>,...]] [<priority>] <address> [<payment_id>]"),
                           tr("Send all unlocked balance to an address. If the parameter \"index<N1>[,<N2>,...]\" is specified, the wallet sweeps outputs received by those address indices. If omitted, the wallet randomly chooses an address index to be used."));
  m_cmd_binder.set_handler("sweep_below",
                           boost::bind(&simple_wallet::sweep_below, this, _1),
                           tr("sweep_below <amount_threshold> [index=<N1>[,<N2>,...]] [<priority>] <address> [<payment_id>]"),
                           tr("Send all unlocked outputs below the threshold to an address."));
  m_cmd_binder.set_handler("sweep_single",
                           boost::bind(&simple_wallet::sweep_single, this, _1),
                           tr("sweep_single [<priority>] <key_image> <address> [<payment_id>]"),
                           tr("Send a single output of the given key image to an address without change."));
  m_cmd_binder.set_handler("donate",
                           boost::bind(&simple_wallet::donate, this, _1),
                           tr("donate [index=<N1>[,<N2>,...]] [<priority>] <amount> [<payment_id>]"),
                           tr("Donation is not supported at the moment and does nothing."));
  m_cmd_binder.set_handler("sign_transfer",
                           boost::bind(&simple_wallet::sign_transfer, this, _1),
                           tr("sign_transfer [export]"),
                           tr("Sign a transaction from a file."));
  m_cmd_binder.set_handler("submit_transfer",
                           boost::bind(&simple_wallet::submit_transfer, this, _1),
                           tr("Submit a signed transaction from a file."));
  m_cmd_binder.set_handler("set_log",
                           boost::bind(&simple_wallet::set_log, this, _1),
                           tr("set_log <level>|{+,-,}<categories>"),
                           tr("Change the current log detail (level must be <0-4>)."));
  m_cmd_binder.set_handler("account",
                           boost::bind(&simple_wallet::account, this, _1),
                           tr("account\n"
                            "  account new <label text with white spaces allowed>\n"
                            "  account switch <index> \n"
                            "  account label <index> <label text with white spaces allowed>\n"
                            "  account tag <tag_name> <account_index_1> [<account_index_2> ...]\n"
                            "  account untag <account_index_1> [<account_index_2> ...]\n"
                            "  account tag_description <tag_name> <description>"),
                           tr("If no arguments are specified, the wallet shows all the existing accounts along with their balances.\n"
                              "If the \"new\" argument is specified, the wallet creates a new account with its label initialized by the provided label text (which can be empty).\n"
                              "If the \"switch\" argument is specified, the wallet switches to the account specified by <index>.\n"
                              "If the \"label\" argument is specified, the wallet sets the label of the account specified by <index> to the provided label text.\n"
                              "If the \"tag\" argument is specified, a tag <tag_name> is assigned to the specified accounts <account_index_1>, <account_index_2>, ....\n"
                              "If the \"untag\" argument is specified, the tags assigned to the specified accounts <account_index_1>, <account_index_2> ..., are removed.\n"
                              "If the \"tag_description\" argument is specified, the tag <tag_name> is assigned an arbitrary text <description>."));
  m_cmd_binder.set_handler("address",
                           boost::bind(&simple_wallet::print_address, this, _1),
                           tr("address [ new <label text with white spaces allowed> | all | <index_min> [<index_max>] | label <index> <label text with white spaces allowed>]"),
                           tr("If no arguments are specified or <index> is specified, the wallet shows the default or specified address. If \"all\" is specified, the wallet shows all the existing addresses in the currently selected account. If \"new \" is specified, the wallet creates a new address with the provided label text (which can be empty). If \"label\" is specified, the wallet sets the label of the address specified by <index> to the provided label text."));
  m_cmd_binder.set_handler("integrated_address",
                           boost::bind(&simple_wallet::print_integrated_address, this, _1),
                           tr("integrated_address [<payment_id> | <address>]"),
                           tr("Encode a payment ID into an integrated address for the current wallet public address (no argument uses a random payment ID), or decode an integrated address to standard address and payment ID"));
  m_cmd_binder.set_handler("address_book",
                           boost::bind(&simple_wallet::address_book, this, _1),
                           tr("address_book [(add ((<address> [pid <id>])|<integrated address>) [<description possibly with whitespaces>])|(delete <index>)]"),
                           tr("Print all entries in the address book, optionally adding/deleting an entry to/from it."));
  m_cmd_binder.set_handler("save",
                           boost::bind(&simple_wallet::save, this, _1),
                           tr("Save the wallet data."));
  m_cmd_binder.set_handler("save_watch_only",
                           boost::bind(&simple_wallet::save_watch_only, this, _1),
                           tr("Save a watch-only keys file."));
  m_cmd_binder.set_handler("viewkey",
                           boost::bind(&simple_wallet::viewkey, this, _1),
                           tr("Display the private view key."));
  m_cmd_binder.set_handler("spendkey",
                           boost::bind(&simple_wallet::spendkey, this, _1),
                           tr("Display the private spend key."));
  m_cmd_binder.set_handler("seed",
                           boost::bind(&simple_wallet::seed, this, _1),
                           tr("Display the Electrum-style mnemonic seed"));
  m_cmd_binder.set_handler("set",
                           boost::bind(&simple_wallet::set_variable, this, _1),
                           tr("set <option> [<value>]"),
                           tr("Available options:\n "
                                  "seed language\n "
                                  "  Set the wallet's seed language.\n "
                                  "always-confirm-transfers <1|0>\n "
                                  "  Whether to confirm unsplit txes.\n "
                                  "print-ring-members <1|0>\n "
                                  "  Whether to print detailed information about ring members during confirmation.\n "
                                  "store-tx-info <1|0>\n "
                                  "  Whether to store outgoing tx info (destination address, payment ID, tx secret key) for future reference.\n "
                                  "auto-refresh <1|0>\n "
                                  "  Whether to automatically synchronize new blocks from the daemon.\n "
                                  "refresh-type <full|optimize-coinbase|no-coinbase|default>\n "
                                  "  Set the wallet's refresh behaviour.\n "
                                  "priority [0|1|2|3|4]\n "
                                  "  Set the fee too default/unimportant/normal/elevated/priority.\n "
                                  "confirm-missing-payment-id <1|0>\n "
                                  "ask-password <1|0>\n "
                                  "unit <loki|megarok|kilorok|rok>\n "
                                  "  Set the default loki (sub-)unit.\n "
                                  "min-outputs-count [n]\n "
                                  "  Try to keep at least that many outputs of value at least min-outputs-value.\n "
                                  "min-outputs-value [n]\n "
                                  "  Try to keep at least min-outputs-count outputs of at least that value.\n "
                                  "merge-destinations <1|0>\n "
                                  "  Whether to merge multiple payments to the same destination address.\n "
                                  "confirm-backlog <1|0>\n "
                                  "  Whether to warn if there is transaction backlog.\n "
                                  "confirm-backlog-threshold [n]\n "
                                  "  Set a threshold for confirm-backlog to only warn if the transaction backlog is greater than n blocks.\n "
                                  "refresh-from-block-height [n]\n "
                                  "  Set the height before which to ignore blocks.\n "
                                  "auto-low-priority <1|0>\n "
                                  "  Whether to automatically use the low priority fee level when it's safe to do so.\n "
                                  "segregate-pre-fork-outputs <1|0>\n "
                                  "  Set this if you intend to spend outputs on both Loki AND a key reusing fork.\n "
                                  "key-reuse-mitigation2 <1|0>\n "
                                  "  Set this if you are not sure whether you will spend on a key reusing Loki fork later.\n"
                                  "subaddress-lookahead <major>:<minor>\n "
                                  "  Set the lookahead sizes for the subaddress hash table.\n "
                                  "  Set this if you are not sure whether you will spend on a key reusing Loki fork later.\n "
                                  "segregation-height <n>\n "
                                  "  Set to the height of a key reusing fork you want to use, 0 to use default."));
  m_cmd_binder.set_handler("encrypted_seed",
                           boost::bind(&simple_wallet::encrypted_seed, this, _1),
                           tr("Display the encrypted Electrum-style mnemonic seed."));
  m_cmd_binder.set_handler("rescan_spent",
                           boost::bind(&simple_wallet::rescan_spent, this, _1),
                           tr("Rescan the blockchain for spent outputs."));
  m_cmd_binder.set_handler("get_tx_key",
                           boost::bind(&simple_wallet::get_tx_key, this, _1),
                           tr("get_tx_key <txid>"),
                           tr("Get the transaction key (r) for a given <txid>."));
  m_cmd_binder.set_handler("check_tx_key",
                           boost::bind(&simple_wallet::check_tx_key, this, _1),
                           tr("check_tx_key <txid> <txkey> <address>"),
                           tr("Check the amount going to <address> in <txid>."));
  m_cmd_binder.set_handler("get_tx_proof",
                           boost::bind(&simple_wallet::get_tx_proof, this, _1),
                           tr("get_tx_proof <txid> <address> [<message>]"),
                           tr("Generate a signature proving funds sent to <address> in <txid>, optionally with a challenge string <message>, using either the transaction secret key (when <address> is not your wallet's address) or the view secret key (otherwise), which does not disclose the secret key."));
  m_cmd_binder.set_handler("check_tx_proof",
                           boost::bind(&simple_wallet::check_tx_proof, this, _1),
                           tr("check_tx_proof <txid> <address> <signature_file> [<message>]"),
                           tr("Check the proof for funds going to <address> in <txid> with the challenge string <message> if any."));
  m_cmd_binder.set_handler("get_spend_proof",
                           boost::bind(&simple_wallet::get_spend_proof, this, _1),
                           tr("get_spend_proof <txid> [<message>]"),
                           tr("Generate a signature proving that you generated <txid> using the spend secret key, optionally with a challenge string <message>."));
  m_cmd_binder.set_handler("check_spend_proof",
                           boost::bind(&simple_wallet::check_spend_proof, this, _1),
                           tr("check_spend_proof <txid> <signature_file> [<message>]"),
                           tr("Check a signature proving that the signer generated <txid>, optionally with a challenge string <message>."));
  m_cmd_binder.set_handler("get_reserve_proof",
                           boost::bind(&simple_wallet::get_reserve_proof, this, _1),
                           tr("get_reserve_proof (all|<amount>) [<message>]"),
                           tr("Generate a signature proving that you own at least this much, optionally with a challenge string <message>.\n"
                              "If 'all' is specified, you prove the entire sum of all of your existing accounts' balances.\n"
                              "Otherwise, you prove the reserve of the smallest possible amount above <amount> available in your current account."));
  m_cmd_binder.set_handler("check_reserve_proof",
                           boost::bind(&simple_wallet::check_reserve_proof, this, _1),
                           tr("check_reserve_proof <address> <signature_file> [<message>]"),
                           tr("Check a signature proving that the owner of <address> holds at least this much, optionally with a challenge string <message>."));
  m_cmd_binder.set_handler("show_transfers",
                           boost::bind(&simple_wallet::show_transfers, this, _1),
                           tr("show_transfers [in|out|pending|failed|pool] [index=<N1>[,<N2>,...]] [<min_height> [<max_height>]]"),
                           tr("Show the incoming/outgoing transfers within an optional height range."));
   m_cmd_binder.set_handler("export_transfers",
                           boost::bind(&simple_wallet::export_transfers, this, _1),
                           tr("export_transfers [index=<N1>[,<N2>,...]] [<min_height> [<max_height>]] [output=<filepath>]"),
                           tr("Export to CSV the incoming/outgoing transfers within an optional height range."));
  m_cmd_binder.set_handler("unspent_outputs",
                           boost::bind(&simple_wallet::unspent_outputs, this, _1),
                           tr("unspent_outputs [index=<N1>[,<N2>,...]] [<min_amount> [<max_amount>]]"),
                           tr("Show the unspent outputs of a specified address within an optional amount range."));
  m_cmd_binder.set_handler("rescan_bc",
                           boost::bind(&simple_wallet::rescan_blockchain, this, _1),
                           tr("Rescan the blockchain from scratch."));
  m_cmd_binder.set_handler("set_tx_note",
                           boost::bind(&simple_wallet::set_tx_note, this, _1),
                           tr("set_tx_note <txid> [free text note]"),
                           tr("Set an arbitrary string note for a <txid>."));
  m_cmd_binder.set_handler("get_tx_note",
                           boost::bind(&simple_wallet::get_tx_note, this, _1),
                           tr("get_tx_note <txid>"),
                           tr("Get a string note for a txid."));
  m_cmd_binder.set_handler("set_description",
                           boost::bind(&simple_wallet::set_description, this, _1),
                           tr("set_description [free text note]"),
                           tr("Set an arbitrary description for the wallet."));
  m_cmd_binder.set_handler("get_description",
                           boost::bind(&simple_wallet::get_description, this, _1),
                           tr("Get the description of the wallet."));
  m_cmd_binder.set_handler("status",
                           boost::bind(&simple_wallet::status, this, _1),
                           tr("Show the wallet's status."));
  m_cmd_binder.set_handler("wallet_info",
                           boost::bind(&simple_wallet::wallet_info, this, _1),
                           tr("Show the wallet's information."));
  m_cmd_binder.set_handler("sign",
                           boost::bind(&simple_wallet::sign, this, _1),
                           tr("sign <file>"),
                           tr("Sign the contents of a file."));
  m_cmd_binder.set_handler("verify",
                           boost::bind(&simple_wallet::verify, this, _1),
                           tr("verify <filename> <address> <signature>"),
                           tr("Verify a signature on the contents of a file."));
  m_cmd_binder.set_handler("export_key_images",
                           boost::bind(&simple_wallet::export_key_images, this, _1),
                           tr("export_key_images <file>"),
                           tr("Export a signed set of key images to a <file>."));
  m_cmd_binder.set_handler("import_key_images",
                           boost::bind(&simple_wallet::import_key_images, this, _1),
                           tr("import_key_images <file>"),
                           tr("Import a signed key images list and verify their spent status."));
  m_cmd_binder.set_handler("export_outputs",
                           boost::bind(&simple_wallet::export_outputs, this, _1),
                           tr("export_outputs <file>"),
                           tr("Export a set of outputs owned by this wallet."));
  m_cmd_binder.set_handler("import_outputs",
                           boost::bind(&simple_wallet::import_outputs, this, _1),
                           tr("import_outputs <file>"),
                           tr("Import a set of outputs owned by this wallet."));
  m_cmd_binder.set_handler("show_transfer",
                           boost::bind(&simple_wallet::show_transfer, this, _1),
                           tr("show_transfer <txid>"),
                           tr("Show information about a transfer to/from this address."));
  m_cmd_binder.set_handler("password",
                           boost::bind(&simple_wallet::change_password, this, _1),
                           tr("Change the wallet's password."));
  m_cmd_binder.set_handler("payment_id",
                           boost::bind(&simple_wallet::payment_id, this, _1),
                           tr("Generate a new random full size payment id. These will be unencrypted on the blockchain, see integrated_address for encrypted short payment ids."));
  m_cmd_binder.set_handler("fee",
                           boost::bind(&simple_wallet::print_fee_info, this, _1),
                           tr("Print the information about the current fee and transaction backlog."));
  m_cmd_binder.set_handler("prepare_multisig", boost::bind(&simple_wallet::prepare_multisig, this, _1),
                           tr("Export data needed to create a multisig wallet"));
  m_cmd_binder.set_handler("make_multisig", boost::bind(&simple_wallet::make_multisig, this, _1),
                           tr("make_multisig <threshold> <string1> [<string>...]"),
                           tr("Turn this wallet into a multisig wallet"));
  m_cmd_binder.set_handler("finalize_multisig",
                           boost::bind(&simple_wallet::finalize_multisig, this, _1),
                           tr("finalize_multisig <string> [<string>...]"),
                           tr("Turn this wallet into a multisig wallet, extra step for N-1/N wallets"));
  m_cmd_binder.set_handler("export_multisig_info",
                           boost::bind(&simple_wallet::export_multisig, this, _1),
                           tr("export_multisig_info <filename>"),
                           tr("Export multisig info for other participants"));
  m_cmd_binder.set_handler("import_multisig_info",
                           boost::bind(&simple_wallet::import_multisig, this, _1),
                           tr("import_multisig_info <filename> [<filename>...]"),
                           tr("Import multisig info from other participants"));
  m_cmd_binder.set_handler("sign_multisig",
                           boost::bind(&simple_wallet::sign_multisig, this, _1),
                           tr("sign_multisig <filename>"),
                           tr("Sign a multisig transaction from a file"));
  m_cmd_binder.set_handler("submit_multisig",
                           boost::bind(&simple_wallet::submit_multisig, this, _1),
                           tr("submit_multisig <filename>"),
                           tr("Submit a signed multisig transaction from a file"));
  m_cmd_binder.set_handler("export_raw_multisig_tx",
                           boost::bind(&simple_wallet::export_raw_multisig, this, _1),
                           tr("export_raw_multisig_tx <filename>"),
                           tr("Export a signed multisig transaction to a file"));
  m_cmd_binder.set_handler("print_ring",
                           boost::bind(&simple_wallet::print_ring, this, _1),
                           tr("print_ring <key_image> | <txid>"),
                           tr("Print the ring(s) used to spend a given key image or transaction (if the ring size is > 1)"));
  m_cmd_binder.set_handler("set_ring",
                           boost::bind(&simple_wallet::set_ring, this, _1),
                           tr("set_ring <key_image> absolute|relative <index> [<index>...]"),
                           tr("Set the ring used for a given key image, so it can be reused in a fork"));
  m_cmd_binder.set_handler("save_known_rings",
                           boost::bind(&simple_wallet::save_known_rings, this, _1),
                           tr("save_known_rings"),
                           tr("Save known rings to the shared rings database"));
  m_cmd_binder.set_handler("blackball",
                           boost::bind(&simple_wallet::blackball, this, _1),
                           tr("blackball <output public key> | <filename> [add]"),
                           tr("Blackball output(s) so they never get selected as fake outputs in a ring"));
  m_cmd_binder.set_handler("unblackball",
                           boost::bind(&simple_wallet::unblackball, this, _1),
                           tr("unblackball <output public key>"),
                           tr("Unblackballs an output so it may get selected as a fake output in a ring"));
  m_cmd_binder.set_handler("blackballed",
                           boost::bind(&simple_wallet::blackballed, this, _1),
                           tr("blackballed <output public key>"),
                           tr("Checks whether an output is blackballed"));
  m_cmd_binder.set_handler("version",
                           boost::bind(&simple_wallet::version, this, _1),
                           tr("version"),
                           tr("Returns version information"));
  m_cmd_binder.set_handler("help",
                           boost::bind(&simple_wallet::help, this, _1),
                           tr("help [<command>]"),
                           tr("Show the help section or the documentation about a <command>."));
}
//----------------------------------------------------------------------------------------------------
bool simple_wallet::set_variable(const std::vector<std::string> &args)
{
  if (args.empty())
  {
    std::string seed_language = m_wallet->get_seed_language();
    if (m_use_english_language_names)
      seed_language = crypto::ElectrumWords::get_english_name_for(seed_language);
    success_msg_writer() << "seed = " << seed_language;
    success_msg_writer() << "always-confirm-transfers = " << m_wallet->always_confirm_transfers();
    success_msg_writer() << "print-ring-members = " << m_wallet->print_ring_members();
    success_msg_writer() << "store-tx-info = " << m_wallet->store_tx_info();
    success_msg_writer() << "auto-refresh = " << m_wallet->auto_refresh();
    success_msg_writer() << "refresh-type = " << get_refresh_type_name(m_wallet->get_refresh_type());
    success_msg_writer() << "priority = " << m_wallet->get_default_priority();
    success_msg_writer() << "confirm-missing-payment-id = " << m_wallet->confirm_missing_payment_id();
    success_msg_writer() << "ask-password = " << m_wallet->ask_password();
    success_msg_writer() << "unit = " << cryptonote::get_unit(cryptonote::get_default_decimal_point());
    success_msg_writer() << "min-outputs-count = " << m_wallet->get_min_output_count();
    success_msg_writer() << "min-outputs-value = " << cryptonote::print_money(m_wallet->get_min_output_value());
    success_msg_writer() << "merge-destinations = " << m_wallet->merge_destinations();
    success_msg_writer() << "confirm-backlog = " << m_wallet->confirm_backlog();
    success_msg_writer() << "confirm-backlog-threshold = " << m_wallet->get_confirm_backlog_threshold();
    success_msg_writer() << "confirm-export-overwrite = " << m_wallet->confirm_export_overwrite();
    success_msg_writer() << "refresh-from-block-height = " << m_wallet->get_refresh_from_block_height();
    success_msg_writer() << "auto-low-priority = " << m_wallet->auto_low_priority();
    success_msg_writer() << "segregate-pre-fork-outputs = " << m_wallet->segregate_pre_fork_outputs();
    success_msg_writer() << "key-reuse-mitigation2 = " << m_wallet->key_reuse_mitigation2();
    const std::pair<size_t, size_t> lookahead = m_wallet->get_subaddress_lookahead();
    success_msg_writer() << "subaddress-lookahead = " << lookahead.first << ":" << lookahead.second;
    success_msg_writer() << "segregation-height = " << m_wallet->segregation_height();
    return true;
  }
  else
  {

#define CHECK_SIMPLE_VARIABLE(name, f, help) do \
  if (args[0] == name) { \
    if (args.size() <= 1) \
    { \
      fail_msg_writer() << "set " << #name << ": " << tr("needs an argument") << " (" << help << ")"; \
      return true; \
    } \
    else \
    { \
      f(args); \
      return true; \
    } \
  } while(0)

    if (args[0] == "seed")
    {
      if (args.size() == 1)
      {
        fail_msg_writer() << tr("set seed: needs an argument. available options: language");
        return true;
      }
      else if (args[1] == "language")
      {
        seed_set_language(args);
        return true;
      }
    }
    CHECK_SIMPLE_VARIABLE("always-confirm-transfers", set_always_confirm_transfers, tr("0 or 1"));
    CHECK_SIMPLE_VARIABLE("print-ring-members", set_print_ring_members, tr("0 or 1"));
    CHECK_SIMPLE_VARIABLE("store-tx-info", set_store_tx_info, tr("0 or 1"));
    CHECK_SIMPLE_VARIABLE("auto-refresh", set_auto_refresh, tr("0 or 1"));
    CHECK_SIMPLE_VARIABLE("refresh-type", set_refresh_type, tr("full (slowest, no assumptions); optimize-coinbase (fast, assumes the whole coinbase is paid to a single address); no-coinbase (fastest, assumes we receive no coinbase transaction), default (same as optimize-coinbase)"));
    CHECK_SIMPLE_VARIABLE("priority", set_default_priority, tr("0, 1, 2, 3, or 4"));
    CHECK_SIMPLE_VARIABLE("confirm-missing-payment-id", set_confirm_missing_payment_id, tr("0 or 1"));
    CHECK_SIMPLE_VARIABLE("ask-password", set_ask_password, tr("0 or 1"));
    CHECK_SIMPLE_VARIABLE("unit", set_unit, tr("loki, megarok, kilorok, rok"));
    CHECK_SIMPLE_VARIABLE("min-outputs-count", set_min_output_count, tr("unsigned integer"));
    CHECK_SIMPLE_VARIABLE("min-outputs-value", set_min_output_value, tr("amount"));
    CHECK_SIMPLE_VARIABLE("merge-destinations", set_merge_destinations, tr("0 or 1"));
    CHECK_SIMPLE_VARIABLE("confirm-backlog", set_confirm_backlog, tr("0 or 1"));
    CHECK_SIMPLE_VARIABLE("confirm-backlog-threshold", set_confirm_backlog_threshold, tr("unsigned integer"));
    CHECK_SIMPLE_VARIABLE("confirm-export-overwrite", set_confirm_export_overwrite, tr("0 or 1"));
    CHECK_SIMPLE_VARIABLE("refresh-from-block-height", set_refresh_from_block_height, tr("block height"));
    CHECK_SIMPLE_VARIABLE("auto-low-priority", set_auto_low_priority, tr("0 or 1"));
    CHECK_SIMPLE_VARIABLE("segregate-pre-fork-outputs", set_segregate_pre_fork_outputs, tr("0 or 1"));
    CHECK_SIMPLE_VARIABLE("key-reuse-mitigation2", set_key_reuse_mitigation2, tr("0 or 1"));
    CHECK_SIMPLE_VARIABLE("subaddress-lookahead", set_subaddress_lookahead, tr("<major>:<minor>"));
    CHECK_SIMPLE_VARIABLE("segregation-height", set_segregation_height, tr("unsigned integer"));
  }
  fail_msg_writer() << tr("set: unrecognized argument(s)");
  return true;
}

//----------------------------------------------------------------------------------------------------
bool simple_wallet::set_log(const std::vector<std::string> &args)
{
  if(args.size() > 1)
  {
    fail_msg_writer() << tr("usage: set_log <log_level_number_0-4> | <categories>");
    return true;
  }
  if(!args.empty())
  {
    uint16_t level = 0;
    if(epee::string_tools::get_xtype_from_string(level, args[0]))
    {
      if(4 < level)
      {
        fail_msg_writer() << tr("wrong number range, use: set_log <log_level_number_0-4> | <categories>");
        return true;
      }
      mlog_set_log_level(level);
    }
    else
    {
      mlog_set_log(args[0].c_str());
    }
  }
  
  success_msg_writer() << "New log categories: " << mlog_get_categories();
  return true;
}
//----------------------------------------------------------------------------------------------------
bool simple_wallet::ask_wallet_create_if_needed()
{
  LOG_PRINT_L3("simple_wallet::ask_wallet_create_if_needed() started");
  std::string wallet_path;
  std::string confirm_creation;
  bool wallet_name_valid = false;
  bool keys_file_exists;
  bool wallet_file_exists;

  do{
      LOG_PRINT_L3("User asked to specify wallet file name.");
      wallet_path = input_line(
        tr(m_restoring ? "Specify a new wallet file name for your restored wallet (e.g., MyWallet).\n"
        "Wallet file name (or Ctrl-C to quit): " :
        "Specify wallet file name (e.g., MyWallet). If the wallet doesn't exist, it will be created.\n"
        "Wallet file name (or Ctrl-C to quit): ")
      );
      if(std::cin.eof())
      {
        LOG_ERROR("Unexpected std::cin.eof() - Exited simple_wallet::ask_wallet_create_if_needed()");
        return false;
      }
      if(!tools::wallet2::wallet_valid_path_format(wallet_path))
      {
        fail_msg_writer() << tr("Wallet name not valid. Please try again or use Ctrl-C to quit.");
        wallet_name_valid = false;
      }
      else
      {
        tools::wallet2::wallet_exists(wallet_path, keys_file_exists, wallet_file_exists);
        LOG_PRINT_L3("wallet_path: " << wallet_path << "");
        LOG_PRINT_L3("keys_file_exists: " << std::boolalpha << keys_file_exists << std::noboolalpha
        << "  wallet_file_exists: " << std::boolalpha << wallet_file_exists << std::noboolalpha);

        if((keys_file_exists || wallet_file_exists) && (!m_generate_new.empty() || m_restoring))
        {
          fail_msg_writer() << tr("Attempting to generate or restore wallet, but specified file(s) exist.  Exiting to not risk overwriting.");
          return false;
        }
        if(wallet_file_exists && keys_file_exists) //Yes wallet, yes keys
        {
          success_msg_writer() << tr("Wallet and key files found, loading...");
          m_wallet_file = wallet_path;
          return true;
        }
        else if(!wallet_file_exists && keys_file_exists) //No wallet, yes keys
        {
          success_msg_writer() << tr("Key file found but not wallet file. Regenerating...");
          m_wallet_file = wallet_path;
          return true;
        }
        else if(wallet_file_exists && !keys_file_exists) //Yes wallet, no keys
        {
          fail_msg_writer() << tr("Key file not found. Failed to open wallet: ") << "\"" << wallet_path << "\". Exiting.";
          return false;
        }
        else if(!wallet_file_exists && !keys_file_exists) //No wallet, no keys
        {
          bool ok = true;
          if (!m_restoring)
          {
            message_writer() << tr("No wallet found with that name. Confirm creation of new wallet named: ") << wallet_path;
            confirm_creation = input_line(tr("(Y/Yes/N/No): "));
            if(std::cin.eof())
            {
              LOG_ERROR("Unexpected std::cin.eof() - Exited simple_wallet::ask_wallet_create_if_needed()");
              return false;
            }
            ok = command_line::is_yes(confirm_creation);
          }
          if (ok)
          {
            success_msg_writer() << tr("Generating new wallet...");
            m_generate_new = wallet_path;
            return true;
          }
        }
      }
    } while(!wallet_name_valid);

  LOG_ERROR("Failed out of do-while loop in ask_wallet_create_if_needed()");
  return false;
}

/*!
 * \brief Prints the seed with a nice message
 * \param seed seed to print
 */
void simple_wallet::print_seed(std::string seed)
{
  success_msg_writer(true) << "\n" << tr("NOTE: the following 25 words can be used to recover access to your wallet. "
    "Write them down and store them somewhere safe and secure. Please do not store them in "
    "your email or on file storage services outside of your immediate control.\n");
  boost::replace_nth(seed, " ", 15, "\n");
  boost::replace_nth(seed, " ", 7, "\n");
  // don't log
  std::cout << seed << std::endl;
}
//----------------------------------------------------------------------------------------------------
static bool might_be_partial_seed(std::string words)
{
  std::vector<std::string> seed;

  boost::algorithm::trim(words);
  boost::split(seed, words, boost::is_any_of(" "), boost::token_compress_on);
  return seed.size() < 24;
}
//----------------------------------------------------------------------------------------------------
bool simple_wallet::init(const boost::program_options::variables_map& vm)
{
  const bool testnet = tools::wallet2::has_testnet_option(vm);
  const bool stagenet = tools::wallet2::has_stagenet_option(vm);
  if (testnet && stagenet)
  {
    fail_msg_writer() << tr("Can't specify more than one of --testnet and --stagenet");
    return false;
  }
  const network_type nettype = testnet ? TESTNET : stagenet ? STAGENET : MAINNET;

  std::string multisig_keys;

  if (!handle_command_line(vm))
    return false;

  if((!m_generate_new.empty()) + (!m_wallet_file.empty()) + (!m_generate_from_device.empty()) + (!m_generate_from_view_key.empty()) + (!m_generate_from_spend_key.empty()) + (!m_generate_from_keys.empty()) + (!m_generate_from_multisig_keys.empty()) + (!m_generate_from_json.empty()) > 1)
  {
    fail_msg_writer() << tr("can't specify more than one of --generate-new-wallet=\"wallet_name\", --wallet-file=\"wallet_name\", --generate-from-view-key=\"wallet_name\", --generate-from-spend-key=\"wallet_name\", --generate-from-keys=\"wallet_name\", --generate-from-multisig-keys=\"wallet_name\", --generate-from-json=\"jsonfilename\" and --generate-from-device=\"wallet_name\"");
    return false;
  }
  else if (m_generate_new.empty() && m_wallet_file.empty() && m_generate_from_device.empty() && m_generate_from_view_key.empty() && m_generate_from_spend_key.empty() && m_generate_from_keys.empty() && m_generate_from_multisig_keys.empty() && m_generate_from_json.empty())
  {
    if(!ask_wallet_create_if_needed()) return false;
  }

  if (!m_generate_new.empty() || m_restoring)
  {
    if (!m_subaddress_lookahead.empty() && !parse_subaddress_lookahead(m_subaddress_lookahead))
      return false;

    std::string old_language;
    // check for recover flag.  if present, require electrum word list (only recovery option for now).
    if (m_restore_deterministic_wallet || m_restore_multisig_wallet)
    {
      if (m_non_deterministic)
      {
        fail_msg_writer() << tr("can't specify both --restore-deterministic-wallet or --restore-multisig-wallet and --non-deterministic");
        return false;
      }
      if (!m_wallet_file.empty())
      {
        if (m_restore_multisig_wallet)
          fail_msg_writer() << tr("--restore-multisig-wallet uses --generate-new-wallet, not --wallet-file");
        else
          fail_msg_writer() << tr("--restore-deterministic-wallet uses --generate-new-wallet, not --wallet-file");
        return false;
      }

      if (m_electrum_seed.empty())
      {
        if (m_restore_multisig_wallet)
        {
            const char *prompt = "Specify multisig seed: ";
            m_electrum_seed = input_line(prompt);
            if (std::cin.eof())
              return false;
            if (m_electrum_seed.empty())
            {
              fail_msg_writer() << tr("specify a recovery parameter with the --electrum-seed=\"multisig seed here\"");
              return false;
            }
        }
        else
        {
          m_electrum_seed = "";
          do
          {
            const char *prompt = m_electrum_seed.empty() ? "Specify Electrum seed: " : "Electrum seed continued: ";
            std::string electrum_seed = input_line(prompt);
            if (std::cin.eof())
              return false;
            if (electrum_seed.empty())
            {
              fail_msg_writer() << tr("specify a recovery parameter with the --electrum-seed=\"words list here\"");
              return false;
            }
            m_electrum_seed += electrum_seed + " ";
          } while (might_be_partial_seed(m_electrum_seed));
        }
      }

      if (m_restore_multisig_wallet)
      {
        if (!epee::string_tools::parse_hexstr_to_binbuff(m_electrum_seed, multisig_keys))
        {
          fail_msg_writer() << tr("Multisig seed failed verification");
          return false;
        }
      }
      else
      {
        if (!crypto::ElectrumWords::words_to_bytes(m_electrum_seed, m_recovery_key, old_language))
        {
          fail_msg_writer() << tr("Electrum-style word list failed verification");
          return false;
        }
      }

      auto pwd_container = password_prompter(tr("Enter seed encryption passphrase, empty if none"), false);
      if (std::cin.eof() || !pwd_container)
        return false;
      epee::wipeable_string seed_pass = pwd_container->password();
      if (!seed_pass.empty())
      {
        if (m_restore_multisig_wallet)
        {
          crypto::secret_key key;
          crypto::cn_slow_hash(seed_pass.data(), seed_pass.size(), (crypto::hash&)key);
          sc_reduce32((unsigned char*)key.data);
          multisig_keys = m_wallet->decrypt(multisig_keys, key, true);
        }
        else
          m_recovery_key = cryptonote::decrypt_key(m_recovery_key, seed_pass);
      }
    }
    if (!m_generate_from_view_key.empty())
    {
      m_wallet_file = m_generate_from_view_key;
      // parse address
      std::string address_string = input_line("Standard address: ");
      if (std::cin.eof())
        return false;
      if (address_string.empty()) {
        fail_msg_writer() << tr("No data supplied, cancelled");
        return false;
      }
      cryptonote::address_parse_info info;
      if(!get_account_address_from_str(info, nettype, address_string))
      {
          fail_msg_writer() << tr("failed to parse address");
          return false;
      }
      if (info.is_subaddress)
      {
        fail_msg_writer() << tr("This address is a subaddress which cannot be used here.");
        return false;
      }

      // parse view secret key
      std::string viewkey_string = input_line("View key: ");
      if (std::cin.eof())
        return false;
      if (viewkey_string.empty()) {
        fail_msg_writer() << tr("No data supplied, cancelled");
        return false;
      }
      cryptonote::blobdata viewkey_data;
      if(!epee::string_tools::parse_hexstr_to_binbuff(viewkey_string, viewkey_data) || viewkey_data.size() != sizeof(crypto::secret_key))
      {
        fail_msg_writer() << tr("failed to parse view key secret key");
        return false;
      }
      crypto::secret_key viewkey = *reinterpret_cast<const crypto::secret_key*>(viewkey_data.data());

      m_wallet_file=m_generate_from_view_key;

      // check the view key matches the given address
      crypto::public_key pkey;
      if (!crypto::secret_key_to_public_key(viewkey, pkey)) {
        fail_msg_writer() << tr("failed to verify view key secret key");
        return false;
      }
      if (info.address.m_view_public_key != pkey) {
        fail_msg_writer() << tr("view key does not match standard address");
        return false;
      }

      bool r = new_wallet(vm, info.address, boost::none, viewkey);
      CHECK_AND_ASSERT_MES(r, false, tr("account creation failed"));
    }
    else if (!m_generate_from_spend_key.empty())
    {
      m_wallet_file = m_generate_from_spend_key;
      // parse spend secret key
      std::string spendkey_string = input_line("Secret spend key: ");
      if (std::cin.eof())
        return false;
      if (spendkey_string.empty()) {
        fail_msg_writer() << tr("No data supplied, cancelled");
        return false;
      }
      if (!epee::string_tools::hex_to_pod(spendkey_string, m_recovery_key))
      {
        fail_msg_writer() << tr("failed to parse spend key secret key");
        return false;
      }
      bool r = new_wallet(vm, m_recovery_key, true, false, "");
      CHECK_AND_ASSERT_MES(r, false, tr("account creation failed"));
    }
    else if (!m_generate_from_keys.empty())
    {
      m_wallet_file = m_generate_from_keys;
      // parse address
      std::string address_string = input_line("Standard address: ");
      if (std::cin.eof())
        return false;
      if (address_string.empty()) {
        fail_msg_writer() << tr("No data supplied, cancelled");
        return false;
      }
      cryptonote::address_parse_info info;
      if(!get_account_address_from_str(info, nettype, address_string))
      {
          fail_msg_writer() << tr("failed to parse address");
          return false;
      }
      if (info.is_subaddress)
      {
        fail_msg_writer() << tr("This address is a subaddress which cannot be used here.");
        return false;
      }

      // parse spend secret key
      std::string spendkey_string = input_line("Secret spend key: ");
      if (std::cin.eof())
        return false;
      if (spendkey_string.empty()) {
        fail_msg_writer() << tr("No data supplied, cancelled");
        return false;
      }
      cryptonote::blobdata spendkey_data;
      if(!epee::string_tools::parse_hexstr_to_binbuff(spendkey_string, spendkey_data) || spendkey_data.size() != sizeof(crypto::secret_key))
      {
        fail_msg_writer() << tr("failed to parse spend key secret key");
        return false;
      }
      crypto::secret_key spendkey = *reinterpret_cast<const crypto::secret_key*>(spendkey_data.data());

      // parse view secret key
      std::string viewkey_string = input_line("Secret view key: ");
      if (std::cin.eof())
        return false;
      if (viewkey_string.empty()) {
        fail_msg_writer() << tr("No data supplied, cancelled");
        return false;
      }
      cryptonote::blobdata viewkey_data;
      if(!epee::string_tools::parse_hexstr_to_binbuff(viewkey_string, viewkey_data) || viewkey_data.size() != sizeof(crypto::secret_key))
      {
        fail_msg_writer() << tr("failed to parse view key secret key");
        return false;
      }
      crypto::secret_key viewkey = *reinterpret_cast<const crypto::secret_key*>(viewkey_data.data());

      m_wallet_file=m_generate_from_keys;

      // check the spend and view keys match the given address
      crypto::public_key pkey;
      if (!crypto::secret_key_to_public_key(spendkey, pkey)) {
        fail_msg_writer() << tr("failed to verify spend key secret key");
        return false;
      }
      if (info.address.m_spend_public_key != pkey) {
        fail_msg_writer() << tr("spend key does not match standard address");
        return false;
      }
      if (!crypto::secret_key_to_public_key(viewkey, pkey)) {
        fail_msg_writer() << tr("failed to verify view key secret key");
        return false;
      }
      if (info.address.m_view_public_key != pkey) {
        fail_msg_writer() << tr("view key does not match standard address");
        return false;
      }
      bool r = new_wallet(vm, info.address, spendkey, viewkey);
      CHECK_AND_ASSERT_MES(r, false, tr("account creation failed"));
    }
    
    // Asks user for all the data required to merge secret keys from multisig wallets into one master wallet, which then gets full control of the multisig wallet. The resulting wallet will be the same as any other regular wallet.
    else if (!m_generate_from_multisig_keys.empty())
    {
      m_wallet_file = m_generate_from_multisig_keys;
      unsigned int multisig_m;
      unsigned int multisig_n;
      
      // parse multisig type
      std::string multisig_type_string = input_line("Multisig type (input as M/N with M <= N and M > 1): ");
      if (std::cin.eof())
        return false;
      if (multisig_type_string.empty())
      {
        fail_msg_writer() << tr("No data supplied, cancelled");
        return false;
      }
      if (sscanf(multisig_type_string.c_str(), "%u/%u", &multisig_m, &multisig_n) != 2)
      {
        fail_msg_writer() << tr("Error: expected M/N, but got: ") << multisig_type_string;
        return false;
      }
      if (multisig_m <= 1 || multisig_m > multisig_n)
      {
        fail_msg_writer() << tr("Error: expected N > 1 and N <= M, but got: ") << multisig_type_string;
        return false;
      }
      if (multisig_m != multisig_n)
      {
        fail_msg_writer() << tr("Error: M/N is currently unsupported. ");
        return false;
      }      
      message_writer() << boost::format(tr("Generating master wallet from %u of %u multisig wallet keys")) % multisig_m % multisig_n;
      
      // parse multisig address
      std::string address_string = input_line("Multisig wallet address: ");
      if (std::cin.eof())
        return false;
      if (address_string.empty()) {
        fail_msg_writer() << tr("No data supplied, cancelled");
        return false;
      }
      cryptonote::address_parse_info info;
      if(!get_account_address_from_str(info, nettype, address_string))
      {
          fail_msg_writer() << tr("failed to parse address");
          return false;
      }
      
      // parse secret view key
      std::string viewkey_string = input_line("Secret view key: ");
      if (std::cin.eof())
        return false;
      if (viewkey_string.empty())
      {
        fail_msg_writer() << tr("No data supplied, cancelled");
        return false;
      }
      cryptonote::blobdata viewkey_data;
      if(!epee::string_tools::parse_hexstr_to_binbuff(viewkey_string, viewkey_data) || viewkey_data.size() != sizeof(crypto::secret_key))
      {
        fail_msg_writer() << tr("failed to parse secret view key");
        return false;
      }
      crypto::secret_key viewkey = *reinterpret_cast<const crypto::secret_key*>(viewkey_data.data());
      
      // check that the view key matches the given address
      crypto::public_key pkey;
      if (!crypto::secret_key_to_public_key(viewkey, pkey))
      {
        fail_msg_writer() << tr("failed to verify secret view key");
        return false;
      }
      if (info.address.m_view_public_key != pkey)
      {
        fail_msg_writer() << tr("view key does not match standard address");
        return false;
      }
      
      // parse multisig spend keys
      crypto::secret_key spendkey;
      // parsing N/N
      if(multisig_m == multisig_n)
      {
        std::vector<crypto::secret_key> multisig_secret_spendkeys(multisig_n);
        std::string spendkey_string;
        cryptonote::blobdata spendkey_data;
        // get N secret spend keys from user
        for(unsigned int i=0; i<multisig_n; ++i)
        {
          spendkey_string = input_line(tr((boost::format(tr("Secret spend key (%u of %u):")) % (i+1) % multisig_m).str().c_str()));
          if (std::cin.eof())
            return false;
          if (spendkey_string.empty())
          {
            fail_msg_writer() << tr("No data supplied, cancelled");
            return false;
          }
          if(!epee::string_tools::parse_hexstr_to_binbuff(spendkey_string, spendkey_data) || spendkey_data.size() != sizeof(crypto::secret_key))
          {
            fail_msg_writer() << tr("failed to parse spend key secret key");
            return false;
          }
          multisig_secret_spendkeys[i] = *reinterpret_cast<const crypto::secret_key*>(spendkey_data.data());
        }
        
        // sum the spend keys together to get the master spend key
        spendkey = multisig_secret_spendkeys[0];
        for(unsigned int i=1; i<multisig_n; ++i)
          sc_add(reinterpret_cast<unsigned char*>(&spendkey), reinterpret_cast<unsigned char*>(&spendkey), reinterpret_cast<unsigned char*>(&multisig_secret_spendkeys[i]));
      }
      // parsing M/N
      else
      {
        fail_msg_writer() << tr("Error: M/N is currently unsupported");
        return false;
      }
      
      // check that the spend key matches the given address
      if (!crypto::secret_key_to_public_key(spendkey, pkey))
      {
        fail_msg_writer() << tr("failed to verify spend key secret key");
        return false;
      }
      if (info.address.m_spend_public_key != pkey)
      {
        fail_msg_writer() << tr("spend key does not match standard address");
        return false;
      }
      
      // create wallet
      bool r = new_wallet(vm, info.address, spendkey, viewkey);
      CHECK_AND_ASSERT_MES(r, false, tr("account creation failed"));
    }
    
    else if (!m_generate_from_json.empty())
    {
      m_wallet_file = m_generate_from_json;
      try
      {
        m_wallet = tools::wallet2::make_from_json(vm, m_wallet_file, password_prompter);
      }
      catch (const std::exception &e)
      {
        fail_msg_writer() << e.what();
        return false;
      }
      if (!m_wallet)
        return false;
    }
    else if (!m_generate_from_device.empty())
    {
      m_wallet_file = m_generate_from_device;
      // create wallet
      bool r = new_wallet(vm, "Ledger");
      CHECK_AND_ASSERT_MES(r, false, tr("account creation failed"));
      // if no block_height is specified, assume its a new account and start it "now"
      if(m_wallet->get_refresh_from_block_height() == 0) {
        {
          tools::scoped_message_writer wrt = tools::msg_writer();
          wrt << tr("No restore height is specified.");
          wrt << tr("Assumed you are creating a new account, restore will be done from current estimated blockchain height.");
          wrt << tr("Use --restore-height if you want to restore an already setup account from a specific height");
        }
        std::string confirm = input_line(tr("Is this okay?  (Y/Yes/N/No): "));
        if (std::cin.eof() || !command_line::is_yes(confirm))
          CHECK_AND_ASSERT_MES(false, false, tr("account creation aborted"));

        m_wallet->set_refresh_from_block_height(m_wallet->estimate_blockchain_height()-1);
        m_wallet->explicit_refresh_from_block_height(true);
        m_restore_height = m_wallet->get_refresh_from_block_height();
      }
    }
    else
    {
      if (m_generate_new.empty()) {
        fail_msg_writer() << tr("specify a wallet path with --generate-new-wallet (not --wallet-file)");
        return false;
      }
      m_wallet_file = m_generate_new;
      bool r;
      if (m_restore_multisig_wallet)
        r = new_wallet(vm, multisig_keys, old_language);
      else
        r = new_wallet(vm, m_recovery_key, m_restore_deterministic_wallet, m_non_deterministic, old_language);
      CHECK_AND_ASSERT_MES(r, false, tr("account creation failed"));
    }

    if (m_restoring && m_generate_from_json.empty() && m_generate_from_device.empty())
    {
      m_wallet->explicit_refresh_from_block_height(!command_line::is_arg_defaulted(vm, arg_restore_height));
    }
    if (!m_wallet->explicit_refresh_from_block_height() && m_restoring)
    {
      uint32_t version;
      bool connected = try_connect_to_daemon(false, &version);
      while (true)
      {
        std::string heightstr;
        if (!connected || version < MAKE_CORE_RPC_VERSION(1, 6))
          heightstr = input_line("Restore from specific blockchain height (optional, default 0): ");
        else
          heightstr = input_line("Restore from specific blockchain height (optional, default 0),\nor alternatively from specific date (YYYY-MM-DD): ");
        if (std::cin.eof())
          return false;
        if (heightstr.empty())
        {
          m_restore_height = 0;
          break;
        }
        try
        {
          m_restore_height = boost::lexical_cast<uint64_t>(heightstr);
          break;
        }
        catch (const boost::bad_lexical_cast &)
        {
          if (!connected || version < MAKE_CORE_RPC_VERSION(1, 6))
          {
            fail_msg_writer() << tr("bad m_restore_height parameter: ") << heightstr;
            continue;
          }
          if (heightstr.size() != 10 || heightstr[4] != '-' || heightstr[7] != '-')
          {
            fail_msg_writer() << tr("date format must be YYYY-MM-DD");
            continue;
          }
          uint16_t year;
          uint8_t month;  // 1, 2, ..., 12
          uint8_t day;    // 1, 2, ..., 31
          try
          {
            year  = boost::lexical_cast<uint16_t>(heightstr.substr(0,4));
            // lexical_cast<uint8_t> won't work because uint8_t is treated as character type
            month = boost::lexical_cast<uint16_t>(heightstr.substr(5,2));
            day   = boost::lexical_cast<uint16_t>(heightstr.substr(8,2));
            m_restore_height = m_wallet->get_blockchain_height_by_date(year, month, day);
            success_msg_writer() << tr("Restore height is: ") << m_restore_height;
            std::string confirm = input_line(tr("Is this okay?  (Y/Yes/N/No): "));
            if (std::cin.eof())
              return false;
            if(command_line::is_yes(confirm))
              break;
          }
          catch (const boost::bad_lexical_cast &)
          {
            fail_msg_writer() << tr("bad m_restore_height parameter: ") << heightstr;
          }
          catch (const std::runtime_error& e)
          {
            fail_msg_writer() << e.what();
          }
        }
      }
    }
    if (m_restoring)
    {
      uint64_t estimate_height = m_wallet->estimate_blockchain_height();
      if (m_restore_height >= estimate_height)
      {
        success_msg_writer() << tr("Restore height ") << m_restore_height << (" is not yet reached. The current estimated height is ") << estimate_height;
        std::string confirm = input_line(tr("Still apply restore height?  (Y/Yes/N/No): "));
        if (std::cin.eof() || command_line::is_no(confirm))
          m_restore_height = 0;
      }
      m_wallet->set_refresh_from_block_height(m_restore_height);
    }
  }
  else
  {
    assert(!m_wallet_file.empty());
    if (!m_subaddress_lookahead.empty())
    {
      fail_msg_writer() << tr("can't specify --subaddress-lookahead and --wallet-file at the same time");
      return false;
    }
    bool r = open_wallet(vm);
    CHECK_AND_ASSERT_MES(r, false, tr("failed to open account"));
  }
  if (!m_wallet)
  {
    fail_msg_writer() << tr("wallet is null");
    return false;
  }

  // set --trusted-daemon if local and not overridden
  if (!m_trusted_daemon)
  {
    try
    {
      if (tools::is_local_address(m_wallet->get_daemon_address()))
      {
        MINFO(tr("Daemon is local, assuming trusted"));
        m_trusted_daemon = true;
      }
    }
    catch (const std::exception &e) { }
  }

  if (!is_daemon_trusted())
    message_writer() << (boost::format(tr("Warning: using an untrusted daemon at %s, privacy will be lessened")) % m_wallet->get_daemon_address()).str();

  if (m_wallet->get_ring_database().empty())
    fail_msg_writer() << tr("Failed to initialize ring database: privacy enhancing features will be inactive");

  m_wallet->callback(this);

  return true;
}
//----------------------------------------------------------------------------------------------------
bool simple_wallet::deinit()
{
  if (!m_wallet.get())
    return true;

  return close_wallet();
}
//----------------------------------------------------------------------------------------------------
bool simple_wallet::handle_command_line(const boost::program_options::variables_map& vm)
{
  m_wallet_file                   = command_line::get_arg(vm, arg_wallet_file);
  m_generate_new                  = command_line::get_arg(vm, arg_generate_new_wallet);
  m_generate_from_device          = command_line::get_arg(vm, arg_generate_from_device);
  m_generate_from_view_key        = command_line::get_arg(vm, arg_generate_from_view_key);
  m_generate_from_spend_key       = command_line::get_arg(vm, arg_generate_from_spend_key);
  m_generate_from_keys            = command_line::get_arg(vm, arg_generate_from_keys);
  m_generate_from_multisig_keys   = command_line::get_arg(vm, arg_generate_from_multisig_keys);
  m_generate_from_json            = command_line::get_arg(vm, arg_generate_from_json);
  m_mnemonic_language             = command_line::get_arg(vm, arg_mnemonic_language);
  m_electrum_seed                 = command_line::get_arg(vm, arg_electrum_seed);
  m_restore_deterministic_wallet  = command_line::get_arg(vm, arg_restore_deterministic_wallet);
  m_restore_multisig_wallet       = command_line::get_arg(vm, arg_restore_multisig_wallet);
  m_non_deterministic             = command_line::get_arg(vm, arg_non_deterministic);
  if (!command_line::is_arg_defaulted(vm, arg_trusted_daemon) || !command_line::is_arg_defaulted(vm, arg_untrusted_daemon))
    m_trusted_daemon = command_line::get_arg(vm, arg_trusted_daemon) && !command_line::get_arg(vm, arg_untrusted_daemon);
  if (!command_line::is_arg_defaulted(vm, arg_trusted_daemon) && !command_line::is_arg_defaulted(vm, arg_untrusted_daemon))
    message_writer() << tr("--trusted-daemon and --untrusted-daemon are both seen, assuming untrusted");
  m_allow_mismatched_daemon_version = command_line::get_arg(vm, arg_allow_mismatched_daemon_version);
  m_restore_height                = command_line::get_arg(vm, arg_restore_height);
  m_do_not_relay                  = command_line::get_arg(vm, arg_do_not_relay);
  m_subaddress_lookahead          = command_line::get_arg(vm, arg_subaddress_lookahead);
  m_use_english_language_names    = command_line::get_arg(vm, arg_use_english_language_names);
  m_restoring                     = !m_generate_from_view_key.empty() ||
                                    !m_generate_from_spend_key.empty() ||
                                    !m_generate_from_keys.empty() ||
                                    !m_generate_from_multisig_keys.empty() ||
                                    !m_generate_from_json.empty() ||
                                    !m_generate_from_device.empty() ||
                                    m_restore_deterministic_wallet ||
                                    m_restore_multisig_wallet;

  return true;
}
//----------------------------------------------------------------------------------------------------
bool simple_wallet::try_connect_to_daemon(bool silent, uint32_t* version)
{
  uint32_t version_ = 0;
  if (!version)
    version = &version_;
  if (!m_wallet->check_connection(version))
  {
    if (!silent)
      fail_msg_writer() << tr("wallet failed to connect to daemon: ") << m_wallet->get_daemon_address() << ". " <<
        tr("Daemon either is not started or wrong port was passed. "
        "Please make sure daemon is running or change the daemon address using the 'set_daemon' command.");
    return false;
  }
  if (!m_allow_mismatched_daemon_version && ((*version >> 16) != CORE_RPC_VERSION_MAJOR))
  {
    if (!silent)
      fail_msg_writer() << boost::format(tr("Daemon uses a different RPC major version (%u) than the wallet (%u): %s. Either update one of them, or use --allow-mismatched-daemon-version.")) % (*version>>16) % CORE_RPC_VERSION_MAJOR % m_wallet->get_daemon_address();
    return false;
  }
  return true;
}

/*!
 * \brief Gets the word seed language from the user.
 * 
 * User is asked to choose from a list of supported languages.
 * 
 * \return The chosen language.
 */
std::string simple_wallet::get_mnemonic_language()
{
  std::vector<std::string> language_list;
  std::string language_choice;
  int language_number = -1;
  crypto::ElectrumWords::get_language_list(language_list, m_use_english_language_names);
  std::cout << tr("List of available languages for your wallet's seed:") << std::endl;
  std::cout << tr("If your display freezes, exit blind with ^C, then run again with --use-english-language-names") << std::endl;
  int ii;
  std::vector<std::string>::iterator it;
  for (it = language_list.begin(), ii = 0; it != language_list.end(); it++, ii++)
  {
    std::cout << ii << " : " << *it << std::endl;
  }
  while (language_number < 0)
  {
    language_choice = input_line(tr("Enter the number corresponding to the language of your choice: "));
    if (std::cin.eof())
      return std::string();
    try
    {
      language_number = std::stoi(language_choice);
      if (!((language_number >= 0) && (static_cast<unsigned int>(language_number) < language_list.size())))
      {
        language_number = -1;
        fail_msg_writer() << tr("invalid language choice entered. Please try again.\n");
      }
    }
    catch (const std::exception &e)
    {
      fail_msg_writer() << tr("invalid language choice entered. Please try again.\n");
    }
  }
  return language_list[language_number];
}
//----------------------------------------------------------------------------------------------------
boost::optional<tools::password_container> simple_wallet::get_and_verify_password() const
{
  auto pwd_container = default_password_prompter(m_wallet_file.empty());
  if (!pwd_container)
    return boost::none;

  if (!m_wallet->verify_password(pwd_container->password()))
  {
    fail_msg_writer() << tr("invalid password");
    return boost::none;
  }
  return pwd_container;
}
//----------------------------------------------------------------------------------------------------
bool simple_wallet::new_wallet(const boost::program_options::variables_map& vm,
  const crypto::secret_key& recovery_key, bool recover, bool two_random, const std::string &old_language)
{
  auto rc = tools::wallet2::make_new(vm, password_prompter);
  m_wallet = std::move(rc.first);
  if (!m_wallet)
  {
    return false;
  }

  if (!m_subaddress_lookahead.empty())
  {
    auto lookahead = parse_subaddress_lookahead(m_subaddress_lookahead);
    assert(lookahead);
    m_wallet->set_subaddress_lookahead(lookahead->first, lookahead->second);
  }

  bool was_deprecated_wallet = m_restore_deterministic_wallet && ((old_language == crypto::ElectrumWords::old_language_name) ||
    crypto::ElectrumWords::get_is_old_style_seed(m_electrum_seed));

  std::string mnemonic_language = old_language;

  std::vector<std::string> language_list;
  crypto::ElectrumWords::get_language_list(language_list);
  if (mnemonic_language.empty() && std::find(language_list.begin(), language_list.end(), m_mnemonic_language) != language_list.end())
  {
    mnemonic_language = m_mnemonic_language;
  }

  // Ask for seed language if:
  // it's a deterministic wallet AND
  // a seed language is not already specified AND
  // (it is not a wallet restore OR if it was a deprecated wallet
  // that was earlier used before this restore)
  if ((!two_random) && (mnemonic_language.empty() || mnemonic_language == crypto::ElectrumWords::old_language_name) && (!m_restore_deterministic_wallet || was_deprecated_wallet))
  {
    if (was_deprecated_wallet)
    {
      // The user had used an older version of the wallet with old style mnemonics.
      message_writer(console_color_green, false) << "\n" << tr("You had been using "
        "a deprecated version of the wallet. Please use the new seed that we provide.\n");
    }
    mnemonic_language = get_mnemonic_language();
    if (mnemonic_language.empty())
      return false;
  }

  m_wallet->set_seed_language(mnemonic_language);

  bool create_address_file = command_line::get_arg(vm, arg_create_address_file);

  crypto::secret_key recovery_val;
  try
  {
    recovery_val = m_wallet->generate(m_wallet_file, std::move(rc.second).password(), recovery_key, recover, two_random, create_address_file);
    message_writer(console_color_white, true) << tr("Generated new wallet: ")
      << m_wallet->get_account().get_public_address_str(m_wallet->nettype());
    std::cout << tr("View key: ") << string_tools::pod_to_hex(m_wallet->get_account().get_keys().m_view_secret_key) << ENDL;
  }
  catch (const std::exception& e)
  {
    fail_msg_writer() << tr("failed to generate new wallet: ") << e.what();
    return false;
  }

  // convert rng value to electrum-style word list
  std::string electrum_words;

  crypto::ElectrumWords::bytes_to_words(recovery_val, electrum_words, mnemonic_language);

  success_msg_writer() <<
    "**********************************************************************\n" <<
    tr("Your wallet has been generated!\n"
    "To start synchronizing with the daemon, use the \"refresh\" command.\n"
    "Use the \"help\" command to see the list of available commands.\n"
    "Use \"help <command>\" to see a command's documentation.\n"
    "Always use the \"exit\" command when closing loki-wallet-cli to save \n"
    "your current session's state. Otherwise, you might need to synchronize \n"
    "your wallet again (your wallet keys are NOT at risk in any case).\n")
  ;

  if (!two_random)
  {
    print_seed(electrum_words);
  }
  success_msg_writer() << "**********************************************************************";

  return true;
}
//----------------------------------------------------------------------------------------------------
bool simple_wallet::new_wallet(const boost::program_options::variables_map& vm,
  const cryptonote::account_public_address& address, const boost::optional<crypto::secret_key>& spendkey,
  const crypto::secret_key& viewkey)
{
  auto rc = tools::wallet2::make_new(vm, password_prompter);
  m_wallet = std::move(rc.first);
  if (!m_wallet)
  {
    return false;
  }

  if (!m_subaddress_lookahead.empty())
  {
    auto lookahead = parse_subaddress_lookahead(m_subaddress_lookahead);
    assert(lookahead);
    m_wallet->set_subaddress_lookahead(lookahead->first, lookahead->second);
  }

  if (m_restore_height)
    m_wallet->set_refresh_from_block_height(m_restore_height);

  bool create_address_file = command_line::get_arg(vm, arg_create_address_file);

  try
  {
    if (spendkey)
    {
      m_wallet->generate(m_wallet_file, std::move(rc.second).password(), address, *spendkey, viewkey, create_address_file);
    }
    else
    {
      m_wallet->generate(m_wallet_file, std::move(rc.second).password(), address, viewkey, create_address_file);
    }
    message_writer(console_color_white, true) << tr("Generated new wallet: ")
      << m_wallet->get_account().get_public_address_str(m_wallet->nettype());
  }
  catch (const std::exception& e)
  {
    fail_msg_writer() << tr("failed to generate new wallet: ") << e.what();
    return false;
  }


  return true;
}

//----------------------------------------------------------------------------------------------------
bool simple_wallet::new_wallet(const boost::program_options::variables_map& vm,
                               const std::string &device_name) {
  auto rc = tools::wallet2::make_new(vm, password_prompter);
  m_wallet = std::move(rc.first);
  if (!m_wallet)
  {
    return false;
  }

  if (!m_subaddress_lookahead.empty())
  {
    auto lookahead = parse_subaddress_lookahead(m_subaddress_lookahead);
    assert(lookahead);
    m_wallet->set_subaddress_lookahead(lookahead->first, lookahead->second);
  }

  if (m_restore_height)
    m_wallet->set_refresh_from_block_height(m_restore_height);

  try
  {
    m_wallet->restore(m_wallet_file, std::move(rc.second).password(), device_name);
    message_writer(console_color_white, true) << tr("Generated new wallet on hw device: ")
      << m_wallet->get_account().get_public_address_str(m_wallet->nettype());
  }
  catch (const std::exception& e)
  {
    fail_msg_writer() << tr("failed to generate new wallet: ") << e.what();
    return false;
  }

  return true;
}
//----------------------------------------------------------------------------------------------------
bool simple_wallet::new_wallet(const boost::program_options::variables_map& vm,
    const std::string &multisig_keys, const std::string &old_language)
{
  auto rc = tools::wallet2::make_new(vm, password_prompter);
  m_wallet = std::move(rc.first);
  if (!m_wallet)
  {
    return false;
  }

  if (!m_subaddress_lookahead.empty())
  {
    auto lookahead = parse_subaddress_lookahead(m_subaddress_lookahead);
    assert(lookahead);
    m_wallet->set_subaddress_lookahead(lookahead->first, lookahead->second);
  }

  std::string mnemonic_language = old_language;

  std::vector<std::string> language_list;
  crypto::ElectrumWords::get_language_list(language_list);
  if (mnemonic_language.empty() && std::find(language_list.begin(), language_list.end(), m_mnemonic_language) != language_list.end())
  {
    mnemonic_language = m_mnemonic_language;
  }

  m_wallet->set_seed_language(mnemonic_language);

  bool create_address_file = command_line::get_arg(vm, arg_create_address_file);

  try
  {
    m_wallet->generate(m_wallet_file, std::move(rc.second).password(), multisig_keys, create_address_file);
    bool ready;
    uint32_t threshold, total;
    if (!m_wallet->multisig(&ready, &threshold, &total) || !ready)
    {
      fail_msg_writer() << tr("failed to generate new mutlisig wallet");
      return false;
    }
    message_writer(console_color_white, true) << boost::format(tr("Generated new %u/%u multisig wallet: ")) % threshold % total
      << m_wallet->get_account().get_public_address_str(m_wallet->nettype());
  }
  catch (const std::exception& e)
  {
    fail_msg_writer() << tr("failed to generate new wallet: ") << e.what();
    return false;
  }

  return true;
}
//----------------------------------------------------------------------------------------------------
bool simple_wallet::open_wallet(const boost::program_options::variables_map& vm)
{
  if (!tools::wallet2::wallet_valid_path_format(m_wallet_file))
  {
    fail_msg_writer() << tr("wallet file path not valid: ") << m_wallet_file;
    return false;
  }

  bool keys_file_exists;
  bool wallet_file_exists;

  tools::wallet2::wallet_exists(m_wallet_file, keys_file_exists, wallet_file_exists);
  if(!keys_file_exists)
  {
    fail_msg_writer() << tr("Key file not found. Failed to open wallet");
    return false;
  }
  
  epee::wipeable_string password;
  try
  {
    auto rc = tools::wallet2::make_from_file(vm, m_wallet_file, password_prompter);
    m_wallet = std::move(rc.first);
    password = std::move(std::move(rc.second).password());
    if (!m_wallet)
    {
      return false;
    }

    std::string prefix;
    bool ready;
    uint32_t threshold, total;
    if (m_wallet->watch_only())
      prefix = tr("Opened watch-only wallet");
    else if (m_wallet->multisig(&ready, &threshold, &total))
      prefix = (boost::format(tr("Opened %u/%u multisig wallet%s")) % threshold % total % (ready ? "" : " (not yet finalized)")).str();
    else
      prefix = tr("Opened wallet");
    message_writer(console_color_white, true) <<
      prefix << ": " << m_wallet->get_account().get_public_address_str(m_wallet->nettype());
    if (m_wallet->get_account().get_device()) {
       message_writer(console_color_white, true) << "Wallet is on device: " << m_wallet->get_account().get_device().get_name();
    }
    // If the wallet file is deprecated, we should ask for mnemonic language again and store
    // everything in the new format.
    // NOTE: this is_deprecated() refers to the wallet file format before becoming JSON. It does not refer to the "old english" seed words form of "deprecated" used elsewhere.
    if (m_wallet->is_deprecated())
    {
      if (m_wallet->is_deterministic())
      {
        message_writer(console_color_green, false) << "\n" << tr("You had been using "
          "a deprecated version of the wallet. Please proceed to upgrade your wallet.\n");
        std::string mnemonic_language = get_mnemonic_language();
        if (mnemonic_language.empty())
          return false;
        m_wallet->set_seed_language(mnemonic_language);
        m_wallet->rewrite(m_wallet_file, password);

        // Display the seed
        std::string seed;
        m_wallet->get_seed(seed);
        print_seed(seed);
      }
      else
      {
        message_writer(console_color_green, false) << "\n" << tr("You had been using "
          "a deprecated version of the wallet. Your wallet file format is being upgraded now.\n");
        m_wallet->rewrite(m_wallet_file, password);
      }
    }
  }
  catch (const std::exception& e)
  {
    fail_msg_writer() << tr("failed to load wallet: ") << e.what();
    if (m_wallet)
    {
      // only suggest removing cache if the password was actually correct
      bool password_is_correct = false;
      try
      {
        password_is_correct = m_wallet->verify_password(password);
      }
      catch (...) { } // guard against I/O errors
      if (password_is_correct)
        fail_msg_writer() << boost::format(tr("You may want to remove the file \"%s\" and try again")) % m_wallet_file;
    }
    return false;
  }
  success_msg_writer() <<
    "**********************************************************************\n" <<
    tr("Use the \"help\" command to see the list of available commands.\n") <<
    tr("Use \"help <command>\" to see a command's documentation.\n") <<
    "**********************************************************************";
  return true;
}
//----------------------------------------------------------------------------------------------------
bool simple_wallet::close_wallet()
{
  if (m_idle_run.load(std::memory_order_relaxed))
  {
    m_idle_run.store(false, std::memory_order_relaxed);
    m_wallet->stop();
    {
      boost::unique_lock<boost::mutex> lock(m_idle_mutex);
      m_idle_cond.notify_one();
    }
    m_idle_thread.join();
  }

  bool r = m_wallet->deinit();
  if (!r)
  {
    fail_msg_writer() << tr("failed to deinitialize wallet");
    return false;
  }

  try
  {
    m_wallet->store();
  }
  catch (const std::exception& e)
  {
    fail_msg_writer() << e.what();
    return false;
  }

  return true;
}
//----------------------------------------------------------------------------------------------------
bool simple_wallet::save(const std::vector<std::string> &args)
{
  try
  {
    LOCK_IDLE_SCOPE();
    m_wallet->store();
    success_msg_writer() << tr("Wallet data saved");
  }
  catch (const std::exception& e)
  {
    fail_msg_writer() << e.what();
  }

  return true;
}
//----------------------------------------------------------------------------------------------------
bool simple_wallet::save_watch_only(const std::vector<std::string> &args/* = std::vector<std::string>()*/)
{
  if (m_wallet->multisig())
  {
    fail_msg_writer() << tr("wallet is multisig and cannot save a watch-only version");
    return true;
  }

  const auto pwd_container = password_prompter(tr("Password for new watch-only wallet"), true);

  if (!pwd_container)
  {
    fail_msg_writer() << tr("failed to read wallet password");
    return true;
  }

  try
  {
    std::string new_keys_filename;
    m_wallet->write_watch_only_wallet(m_wallet_file, pwd_container->password(), new_keys_filename);
    success_msg_writer() << tr("Watch only wallet saved as: ") << new_keys_filename;
  }
  catch (const std::exception &e)
  {
    fail_msg_writer() << tr("Failed to save watch only wallet: ") << e.what();
    return true;
  }
  return true;
}

//----------------------------------------------------------------------------------------------------
bool simple_wallet::start_mining(const std::vector<std::string>& args)
{
  if (!is_daemon_trusted())
  {
    fail_msg_writer() << tr("this command requires a trusted daemon. Enable with --trusted-daemon");
    return true;
  }

  if (!try_connect_to_daemon())
    return true;

  if (!m_wallet)
  {
    fail_msg_writer() << tr("wallet is null");
    return true;
  }
  COMMAND_RPC_START_MINING::request req = AUTO_VAL_INIT(req); 
  req.miner_address = m_wallet->get_account().get_public_address_str(m_wallet->nettype());

  bool ok = true;
  size_t max_mining_threads_count = (std::max)(tools::get_max_concurrency(), static_cast<unsigned>(2));
  size_t arg_size = args.size();
  if(arg_size >= 3)
  {
    if (!parse_bool_and_use(args[2], [&](bool r) { req.ignore_battery = r; }))
      return true;
  }
  if(arg_size >= 2)
  {
    if (!parse_bool_and_use(args[1], [&](bool r) { req.do_background_mining = r; }))
      return true;
  }
  if(arg_size >= 1)
  {
    uint16_t num = 1;
    ok = string_tools::get_xtype_from_string(num, args[0]);
    ok = ok && (1 <= num && num <= max_mining_threads_count);
    req.threads_count = num;
  }
  else
  {
    req.threads_count = 1;
  }

  if (!ok)
  {
    fail_msg_writer() << tr("invalid arguments. Please use start_mining [<number_of_threads>] [do_bg_mining] [ignore_battery], "
      "<number_of_threads> should be from 1 to ") << max_mining_threads_count;
    return true;
  }

  COMMAND_RPC_START_MINING::response res;
  bool r = m_wallet->invoke_http_json("/start_mining", req, res);
  std::string err = interpret_rpc_response(r, res.status);
  if (err.empty())
    success_msg_writer() << tr("Mining started in daemon");
  else
    fail_msg_writer() << tr("mining has NOT been started: ") << err;
  return true;
}
//----------------------------------------------------------------------------------------------------
bool simple_wallet::stop_mining(const std::vector<std::string>& args)
{
  if (!try_connect_to_daemon())
    return true;

  if (!m_wallet)
  {
    fail_msg_writer() << tr("wallet is null");
    return true;
  }

  COMMAND_RPC_STOP_MINING::request req;
  COMMAND_RPC_STOP_MINING::response res;
  bool r = m_wallet->invoke_http_json("/stop_mining", req, res);
  std::string err = interpret_rpc_response(r, res.status);
  if (err.empty())
    success_msg_writer() << tr("Mining stopped in daemon");
  else
    fail_msg_writer() << tr("mining has NOT been stopped: ") << err;
  return true;
}
//----------------------------------------------------------------------------------------------------
bool simple_wallet::set_daemon(const std::vector<std::string>& args)
{
  std::string daemon_url;

  if (args.size() < 1)
  {
    fail_msg_writer() << tr("missing daemon URL argument");
    return true;
  }

  boost::regex rgx("^(.*://)?([A-Za-z0-9\\-\\.]+)(:[0-9]+)?");
  boost::cmatch match;
  // If user input matches URL regex
  if (boost::regex_match(args[0].c_str(), match, rgx))
  {
    if (match.length() < 4)
    {
      fail_msg_writer() << tr("Unexpected array length - Exited simple_wallet::set_daemon()");
      return true;
    }
    // If no port has been provided, use the default from config
    if (!match[3].length())
    {
      int daemon_port = m_wallet->nettype() == cryptonote::TESTNET ? config::testnet::RPC_DEFAULT_PORT : m_wallet->nettype() == cryptonote::STAGENET ? config::stagenet::RPC_DEFAULT_PORT : config::RPC_DEFAULT_PORT;
      daemon_url = match[1] + match[2] + std::string(":") + std::to_string(daemon_port);
    } else {
      daemon_url = args[0];
    }
    LOCK_IDLE_SCOPE();
    m_wallet->init(daemon_url);
  } else {
    fail_msg_writer() << tr("This does not seem to be a valid daemon URL.");
  }
  return true;
}
//----------------------------------------------------------------------------------------------------
bool simple_wallet::save_bc(const std::vector<std::string>& args)
{
  if (!try_connect_to_daemon())
    return true;

  if (!m_wallet)
  {
    fail_msg_writer() << tr("wallet is null");
    return true;
  }
  COMMAND_RPC_SAVE_BC::request req;
  COMMAND_RPC_SAVE_BC::response res;
  bool r = m_wallet->invoke_http_json("/save_bc", req, res);
  std::string err = interpret_rpc_response(r, res.status);
  if (err.empty())
    success_msg_writer() << tr("Blockchain saved");
  else
    fail_msg_writer() << tr("blockchain can't be saved: ") << err;
  return true;
}
//----------------------------------------------------------------------------------------------------
void simple_wallet::on_new_block(uint64_t height, const cryptonote::block& block)
{
  if (!m_auto_refresh_refreshing)
    m_refresh_progress_reporter.update(height, false);
}
//----------------------------------------------------------------------------------------------------
void simple_wallet::on_money_received(uint64_t height, const crypto::hash &txid, const cryptonote::transaction& tx, uint64_t amount, const cryptonote::subaddress_index& subaddr_index)
{
  message_writer(console_color_green, false) << "\r" <<
    tr("Height ") << height << ", " <<
    tr("txid ") << txid << ", " <<
    print_money(amount) << ", " <<
    tr("idx ") << subaddr_index;
  if (m_auto_refresh_refreshing)
    m_cmd_binder.print_prompt();
  else
    m_refresh_progress_reporter.update(height, true);
}
//----------------------------------------------------------------------------------------------------
void simple_wallet::on_unconfirmed_money_received(uint64_t height, const crypto::hash &txid, const cryptonote::transaction& tx, uint64_t amount, const cryptonote::subaddress_index& subaddr_index)
{
  // Not implemented in CLI wallet
}
//----------------------------------------------------------------------------------------------------
void simple_wallet::on_money_spent(uint64_t height, const crypto::hash &txid, const cryptonote::transaction& in_tx, uint64_t amount, const cryptonote::transaction& spend_tx, const cryptonote::subaddress_index& subaddr_index)
{
  message_writer(console_color_magenta, false) << "\r" <<
    tr("Height ") << height << ", " <<
    tr("txid ") << txid << ", " <<
    tr("spent ") << print_money(amount) << ", " <<
    tr("idx ") << subaddr_index;
  if (m_auto_refresh_refreshing)
    m_cmd_binder.print_prompt();
  else
    m_refresh_progress_reporter.update(height, true);
}
//----------------------------------------------------------------------------------------------------
void simple_wallet::on_skip_transaction(uint64_t height, const crypto::hash &txid, const cryptonote::transaction& tx)
{
}
//----------------------------------------------------------------------------------------------------
bool simple_wallet::refresh_main(uint64_t start_height, bool reset, bool is_init)
{
  if (!try_connect_to_daemon(is_init))
    return true;

  LOCK_IDLE_SCOPE();

  if (reset)
    m_wallet->rescan_blockchain(false);

#ifdef HAVE_READLINE
  rdln::suspend_readline pause_readline;
#endif

  message_writer() << tr("Starting refresh...");

  uint64_t fetched_blocks = 0;
  bool ok = false;
  std::ostringstream ss;
  try
  {
    m_in_manual_refresh.store(true, std::memory_order_relaxed);
    epee::misc_utils::auto_scope_leave_caller scope_exit_handler = epee::misc_utils::create_scope_leave_handler([&](){m_in_manual_refresh.store(false, std::memory_order_relaxed);});
    m_wallet->refresh(start_height, fetched_blocks);
    ok = true;
    // Clear line "Height xxx of xxx"
    std::cout << "\r                                                                \r";
    success_msg_writer(true) << tr("Refresh done, blocks received: ") << fetched_blocks;
    if (is_init)
      print_accounts();
    show_balance_unlocked();
  }
  catch (const tools::error::daemon_busy&)
  {
    ss << tr("daemon is busy. Please try again later.");
  }
  catch (const tools::error::no_connection_to_daemon&)
  {
    ss << tr("no connection to daemon. Please make sure daemon is running.");
  }
  catch (const tools::error::wallet_rpc_error& e)
  {
    LOG_ERROR("RPC error: " << e.to_string());
    ss << tr("RPC error: ") << e.what();
  }
  catch (const tools::error::refresh_error& e)
  {
    LOG_ERROR("refresh error: " << e.to_string());
    ss << tr("refresh error: ") << e.what();
  }
  catch (const tools::error::wallet_internal_error& e)
  {
    LOG_ERROR("internal error: " << e.to_string());
    ss << tr("internal error: ") << e.what();
  }
  catch (const std::exception& e)
  {
    LOG_ERROR("unexpected error: " << e.what());
    ss << tr("unexpected error: ") << e.what();
  }
  catch (...)
  {
    LOG_ERROR("unknown error");
    ss << tr("unknown error");
  }

  if (!ok)
  {
    fail_msg_writer() << tr("refresh failed: ") << ss.str() << ". " << tr("Blocks received: ") << fetched_blocks;
  }

  return true;
}
//----------------------------------------------------------------------------------------------------
bool simple_wallet::refresh(const std::vector<std::string>& args)
{
  uint64_t start_height = 0;
  if(!args.empty()){
    try
    {
        start_height = boost::lexical_cast<uint64_t>( args[0] );
    }
    catch(const boost::bad_lexical_cast &)
    {
        start_height = 0;
    }
  }
  return refresh_main(start_height, false);
}
//----------------------------------------------------------------------------------------------------
bool simple_wallet::show_balance_unlocked(bool detailed)
{
  std::string extra;
  if (m_wallet->has_multisig_partial_key_images())
    extra = tr(" (Some owned outputs have partial key images - import_multisig_info needed)");
  else if (m_wallet->has_unknown_key_images())
    extra += tr(" (Some owned outputs have missing key images - import_key_images needed)");
  success_msg_writer() << tr("Currently selected account: [") << m_current_subaddress_account << tr("] ") << m_wallet->get_subaddress_label({m_current_subaddress_account, 0});
  const std::string tag = m_wallet->get_account_tags().second[m_current_subaddress_account];
  success_msg_writer() << tr("Tag: ") << (tag.empty() ? std::string{tr("(No tag assigned)")} : tag);
  success_msg_writer() << tr("Balance: ") << print_money(m_wallet->balance(m_current_subaddress_account)) << ", "
    << tr("unlocked balance: ") << print_money(m_wallet->unlocked_balance(m_current_subaddress_account)) << extra;
  std::map<uint32_t, uint64_t> balance_per_subaddress = m_wallet->balance_per_subaddress(m_current_subaddress_account);
  std::map<uint32_t, uint64_t> unlocked_balance_per_subaddress = m_wallet->unlocked_balance_per_subaddress(m_current_subaddress_account);
  if (!detailed || balance_per_subaddress.empty())
    return true;
  success_msg_writer() << tr("Balance per address:");
  success_msg_writer() << boost::format("%15s %21s %21s %7s %21s") % tr("Address") % tr("Balance") % tr("Unlocked balance") % tr("Outputs") % tr("Label");
  std::vector<tools::wallet2::transfer_details> transfers;
  m_wallet->get_transfers(transfers);
  for (const auto& i : balance_per_subaddress)
  {
    cryptonote::subaddress_index subaddr_index = {m_current_subaddress_account, i.first};
    std::string address_str = m_wallet->get_subaddress_as_str(subaddr_index).substr(0, 6);
    uint64_t num_unspent_outputs = std::count_if(transfers.begin(), transfers.end(), [&subaddr_index](const tools::wallet2::transfer_details& td) { return !td.m_spent && td.m_subaddr_index == subaddr_index; });
    success_msg_writer() << boost::format(tr("%8u %6s %21s %21s %7u %21s")) % i.first % address_str % print_money(i.second) % print_money(unlocked_balance_per_subaddress[i.first]) % num_unspent_outputs % m_wallet->get_subaddress_label(subaddr_index);
  }
  return true;
}
//----------------------------------------------------------------------------------------------------
bool simple_wallet::show_balance(const std::vector<std::string>& args/* = std::vector<std::string>()*/)
{
  if (args.size() > 1 || (args.size() == 1 && args[0] != "detail"))
  {
    fail_msg_writer() << tr("usage: balance [detail]");
    return true;
  }
  LOCK_IDLE_SCOPE();
  show_balance_unlocked(args.size() == 1);
  return true;
}
//----------------------------------------------------------------------------------------------------
bool simple_wallet::show_incoming_transfers(const std::vector<std::string>& args)
{
  if (args.size() > 3)
  {
    fail_msg_writer() << tr("usage: incoming_transfers [available|unavailable] [verbose] [index=<N>]");
    return true;
  }
  auto local_args = args;
  LOCK_IDLE_SCOPE();

  bool filter = false;
  bool available = false;
  bool verbose = false;
  if (local_args.size() > 0)
  {
    if (local_args[0] == "available")
    {
      filter = true;
      available = true;
      local_args.erase(local_args.begin());
    }
    else if (local_args[0] == "unavailable")
    {
      filter = true;
      available = false;
      local_args.erase(local_args.begin());
    }
  }
  if (local_args.size() > 0 && local_args[0] == "verbose")
  {
    verbose = true;
    local_args.erase(local_args.begin());
  }

  PAUSE_READLINE();

  std::set<uint32_t> subaddr_indices;
  if (local_args.size() > 0 && local_args[0].substr(0, 6) == "index=")
  {
    if (!parse_subaddress_indices(local_args[0], subaddr_indices))
      return true;
    local_args.erase(local_args.begin());
  }

  if (local_args.size() > 0)
  {
    fail_msg_writer() << tr("usage: incoming_transfers [available|unavailable] [verbose] [index=<N>]");
    return true;
  }

  tools::wallet2::transfer_container transfers;
  m_wallet->get_transfers(transfers);

  bool transfers_found = false;
  for (const auto& td : transfers)
  {
    if (!filter || available != td.m_spent)
    {
      if (m_current_subaddress_account != td.m_subaddr_index.major || (!subaddr_indices.empty() && subaddr_indices.count(td.m_subaddr_index.minor) == 0))
        continue;
      if (!transfers_found)
      {
        std::string verbose_string;
        if (verbose)
          verbose_string = (boost::format("%68s%68s") % tr("pubkey") % tr("key image")).str();
        message_writer() << boost::format("%21s%8s%12s%8s%16s%68s%16s%s") % tr("amount") % tr("spent") % tr("unlocked") % tr("ringct") % tr("global index") % tr("tx id") % tr("addr index") % verbose_string;
        transfers_found = true;
      }
      std::string verbose_string;
      if (verbose)
        verbose_string = (boost::format("%68s%68s") % td.get_public_key() % (td.m_key_image_known ? epee::string_tools::pod_to_hex(td.m_key_image) : td.m_key_image_partial ? (epee::string_tools::pod_to_hex(td.m_key_image) + "/p") : std::string(64, '?'))).str();
      message_writer(td.m_spent ? console_color_magenta : console_color_green, false) <<
        boost::format("%21s%8s%12s%8s%16u%68s%16u%s") %
        print_money(td.amount()) %
        (td.m_spent ? tr("T") : tr("F")) %
        (m_wallet->is_transfer_unlocked(td) ? tr("unlocked") : tr("locked")) %
        (td.is_rct() ? tr("RingCT") : tr("-")) %
        td.m_global_output_index %
        td.m_txid %
        td.m_subaddr_index.minor %
        verbose_string;
    }
  }

  if (!transfers_found)
  {
    if (!filter)
    {
      success_msg_writer() << tr("No incoming transfers");
    }
    else if (available)
    {
      success_msg_writer() << tr("No incoming available transfers");
    }
    else
    {
      success_msg_writer() << tr("No incoming unavailable transfers");
    }
  }

  return true;
}
//----------------------------------------------------------------------------------------------------
bool simple_wallet::show_payments(const std::vector<std::string> &args)
{
  if(args.empty())
  {
    fail_msg_writer() << tr("expected at least one payment ID");
    return true;
  }

  LOCK_IDLE_SCOPE();

  PAUSE_READLINE();

  message_writer() << boost::format("%68s%68s%12s%21s%16s%16s") %
    tr("payment") % tr("transaction") % tr("height") % tr("amount") % tr("unlock time") % tr("addr index");

  bool payments_found = false;
  for(std::string arg : args)
  {
    crypto::hash payment_id;
    if(tools::wallet2::parse_payment_id(arg, payment_id))
    {
      std::list<tools::wallet2::payment_details> payments;
      m_wallet->get_payments(payment_id, payments);
      if(payments.empty())
      {
        success_msg_writer() << tr("No payments with id ") << payment_id;
        continue;
      }

      for (const tools::wallet2::payment_details& pd : payments)
      {
        if(!payments_found)
        {
          payments_found = true;
        }
        success_msg_writer(true) <<
          boost::format("%68s%68s%12s%21s%16s%16s") %
          payment_id %
          pd.m_tx_hash %
          pd.m_block_height %
          print_money(pd.m_amount) %
          pd.m_unlock_time %
          pd.m_subaddr_index.minor;
      }
    }
    else
    {
      fail_msg_writer() << tr("payment ID has invalid format, expected 16 or 64 character hex string: ") << arg;
    }
  }

  return true;
}
//----------------------------------------------------------------------------------------------------
uint64_t simple_wallet::get_daemon_blockchain_height(std::string& err)
{
  if (!m_wallet)
  {
    throw std::runtime_error("simple_wallet null wallet");
  }

  COMMAND_RPC_GET_HEIGHT::request req;
  COMMAND_RPC_GET_HEIGHT::response res = boost::value_initialized<COMMAND_RPC_GET_HEIGHT::response>();
  bool r = m_wallet->invoke_http_json("/getheight", req, res);
  err = interpret_rpc_response(r, res.status);
  return res.height;
}
//----------------------------------------------------------------------------------------------------
bool simple_wallet::show_blockchain_height(const std::vector<std::string>& args)
{
  if (!try_connect_to_daemon())
    return true;

  std::string err;
  uint64_t bc_height = get_daemon_blockchain_height(err);
  if (err.empty())
    success_msg_writer() << bc_height;
  else
    fail_msg_writer() << tr("failed to get blockchain height: ") << err;
  return true;
}
//----------------------------------------------------------------------------------------------------
bool simple_wallet::rescan_spent(const std::vector<std::string> &args)
{
  if (!is_daemon_trusted())
  {
    fail_msg_writer() << tr("this command requires a trusted daemon. Enable with --trusted-daemon");
    return true;
  }

  if (!try_connect_to_daemon())
    return true;

  try
  {
    LOCK_IDLE_SCOPE();
    m_wallet->rescan_spent();
  }
  catch (const tools::error::daemon_busy&)
  {
    fail_msg_writer() << tr("daemon is busy. Please try again later.");
  }
  catch (const tools::error::no_connection_to_daemon&)
  {
    fail_msg_writer() << tr("no connection to daemon. Please make sure daemon is running.");
  }
  catch (const tools::error::is_key_image_spent_error&)
  {
    fail_msg_writer() << tr("failed to get spent status");
  }
  catch (const tools::error::wallet_rpc_error& e)
  {
    LOG_ERROR("RPC error: " << e.to_string());
    fail_msg_writer() << tr("RPC error: ") << e.what();
  }
  catch (const std::exception& e)
  {
    LOG_ERROR("unexpected error: " << e.what());
    fail_msg_writer() << tr("unexpected error: ") << e.what();
  }
  catch (...)
  {
    LOG_ERROR("unknown error");
    fail_msg_writer() << tr("unknown error");
  }

  return true;
}
//----------------------------------------------------------------------------------------------------
bool simple_wallet::print_ring_members(const std::vector<tools::wallet2::pending_tx>& ptx_vector, std::ostream& ostr)
{
  uint32_t version;
  if (!try_connect_to_daemon(false, &version))
  {
    fail_msg_writer() << tr("failed to connect to the daemon");
    return false;
  }
  // available for RPC version 1.4 or higher
  if (version < MAKE_CORE_RPC_VERSION(1, 4))
    return true;
  std::string err;
  uint64_t blockchain_height = get_daemon_blockchain_height(err);
  if (!err.empty())
  {
    fail_msg_writer() << tr("failed to get blockchain height: ") << err;
    return false;
  }
  // for each transaction
  for (size_t n = 0; n < ptx_vector.size(); ++n)
  {
    const cryptonote::transaction& tx = ptx_vector[n].tx;
    const tools::wallet2::tx_construction_data& construction_data = ptx_vector[n].construction_data;
    ostr << boost::format(tr("\nTransaction %llu/%llu: txid=%s")) % (n + 1) % ptx_vector.size() % cryptonote::get_transaction_hash(tx);
    // for each input
    std::vector<uint64_t>     spent_key_height(tx.vin.size());
    std::vector<crypto::hash> spent_key_txid  (tx.vin.size());
    for (size_t i = 0; i < tx.vin.size(); ++i)
    {
      if (tx.vin[i].type() != typeid(cryptonote::txin_to_key))
        continue;
      const cryptonote::txin_to_key& in_key = boost::get<cryptonote::txin_to_key>(tx.vin[i]);
      const tools::wallet2::transfer_details &td = m_wallet->get_transfer_details(construction_data.selected_transfers[i]);
      const cryptonote::tx_source_entry *sptr = NULL;
      for (const auto &src: construction_data.sources)
        if (src.outputs[src.real_output].second.dest == td.get_public_key())
          sptr = &src;
      if (!sptr)
      {
        fail_msg_writer() << tr("failed to find construction data for tx input");
        return false;
      }
      const cryptonote::tx_source_entry& source = *sptr;

      ostr << boost::format(tr("\nInput %llu/%llu: amount=%s")) % (i + 1) % tx.vin.size() % print_money(source.amount);
      // convert relative offsets of ring member keys into absolute offsets (indices) associated with the amount
      std::vector<uint64_t> absolute_offsets = cryptonote::relative_output_offsets_to_absolute(in_key.key_offsets);
      // get block heights from which those ring member keys originated
      COMMAND_RPC_GET_OUTPUTS_BIN::request req = AUTO_VAL_INIT(req);
      req.outputs.resize(absolute_offsets.size());
      for (size_t j = 0; j < absolute_offsets.size(); ++j)
      {
        req.outputs[j].amount = in_key.amount;
        req.outputs[j].index = absolute_offsets[j];
      }
      COMMAND_RPC_GET_OUTPUTS_BIN::response res = AUTO_VAL_INIT(res);
      bool r = m_wallet->invoke_http_bin("/get_outs.bin", req, res);
      err = interpret_rpc_response(r, res.status);
      if (!err.empty())
      {
        fail_msg_writer() << tr("failed to get output: ") << err;
        return false;
      }
      // make sure that returned block heights are less than blockchain height
      for (auto& res_out : res.outs)
      {
        if (res_out.height >= blockchain_height)
        {
          fail_msg_writer() << tr("output key's originating block height shouldn't be higher than the blockchain height");
          return false;
        }
      }
      ostr << tr("\nOriginating block heights: ");
      for (size_t j = 0; j < absolute_offsets.size(); ++j)
        ostr << tr(j == source.real_output ? " *" : " ") << res.outs[j].height;
      spent_key_height[i] = res.outs[source.real_output].height;
      spent_key_txid  [i] = res.outs[source.real_output].txid;
      // visualize the distribution, using the code by moneroexamples onion-monero-viewer
      const uint64_t resolution = 79;
      std::string ring_str(resolution, '_');
      for (size_t j = 0; j < absolute_offsets.size(); ++j)
      {
        uint64_t pos = (res.outs[j].height * resolution) / blockchain_height;
        ring_str[pos] = 'o';
      }
      uint64_t pos = (res.outs[source.real_output].height * resolution) / blockchain_height;
      ring_str[pos] = '*';
      ostr << tr("\n|") << ring_str << tr("|\n");
    }
    // warn if rings contain keys originating from the same tx or temporally very close block heights
    bool are_keys_from_same_tx      = false;
    bool are_keys_from_close_height = false;
    for (size_t i = 0; i < tx.vin.size(); ++i) {
      for (size_t j = i + 1; j < tx.vin.size(); ++j)
      {
        if (spent_key_txid[i] == spent_key_txid[j])
          are_keys_from_same_tx = true;
        if (std::abs((int64_t)(spent_key_height[i] - spent_key_height[j])) < (int64_t)5)
          are_keys_from_close_height = true;
      }
    }
    if (are_keys_from_same_tx || are_keys_from_close_height)
    {
      ostr
        << tr("\nWarning: Some input keys being spent are from ")
        << (are_keys_from_same_tx ? tr("the same transaction") : tr("blocks that are temporally very close"))
        << tr(", which can break the anonymity of ring signature. Make sure this is intentional!");
    }
    ostr << ENDL;
  }
  return true;
}

//----------------------------------------------------------------------------------------------------
static bool locked_blocks_arg_valid(const std::string& arg, uint64_t& duration)
{
  try
  {
    duration = boost::lexical_cast<uint64_t>(arg);
  }
  catch (const std::exception &e)
  {
    return false;
  }

  if (duration > 1000000)
  {
    fail_msg_writer() << tr("Locked blocks too high, max 1000000 (˜4 yrs)");
    return false;
  }

  return true;
}

//----------------------------------------------------------------------------------------------------
bool simple_wallet::transfer_main(int transfer_type, const std::vector<std::string> &args_)
{
//  "transfer [index=<N1>[,<N2>,...]] [<priority>] <address> <amount> [<payment_id>]"
  if (m_wallet->ask_password() && !get_and_verify_password()) { return true; }
  if (!try_connect_to_daemon())
    return true;

  LOCK_IDLE_SCOPE();

  std::vector<std::string> local_args = args_;

  std::set<uint32_t> subaddr_indices;
  if (local_args.size() > 0 && local_args[0].substr(0, 6) == "index=")
  {
    if (!parse_subaddress_indices(local_args[0], subaddr_indices))
      return true;
    local_args.erase(local_args.begin());
  }

  uint32_t priority = 0;
  if (local_args.size() > 0 && parse_priority(local_args[0], priority))
    local_args.erase(local_args.begin());

  priority = m_wallet->adjust_priority(priority);

  size_t fake_outs_count = DEFAULT_MIX;
  uint64_t adjusted_fake_outs_count = m_wallet->adjust_mixin(fake_outs_count);
  if (adjusted_fake_outs_count > fake_outs_count)
  {
    fail_msg_writer() << (boost::format(tr("ring size %u is too small, minimum is %u")) % (fake_outs_count+1) % (adjusted_fake_outs_count+1)).str();
    return true;
  }

  const size_t min_args = (transfer_type == TransferLocked) ? 3 : 2;
  if(local_args.size() < min_args)
  {
     fail_msg_writer() << tr("wrong number of arguments");
     return true;
  }

  std::vector<uint8_t> extra;
  bool payment_id_seen = false;
  bool expect_even = (transfer_type == TransferLocked);
  if ((expect_even ? 0 : 1) == local_args.size() % 2)
  {
    std::string payment_id_str = local_args.back();
    local_args.pop_back();

    crypto::hash payment_id;
    bool r = tools::wallet2::parse_long_payment_id(payment_id_str, payment_id);
    if(r)
    {
      std::string extra_nonce;
      set_payment_id_to_tx_extra_nonce(extra_nonce, payment_id);
      r = add_extra_nonce_to_tx_extra(extra, extra_nonce);
    }
    else
    {
      crypto::hash8 payment_id8;
      r = tools::wallet2::parse_short_payment_id(payment_id_str, payment_id8);
      if(r)
      {
        std::string extra_nonce;
        set_encrypted_payment_id_to_tx_extra_nonce(extra_nonce, payment_id8);
        r = add_extra_nonce_to_tx_extra(extra, extra_nonce);
      }
    }

    if(!r)
    {
      fail_msg_writer() << tr("payment id has invalid format, expected 16 or 64 character hex string: ") << payment_id_str;
      return true;
    }
    payment_id_seen = true;
  }

  uint64_t locked_blocks = 0;
  if (transfer_type == TransferLocked)
  {
    if (!locked_blocks_arg_valid(local_args.back(), locked_blocks))
    {
      return true;
    }
    local_args.pop_back();
  }

  vector<cryptonote::tx_destination_entry> dsts;
  for (size_t i = 0; i < local_args.size(); i += 2)
  {
    cryptonote::address_parse_info info;
    cryptonote::tx_destination_entry de;
    if (!cryptonote::get_account_address_from_str_or_url(info, m_wallet->nettype(), local_args[i], oa_prompter))
    {
      fail_msg_writer() << tr("failed to parse address");
      return true;
    }
    de.addr = info.address;
    de.is_subaddress = info.is_subaddress;

    if (info.has_payment_id)
    {
      if (payment_id_seen)
      {
        fail_msg_writer() << tr("a single transaction cannot use more than one payment id: ") << local_args[i];
        return true;
      }

      std::string extra_nonce;
      set_encrypted_payment_id_to_tx_extra_nonce(extra_nonce, info.payment_id);
      bool r = add_extra_nonce_to_tx_extra(extra, extra_nonce);
      if(!r)
      {
        fail_msg_writer() << tr("failed to set up payment id, though it was decoded correctly");
        return true;
      }
      payment_id_seen = true;
    }

    bool ok = cryptonote::parse_amount(de.amount, local_args[i + 1]);
    if(!ok || 0 == de.amount)
    {
      fail_msg_writer() << tr("amount is wrong: ") << local_args[i] << ' ' << local_args[i + 1] <<
        ", " << tr("expected number from 0 to ") << print_money(std::numeric_limits<uint64_t>::max());
      return true;
    }

    dsts.push_back(de);
  }

  // prompt is there is no payment id and confirmation is required
  if (!payment_id_seen && m_wallet->confirm_missing_payment_id())
  {
     std::string accepted = input_line(tr("No payment id is included with this transaction. Is this okay?  (Y/Yes/N/No): "));
     if (std::cin.eof())
       return true;
     if (!command_line::is_yes(accepted))
     {
       fail_msg_writer() << tr("transaction cancelled.");

       return true; 
     }
  }

  try
  {
    // figure out what tx will be necessary
    std::vector<tools::wallet2::pending_tx> ptx_vector;
    uint64_t bc_height, unlock_block = 0;
    std::string err;
    switch (transfer_type)
    {
      case TransferLocked:
        bc_height = get_daemon_blockchain_height(err);
        if (!err.empty())
        {
          fail_msg_writer() << tr("failed to get blockchain height: ") << err;
          return true;
        }
        unlock_block = bc_height + locked_blocks;
        ptx_vector = m_wallet->create_transactions_2(dsts, fake_outs_count, unlock_block /* unlock_time */, priority, extra, m_current_subaddress_account, subaddr_indices, is_daemon_trusted());
      break;
      case TransferNew:
        ptx_vector = m_wallet->create_transactions_2(dsts, fake_outs_count, 0 /* unlock_time */, priority, extra, m_current_subaddress_account, subaddr_indices, is_daemon_trusted());
      break;
      default:
        LOG_ERROR("Unknown transfer method, using original");
        /* FALLTHRU */
      case TransferOriginal:
        ptx_vector = m_wallet->create_transactions(dsts, fake_outs_count, 0 /* unlock_time */, priority, extra, is_daemon_trusted());
        break;
    }

    if (ptx_vector.empty())
    {
      fail_msg_writer() << tr("No outputs found, or daemon is not ready");
      return true;
    }

    // if we need to check for backlog, check the worst case tx
    if (m_wallet->confirm_backlog())
    {
      std::stringstream prompt;
      double worst_fee_per_byte = std::numeric_limits<double>::max();
      for (size_t n = 0; n < ptx_vector.size(); ++n)
      {
        const uint64_t blob_size = cryptonote::tx_to_blob(ptx_vector[n].tx).size();
        const double fee_per_byte = ptx_vector[n].fee / (double)blob_size;
        if (fee_per_byte < worst_fee_per_byte)
        {
          worst_fee_per_byte = fee_per_byte;
        }
      }
      try
      {
        std::vector<std::pair<uint64_t, uint64_t>> nblocks = m_wallet->estimate_backlog({std::make_pair(worst_fee_per_byte, worst_fee_per_byte)});
        if (nblocks.size() != 1)
        {
          prompt << "Internal error checking for backlog. " << tr("Is this okay anyway?  (Y/Yes/N/No): ");
        }
        else
        {
          if (nblocks[0].first > m_wallet->get_confirm_backlog_threshold())
            prompt << (boost::format(tr("There is currently a %u block backlog at that fee level. Is this okay?  (Y/Yes/N/No): ")) % nblocks[0].first).str();
        }
      }
      catch (const std::exception &e)
      {
        prompt << tr("Failed to check for backlog: ") << e.what() << ENDL << tr("Is this okay anyway?  (Y/Yes/N/No): ");
      }

      std::string prompt_str = prompt.str();
      if (!prompt_str.empty())
      {
        std::string accepted = input_line(prompt_str);
        if (std::cin.eof())
          return true;
        if (!command_line::is_yes(accepted))
        {
          fail_msg_writer() << tr("transaction cancelled.");

          return true; 
        }
      }
    }

    // if more than one tx necessary, prompt user to confirm
    if (m_wallet->always_confirm_transfers() || ptx_vector.size() > 1)
    {
        uint64_t total_sent = 0;
        uint64_t total_fee = 0;
        uint64_t dust_not_in_fee = 0;
        uint64_t dust_in_fee = 0;
        for (size_t n = 0; n < ptx_vector.size(); ++n)
        {
          total_fee += ptx_vector[n].fee;
          for (auto i: ptx_vector[n].selected_transfers)
            total_sent += m_wallet->get_transfer_details(i).amount();
          total_sent -= ptx_vector[n].change_dts.amount + ptx_vector[n].fee;

          if (ptx_vector[n].dust_added_to_fee)
            dust_in_fee += ptx_vector[n].dust;
          else
            dust_not_in_fee += ptx_vector[n].dust;
        }

        std::stringstream prompt;
        for (size_t n = 0; n < ptx_vector.size(); ++n)
        {
          prompt << tr("\nTransaction ") << (n + 1) << "/" << ptx_vector.size() << ":\n";
          subaddr_indices.clear();
          for (uint32_t i : ptx_vector[n].construction_data.subaddr_indices)
            subaddr_indices.insert(i);
          for (uint32_t i : subaddr_indices)
            prompt << boost::format(tr("Spending from address index %d\n")) % i;
          if (subaddr_indices.size() > 1)
            prompt << tr("WARNING: Outputs of multiple addresses are being used together, which might potentially compromise your privacy.\n");
        }
        prompt << boost::format(tr("Sending %s.  ")) % print_money(total_sent);
        if (ptx_vector.size() > 1)
        {
          prompt << boost::format(tr("Your transaction needs to be split into %llu transactions.  "
            "This will result in a transaction fee being applied to each transaction, for a total fee of %s")) %
            ((unsigned long long)ptx_vector.size()) % print_money(total_fee);
        }
        else
        {
          prompt << boost::format(tr("The transaction fee is %s")) %
            print_money(total_fee);
        }
        if (dust_in_fee != 0) prompt << boost::format(tr(", of which %s is dust from change")) % print_money(dust_in_fee);
        if (dust_not_in_fee != 0)  prompt << tr(".") << ENDL << boost::format(tr("A total of %s from dust change will be sent to dust address")) 
                                                   % print_money(dust_not_in_fee);
        if (transfer_type == TransferLocked)
        {
          float days = locked_blocks / 720.0f;
          prompt << boost::format(tr(".\nThis transaction will unlock on block %llu, in approximately %s days (assuming 2 minutes per block)")) % ((unsigned long long)unlock_block) % days;
        }
        if (m_wallet->print_ring_members())
        {
          if (!print_ring_members(ptx_vector, prompt))
            return true;
        }
        bool default_ring_size = true;
        for (const auto &ptx: ptx_vector)
        {
          for (const auto &vin: ptx.tx.vin)
          {
            if (vin.type() == typeid(txin_to_key))
            {
              const txin_to_key& in_to_key = boost::get<txin_to_key>(vin);
              if (in_to_key.key_offsets.size() != DEFAULT_MIX + 1)
                default_ring_size = false;
            }
          }
        }
        if (m_wallet->confirm_non_default_ring_size() && !default_ring_size)
        {
          prompt << tr("WARNING: this is a non default ring size, which may harm your privacy. Default is recommended.");
        }
        prompt << ENDL << tr("Is this okay?  (Y/Yes/N/No): ");
        
        std::string accepted = input_line(prompt.str());
        if (std::cin.eof())
          return true;
        if (!command_line::is_yes(accepted))
        {
          fail_msg_writer() << tr("transaction cancelled.");

          return true; 
        }
    }

    // actually commit the transactions
    if (m_wallet->multisig())
    {
      bool r = m_wallet->save_multisig_tx(ptx_vector, "multisig_loki_tx");
      if (!r)
      {
        fail_msg_writer() << tr("Failed to write transaction(s) to file");
      }
      else
      {
        success_msg_writer(true) << tr("Unsigned transaction(s) successfully written to file: ") << "multisig_loki_tx";
      }
    }
    else if (m_wallet->watch_only())
    {
      bool r = m_wallet->save_tx(ptx_vector, "unsigned_loki_tx");
      if (!r)
      {
        fail_msg_writer() << tr("Failed to write transaction(s) to file");
      }
      else
      {
        success_msg_writer(true) << tr("Unsigned transaction(s) successfully written to file: ") << "unsigned_loki_tx";
      }
    }
    else
    {
      commit_or_save(ptx_vector, m_do_not_relay);
    }
  }
  catch (const std::exception &e)
  {
    handle_transfer_exception(std::current_exception(), is_daemon_trusted());
  }
  catch (...)
  {
    LOG_ERROR("unknown error");
    fail_msg_writer() << tr("unknown error");
  }

  return true;
}
//----------------------------------------------------------------------------------------------------
bool simple_wallet::transfer(const std::vector<std::string> &args_)
{
  return transfer_main(TransferOriginal, args_);
}
//----------------------------------------------------------------------------------------------------
bool simple_wallet::transfer_new(const std::vector<std::string> &args_)
{
  return transfer_main(TransferNew, args_);
}
//----------------------------------------------------------------------------------------------------
bool simple_wallet::locked_transfer(const std::vector<std::string> &args_)
{
  return transfer_main(TransferLocked, args_);
}
//----------------------------------------------------------------------------------------------------
bool simple_wallet::locked_sweep_all(const std::vector<std::string> &args_)
{
  return sweep_main(0, true, args_);
}
//----------------------------------------------------------------------------------------------------
static cryptonote::account_public_address string_to_address(const std::string& s)
{
  cryptonote::account_public_address address;
  if (!epee::string_tools::hex_to_pod(s, address))
    return service_nodes::null_address;
  return address;
}
//----------------------------------------------------------------------------------------------------
bool simple_wallet::register_service_node(const std::vector<std::string> &args_)
{
  if (m_wallet->ask_password() && !get_and_verify_password()) { return true; }
  if (!try_connect_to_daemon())
    return true;

  std::vector<std::string> local_args = args_;

  std::set<uint32_t> subaddr_indices;
  if (local_args.size() > 0 && local_args[0].substr(0, 6) == "index=")
  {
    if (!parse_subaddress_indices(local_args[0], subaddr_indices))
      return true;
    local_args.erase(local_args.begin());
  }

  uint32_t priority = 0;
  if (local_args.size() > 0 && parse_priority(local_args[0], priority))
    local_args.erase(local_args.begin());

  priority = m_wallet->adjust_priority(priority);

  size_t mixins = DEFAULT_MIX;

  uint64_t staking_requirement_lock_blocks = (m_wallet->nettype() == cryptonote::TESTNET ? STAKING_REQUIREMENT_LOCK_BLOCKS_TESTNET : STAKING_REQUIREMENT_LOCK_BLOCKS);
  uint64_t locked_blocks = staking_requirement_lock_blocks + STAKING_REQUIREMENT_LOCK_BLOCKS_EXCESS;

  std::string err, err2;
  uint64_t bc_height = std::max(m_wallet->get_daemon_blockchain_height(err),
                                m_wallet->get_daemon_blockchain_target_height(err2));

  if (!err.empty() || !err2.empty())
  {
    fail_msg_writer() << tr("unable to get network blockchain height from daemon: ") << (err.empty() ? err2 : err);
    return true;
  }

  if (!m_wallet->is_synced() || bc_height < 10)
  {
    fail_msg_writer() << tr("Wallet not synced. Best guess for the height is ") << bc_height;
    std::string accepted = input_line("Is this correct [y/yes/n/no]? ");
    if (std::cin.eof())
      return true;
    if (!command_line::is_yes(accepted))
    {
      std::string height = input_line(tr("Please enter the current network block height (0 to cancel): "));
      try
      {
        bc_height = boost::lexical_cast<uint64_t>(height);
      }
      catch (const std::exception &e)
      {
        fail_msg_writer() << tr("Invalid block height");
        return true;
      }
      if (bc_height == 0)
        return true;
    }
  }

  uint64_t unlock_block = bc_height + locked_blocks;

  if (local_args.size() < 4)
  {
    fail_msg_writer() << tr("Usage: register_service_node [index=<N1>[,<N2>,...]] [priority] <operator cut> <address1> <fraction1> [<address2> <fraction2> [...]] <amount> <expiration timestamp> <service node pubkey> <signature>");
    fail_msg_writer() << tr("");
    fail_msg_writer() << tr("Prepare this command in the daemon with the prepare_registration command");
    fail_msg_writer() << tr("");
    fail_msg_writer() << tr("This command must be run from the daemon that will be acting as a service node");
    return true;
  }

  std::vector<std::string> address_portions_args(local_args.begin(), local_args.begin() + local_args.size() - 3);
  std::vector<cryptonote::account_public_address> addresses;
  std::vector<uint32_t> portions;
  uint32_t portions_for_operator;
  uint64_t amount;
  if (!service_nodes::convert_registration_args(m_wallet->nettype(), address_portions_args, addresses, portions, portions_for_operator, amount))
  {
    fail_msg_writer() << tr("Could not convert registration args");
    return true;
  }

  size_t timestamp_index = local_args.size() - 3;
  size_t key_index = local_args.size() - 2;
  size_t signature_index = local_args.size() - 1;

  uint64_t expiration_timestamp = 0;

  try
  {
    expiration_timestamp = boost::lexical_cast<uint64_t>(local_args[timestamp_index]);
  }
  catch (const std::exception &e)
  {
    fail_msg_writer() << tr("Invalid timestamp");
    return true;
  }

  if (expiration_timestamp <= (uint64_t)time(nullptr))
  {
    fail_msg_writer() << tr("This registration has expired.");
    return true;
  }

  crypto::public_key service_node_key;
  const std::vector<std::string> service_node_key_as_str = {local_args[key_index]};
  if (!epee::string_tools::hex_to_pod(local_args[key_index], service_node_key))
  {
    fail_msg_writer() << tr("failed to parse service node pubkey");
    return true;
  }

  crypto::signature signature;
  if (!epee::string_tools::hex_to_pod(local_args[signature_index], signature))
  {
    fail_msg_writer() << tr("failed to parse service node signature");
    return true;
  }

  std::vector<uint8_t> extra;

  add_service_node_pubkey_to_tx_extra(extra, service_node_key);

  if (!add_service_node_register_to_tx_extra(extra, addresses, portions_for_operator, portions, expiration_timestamp, signature))
  {
    fail_msg_writer() << tr("failed to serialize service node registration tx extra");
    return true;
  }

  uint64_t expected_staking_requirement = std::max(
      service_nodes::get_staking_requirement(m_wallet->nettype(), bc_height),
      service_nodes::get_staking_requirement(m_wallet->nettype(), bc_height+STAKING_REQUIREMENT_LOCK_BLOCKS_EXCESS)
      );

  if (amount < expected_staking_requirement / MAX_NUMBER_OF_CONTRIBUTORS)
  {
    fail_msg_writer() << tr("This staking amount is not enough and cannot be used for a registration");
    fail_msg_writer() << tr("If it looks correct, please send a little bit extra to ensure that it is still correct when it makes it into a block");
    fail_msg_writer() << tr("Please send at least: ") << print_money(expected_staking_requirement / MAX_NUMBER_OF_CONTRIBUTORS);
    return true;
  }

  LOCK_IDLE_SCOPE();

  cryptonote::account_public_address address = addresses[0];

  if (!m_wallet->contains_address(address))
  {
    fail_msg_writer() << tr("The first reserved address for this registration does not belong to this wallet.");
    fail_msg_writer() << tr("Service node operator must specify an address owned by this wallet for service node registration.");
    return true;
  }

  try
  {
    const auto& response = m_wallet->get_service_nodes(service_node_key_as_str);
    if (response.service_node_states.size() >= 1)
    {
      fail_msg_writer() << tr("This service node is already registered");
      return true;
    }
  }
  catch(const std::exception &e)
  {
    fail_msg_writer() << e.what();
    return true;
  }

  add_service_node_contributor_to_tx_extra(extra, address);

  vector<cryptonote::tx_destination_entry> dsts;
  cryptonote::tx_destination_entry de;
  de.addr = address;
  de.is_subaddress = false;
  de.amount = amount;
  dsts.push_back(de);

  try
  {
    // figure out what tx will be necessary
    auto ptx_vector = m_wallet->create_transactions_2(dsts, mixins, unlock_block /* unlock_time */, priority, extra, m_current_subaddress_account, subaddr_indices, is_daemon_trusted(), true);

    if (ptx_vector.empty())
    {
      fail_msg_writer() << tr("No outputs found, or daemon is not ready");
      return true;
    }

    if (ptx_vector.size() > 1)
    {
      fail_msg_writer() << tr("Too many outputs. Please sweep_all first");
      return true;
    }

    // give user total and fee, and prompt to confirm
    uint64_t total_fee = 0, total_sent = 0;
    for (size_t n = 0; n < ptx_vector.size(); ++n)
    {
      total_fee += ptx_vector[n].fee;
      for (auto i: ptx_vector[n].selected_transfers)
        total_sent += m_wallet->get_transfer_details(i).amount();
      total_sent -= ptx_vector[n].change_dts.amount + ptx_vector[n].fee;
    }

    std::ostringstream prompt;
    for (size_t n = 0; n < ptx_vector.size(); ++n)
    {
      prompt << tr("\nTransaction ") << (n + 1) << "/" << ptx_vector.size() << ":\n";
      subaddr_indices.clear();
      for (uint32_t i : ptx_vector[n].construction_data.subaddr_indices)
        subaddr_indices.insert(i);
      for (uint32_t i : subaddr_indices)
        prompt << boost::format(tr("Spending from address index %d\n")) % i;
      if (subaddr_indices.size() > 1)
        prompt << tr("WARNING: Outputs of multiple addresses are being used together, which might potentially compromise your privacy.\n");
    }
    if (m_wallet->print_ring_members() && !print_ring_members(ptx_vector, prompt))
      return true;
    if (ptx_vector.size() > 1) {
      prompt << boost::format(tr("Staking %s for %u blocks in %llu transactions for a total fee of %s.  Is this okay?  (Y/Yes/N/No): ")) %
        print_money(total_sent) %
        locked_blocks %
        ((unsigned long long)ptx_vector.size()) %
        print_money(total_fee);
    }
    else {
      prompt << boost::format(tr("Staking %s for %u blocks a total fee of %s.  Is this okay?  (Y/Yes/N/No): ")) %
        print_money(total_sent) %
        locked_blocks %
        print_money(total_fee);
    }
    std::string accepted = input_line(prompt.str());
    if (std::cin.eof())
      return true;
    if (!command_line::is_yes(accepted))
    {
      fail_msg_writer() << tr("transaction cancelled.");

      return true;
    }

    // actually commit the transactions
    if (m_wallet->multisig())
    {
      bool r = m_wallet->save_multisig_tx(ptx_vector, "multisig_loki_tx");
      if (!r)
      {
        fail_msg_writer() << tr("Failed to write transaction(s) to file");
      }
      else
      {
        success_msg_writer(true) << tr("Unsigned transaction(s) successfully written to file: ") << "multisig_loki_tx";
      }
    }
    else if (m_wallet->watch_only())
    {
      bool r = m_wallet->save_tx(ptx_vector, "unsigned_loki_tx");
      if (!r)
      {
        fail_msg_writer() << tr("Failed to write transaction(s) to file");
      }
      else
      {
        success_msg_writer(true) << tr("Unsigned transaction(s) successfully written to file: ") << "unsigned_loki_tx";
      }
    }
    else
    {
      commit_or_save(ptx_vector, m_do_not_relay);
      success_msg_writer(false) << tr("Wait for transaction to be included in a block before registration is complete.");
      success_msg_writer(false) << tr("Use the print_sn command in the daemon to check the status.");
    }
  }
  catch (const std::exception& e)
  {
    handle_transfer_exception(std::current_exception(), is_daemon_trusted());
  }
  catch (...)
  {
    LOG_ERROR("unknown error");
    fail_msg_writer() << tr("unknown error");
  }

  return true;
}
//----------------------------------------------------------------------------------------------------
bool simple_wallet::stake(const std::vector<std::string> &args_)
{
  // stake [index=<N1>[,<N2>,...]] [priority] <service node pubkey>

  if (m_wallet->ask_password() && !get_and_verify_password()) { return true; }
  if (!try_connect_to_daemon())
    return true;

  std::vector<std::string> local_args = args_;

  std::set<uint32_t> subaddr_indices;
  if (local_args.size() > 0 && local_args[0].substr(0, 6) == "index=")
  {
    if (!parse_subaddress_indices(local_args[0], subaddr_indices))
      return true;
    local_args.erase(local_args.begin());
  }

  uint32_t priority = 0;
  if (local_args.size() > 0 && parse_priority(local_args[0], priority))
    local_args.erase(local_args.begin());

  priority = m_wallet->adjust_priority(priority);

  size_t mixins = DEFAULT_MIX;

  uint64_t staking_requirement_lock_blocks = (m_wallet->nettype() == cryptonote::TESTNET ? STAKING_REQUIREMENT_LOCK_BLOCKS_TESTNET : STAKING_REQUIREMENT_LOCK_BLOCKS);
  uint64_t locked_blocks = staking_requirement_lock_blocks + STAKING_REQUIREMENT_LOCK_BLOCKS_EXCESS;

  std::string err, err2;
  uint64_t bc_height = std::max(m_wallet->get_daemon_blockchain_height(err),
                                m_wallet->get_daemon_blockchain_target_height(err2));

  if (!err.empty() || !err2.empty())
  {
    fail_msg_writer() << tr("unable to get network blockchain height from daemon: ") << (err.empty() ? err2 : err);
    return true;
  }

  if (!m_wallet->is_synced() || bc_height < 10)
  {
    fail_msg_writer() << tr("Wallet not synced. Best guess for the height is ") << bc_height;
    std::string accepted = input_line("Is this correct [y/yes/n/no]? ");
    if (std::cin.eof())
      return true;
    if (!command_line::is_yes(accepted))
    {
      std::string height = input_line(tr("Please enter the current network block height (0 to cancel): "));
      try
      {
        bc_height = boost::lexical_cast<uint64_t>(height);
      }
      catch (const std::exception &e)
      {
        fail_msg_writer() << tr("Invalid block height");
        return true;
      }
      if (bc_height == 0)
        return true;
    }
  }

  uint64_t unlock_block = bc_height + locked_blocks;

  if (local_args.size() < 3)
  {
    fail_msg_writer() << tr("Usage: stake [index=<N1>[,<N2>,...]] [priority] <service node pubkey> <address> <amount>");
    return true;
  }

  crypto::public_key service_node_key;
  std::vector<std::string> const service_node_key_as_str = {local_args[0]};
  if (!epee::string_tools::hex_to_pod(local_args[0], service_node_key))
  {
    fail_msg_writer() << tr("failed to parse service node pubkey");
    return true;
  }

  uint64_t amount;
  if (!cryptonote::parse_amount(amount, local_args[2]) || amount == 0)
  {
    fail_msg_writer() << tr("amount is wrong: ") << local_args[2] <<
      ", " << tr("expected number from ") << print_money(1) << " to " << print_money(std::numeric_limits<uint64_t>::max());
    return true;
  }

  cryptonote::address_parse_info info;
  if (!cryptonote::get_account_address_from_str_or_url(info, m_wallet->nettype(), local_args[1], oa_prompter))
  {
    fail_msg_writer() << tr("failed to parse address");
    return true;
  }

  if (info.has_payment_id)
  {
    fail_msg_writer() << tr("Do not use payment ids for staking");
    return true;
  }

  cryptonote::account_public_address address = info.address;

  if (!m_wallet->contains_address(address))
  {
    fail_msg_writer() << tr("The specified address is not owned by this wallet.");
    return true;
  }

  // Check if client can stake into this service node, if so, how much.
  try
  {
    const auto& response = m_wallet->get_service_nodes(service_node_key_as_str);
    if (response.service_node_states.size() != 1)
    {
      fail_msg_writer() << tr("Could not find service node in service node list, please make sure it is registered first.");
      return true;
    }

    const auto& snode_info = response.service_node_states.front();
    bool full = false;

    uint64_t can_contrib_total = 0;
    uint64_t must_contrib_total = 0;

    if (snode_info.contributors.size() < MAX_NUMBER_OF_CONTRIBUTORS)
      can_contrib_total = snode_info.staking_requirement - snode_info.total_reserved;
    else
      full = true;

    for (const auto& contributor : snode_info.contributors)
    {
      if (string_to_address(contributor.address) == address)
      {
        uint64_t max_increase_reserve = snode_info.staking_requirement - snode_info.total_reserved;
        uint64_t max_increase_amount_to = contributor.reserved + max_increase_reserve;
        can_contrib_total = max_increase_amount_to - contributor.amount;
        must_contrib_total = contributor.reserved - contributor.amount;
        full = false;
      }
    }

    if (full)
    {
      fail_msg_writer() << tr("This service node already has the maximum number of participants, and the specified address is not one of them");
      return true;
    }
    if (can_contrib_total == 0)
    {
      fail_msg_writer() << tr("You may not contribute any more to this service node");
      return true;
    }
    if (amount > can_contrib_total)
    {
      fail_msg_writer() << tr("You may only contribute up to ") << print_money(can_contrib_total) << tr(" more loki to this service node");
      return true;
    }
    if (amount < must_contrib_total)
    {
      fail_msg_writer() << tr("Warning: You must contribute ") << print_money(must_contrib_total) << tr(" loki to meet your registration requirements for this service node");
      fail_msg_writer() << tr("You have only specified ") << print_money(amount);
    }
  }
  catch(const std::exception &e)
  {
    fail_msg_writer() << e.what();
    return true;
  }

  std::vector<uint8_t> extra;

  add_service_node_pubkey_to_tx_extra(extra, service_node_key);

  add_service_node_contributor_to_tx_extra(extra, address);

  vector<cryptonote::tx_destination_entry> dsts;
  cryptonote::tx_destination_entry de;
  de.addr = address;
  de.is_subaddress = false;
  de.amount = amount;
  dsts.push_back(de);

  LOCK_IDLE_SCOPE();

  try
  {
    // figure out what tx will be necessary
    auto ptx_vector = m_wallet->create_transactions_2(dsts, mixins, unlock_block /* unlock_time */, priority, extra, m_current_subaddress_account, subaddr_indices, is_daemon_trusted(), true);

    if (ptx_vector.empty())
    {
      fail_msg_writer() << tr("No outputs found, or daemon is not ready");
      return true;
    }

    if (ptx_vector.size() > 1)
    {
      fail_msg_writer() << tr("Too many outputs. Please sweep_all first");
      return true;
    }

    // give user total and fee, and prompt to confirm
    uint64_t total_fee = 0, total_sent = 0;
    for (size_t n = 0; n < ptx_vector.size(); ++n)
    {
      total_fee += ptx_vector[n].fee;
      for (auto i: ptx_vector[n].selected_transfers)
        total_sent += m_wallet->get_transfer_details(i).amount();
      total_sent -= ptx_vector[n].change_dts.amount + ptx_vector[n].fee;
    }

    std::ostringstream prompt;
    for (size_t n = 0; n < ptx_vector.size(); ++n)
    {
      prompt << tr("\nTransaction ") << (n + 1) << "/" << ptx_vector.size() << ":\n";
      subaddr_indices.clear();
      for (uint32_t i : ptx_vector[n].construction_data.subaddr_indices)
        subaddr_indices.insert(i);
      for (uint32_t i : subaddr_indices)
        prompt << boost::format(tr("Spending from address index %d\n")) % i;
      if (subaddr_indices.size() > 1)
        prompt << tr("WARNING: Outputs of multiple addresses are being used together, which might potentially compromise your privacy.\n");
    }
    if (m_wallet->print_ring_members() && !print_ring_members(ptx_vector, prompt))
      return true;
    if (ptx_vector.size() > 1) {
      prompt << boost::format(tr("Staking %s for %u blocks in %llu transactions for a total fee of %s.  Is this okay?  (Y/Yes/N/No): ")) %
        print_money(total_sent) %
        locked_blocks %
        ((unsigned long long)ptx_vector.size()) %
        print_money(total_fee);
    }
    else {
      prompt << boost::format(tr("Staking %s for %u blocks a total fee of %s.  Is this okay?  (Y/Yes/N/No): ")) %
        print_money(total_sent) %
        locked_blocks %
        print_money(total_fee);
    }
    std::string accepted = input_line(prompt.str());
    if (std::cin.eof())
      return true;
    if (!command_line::is_yes(accepted))
    {
      fail_msg_writer() << tr("transaction cancelled.");

      return true;
    }

    // actually commit the transactions
    if (m_wallet->multisig())
    {
      bool r = m_wallet->save_multisig_tx(ptx_vector, "multisig_loki_tx");
      if (!r)
      {
        fail_msg_writer() << tr("Failed to write transaction(s) to file");
      }
      else
      {
        success_msg_writer(true) << tr("Unsigned transaction(s) successfully written to file: ") << "multisig_loki_tx";
      }
    }
    else if (m_wallet->watch_only())
    {
      bool r = m_wallet->save_tx(ptx_vector, "unsigned_loki_tx");
      if (!r)
      {
        fail_msg_writer() << tr("Failed to write transaction(s) to file");
      }
      else
      {
        success_msg_writer(true) << tr("Unsigned transaction(s) successfully written to file: ") << "unsigned_loki_tx";
      }
    }
    else
    {
      commit_or_save(ptx_vector, m_do_not_relay);
    }
  }
  catch (const std::exception& e)
  {
    handle_transfer_exception(std::current_exception(), is_daemon_trusted());
  }
  catch (...)
  {
    LOG_ERROR("unknown error");
    fail_msg_writer() << tr("unknown error");
  }

  return true;
}
//----------------------------------------------------------------------------------------------------
bool simple_wallet::sweep_unmixable(const std::vector<std::string> &args_)
{
  if (m_wallet->ask_password() && !get_and_verify_password()) { return true; }
  if (!try_connect_to_daemon())
    return true;

  LOCK_IDLE_SCOPE();
  try
  {
    // figure out what tx will be necessary
    auto ptx_vector = m_wallet->create_unmixable_sweep_transactions(is_daemon_trusted());

    if (ptx_vector.empty())
    {
      fail_msg_writer() << tr("No unmixable outputs found");
      return true;
    }

    // give user total and fee, and prompt to confirm
    uint64_t total_fee = 0, total_unmixable = 0;
    for (size_t n = 0; n < ptx_vector.size(); ++n)
    {
      total_fee += ptx_vector[n].fee;
      for (auto i: ptx_vector[n].selected_transfers)
        total_unmixable += m_wallet->get_transfer_details(i).amount();
    }

    std::string prompt_str = tr("Sweeping ") + print_money(total_unmixable);
    if (ptx_vector.size() > 1) {
      prompt_str = (boost::format(tr("Sweeping %s in %llu transactions for a total fee of %s.  Is this okay?  (Y/Yes/N/No): ")) %
        print_money(total_unmixable) %
        ((unsigned long long)ptx_vector.size()) %
        print_money(total_fee)).str();
    }
    else {
      prompt_str = (boost::format(tr("Sweeping %s for a total fee of %s.  Is this okay?  (Y/Yes/N/No): ")) %
        print_money(total_unmixable) %
        print_money(total_fee)).str();
    }
    std::string accepted = input_line(prompt_str);
    if (std::cin.eof())
      return true;
    if (!command_line::is_yes(accepted))
    {
      fail_msg_writer() << tr("transaction cancelled.");

      return true;
    }

    // actually commit the transactions
    if (m_wallet->multisig())
    {
      bool r = m_wallet->save_multisig_tx(ptx_vector, "multisig_loki_tx");
      if (!r)
      {
        fail_msg_writer() << tr("Failed to write transaction(s) to file");
      }
      else
      {
        success_msg_writer(true) << tr("Unsigned transaction(s) successfully written to file: ") << "multisig_loki_tx";
      }
    }
    else if (m_wallet->watch_only())
    {
      bool r = m_wallet->save_tx(ptx_vector, "unsigned_loki_tx");
      if (!r)
      {
        fail_msg_writer() << tr("Failed to write transaction(s) to file");
      }
      else
      {
        success_msg_writer(true) << tr("Unsigned transaction(s) successfully written to file: ") << "unsigned_loki_tx";
      }
    }
    else
    {
      commit_or_save(ptx_vector, m_do_not_relay);
    }
  }
  catch (const std::exception &e)
  {
    handle_transfer_exception(std::current_exception(), is_daemon_trusted());
  }
  catch (...)
  {
    LOG_ERROR("unknown error");
    fail_msg_writer() << tr("unknown error");
  }

  return true;
}
//----------------------------------------------------------------------------------------------------
bool simple_wallet::sweep_main(uint64_t below, bool locked, const std::vector<std::string> &args_)
{
  // sweep_all [index=<N1>[,<N2>,...]] <address> [<payment_id>]
  if (args_.size() == 0)
  {
    fail_msg_writer() << tr("No address given");
    return true;
  }

  if (m_wallet->ask_password() && !get_and_verify_password()) { return true; }
  if (!try_connect_to_daemon())
    return true;

  std::vector<std::string> local_args = args_;

  std::set<uint32_t> subaddr_indices;
  if (local_args.size() > 0 && local_args[0].substr(0, 6) == "index=")
  {
    if (!parse_subaddress_indices(local_args[0], subaddr_indices))
      return true;
    local_args.erase(local_args.begin());
  }

  uint32_t priority = 0;
  if (local_args.size() > 0 && parse_priority(local_args[0], priority))
    local_args.erase(local_args.begin());

  priority = m_wallet->adjust_priority(priority);

  size_t fake_outs_count = DEFAULT_MIX;

  uint64_t adjusted_fake_outs_count = m_wallet->adjust_mixin(fake_outs_count);
  if (adjusted_fake_outs_count != fake_outs_count)
  {
    fail_msg_writer() << (boost::format(tr("ring size %u is incorrect, must be %u")) % (fake_outs_count+1) % (adjusted_fake_outs_count+1)).str();
    return true;
  }

  uint64_t unlock_block = 0;
  if (locked) {
    uint64_t locked_blocks = 0;

    if (local_args.size() < 2) {
      fail_msg_writer() << tr("missing lockedblocks parameter");
      return true;
    }

    try
    {
      locked_blocks = boost::lexical_cast<uint64_t>(local_args[1]);
    }
    catch (const std::exception &e)
    {
      fail_msg_writer() << tr("bad locked_blocks parameter");
      return true;
    }
    if (locked_blocks > 1000000)
    {
      fail_msg_writer() << tr("Locked blocks too high, max 1000000 (˜4 yrs)");
      return true;
    }
    std::string err;
    uint64_t bc_height = get_daemon_blockchain_height(err);
    if (!err.empty())
    {
      fail_msg_writer() << tr("failed to get blockchain height: ") << err;
      return true;
    }
    unlock_block = bc_height + locked_blocks;

    local_args.erase(local_args.begin() + 1);
  }

  std::vector<uint8_t> extra;
  bool payment_id_seen = false;
  if (local_args.size() >= 2)
  {
    std::string payment_id_str = local_args.back();

    crypto::hash payment_id;
    bool r = tools::wallet2::parse_long_payment_id(payment_id_str, payment_id);
    if(r)
    {
      std::string extra_nonce;
      set_payment_id_to_tx_extra_nonce(extra_nonce, payment_id);
      r = add_extra_nonce_to_tx_extra(extra, extra_nonce);
      payment_id_seen = true;
    }
    else
    {
      crypto::hash8 payment_id8;
      r = tools::wallet2::parse_short_payment_id(payment_id_str, payment_id8);
      if(r)
      {
        std::string extra_nonce;
        set_encrypted_payment_id_to_tx_extra_nonce(extra_nonce, payment_id8);
        r = add_extra_nonce_to_tx_extra(extra, extra_nonce);
        payment_id_seen = true;
      }
    }

    if(!r && local_args.size() == 3)
    {
      fail_msg_writer() << tr("payment id has invalid format, expected 16 or 64 character hex string: ") << payment_id_str;
      return true;
    }
    if (payment_id_seen)
      local_args.pop_back();
  }

  cryptonote::address_parse_info info;
  if (!cryptonote::get_account_address_from_str_or_url(info, m_wallet->nettype(), local_args[0], oa_prompter))
  {
    fail_msg_writer() << tr("failed to parse address");
    return true;
  }

  if (info.has_payment_id)
  {
    if (payment_id_seen)
    {
      fail_msg_writer() << tr("a single transaction cannot use more than one payment id: ") << local_args[0];
      return true;
    }

    std::string extra_nonce;
    set_encrypted_payment_id_to_tx_extra_nonce(extra_nonce, info.payment_id);
    bool r = add_extra_nonce_to_tx_extra(extra, extra_nonce);
    if(!r)
    {
      fail_msg_writer() << tr("failed to set up payment id, though it was decoded correctly");
      return true;
    }
    payment_id_seen = true;
  }

  // prompt is there is no payment id and confirmation is required
  if (!payment_id_seen && m_wallet->confirm_missing_payment_id())
  {
     std::string accepted = input_line(tr("No payment id is included with this transaction. Is this okay?  (Y/Yes/N/No): "));
     if (std::cin.eof())
       return true;
     if (!command_line::is_yes(accepted))
     {
       fail_msg_writer() << tr("transaction cancelled.");

       return true; 
     }
  }

  LOCK_IDLE_SCOPE();

  try
  {
    // figure out what tx will be necessary
    auto ptx_vector = m_wallet->create_transactions_all(below, info.address, info.is_subaddress, fake_outs_count, unlock_block /* unlock_time */, priority, extra, m_current_subaddress_account, subaddr_indices, is_daemon_trusted());

    if (ptx_vector.empty())
    {
      fail_msg_writer() << tr("No outputs found, or daemon is not ready");
      return true;
    }

    // give user total and fee, and prompt to confirm
    uint64_t total_fee = 0, total_sent = 0;
    for (size_t n = 0; n < ptx_vector.size(); ++n)
    {
      total_fee += ptx_vector[n].fee;
      for (auto i: ptx_vector[n].selected_transfers)
        total_sent += m_wallet->get_transfer_details(i).amount();
    }

    std::ostringstream prompt;
    for (size_t n = 0; n < ptx_vector.size(); ++n)
    {
      prompt << tr("\nTransaction ") << (n + 1) << "/" << ptx_vector.size() << ":\n";
      subaddr_indices.clear();
      for (uint32_t i : ptx_vector[n].construction_data.subaddr_indices)
        subaddr_indices.insert(i);
      for (uint32_t i : subaddr_indices)
        prompt << boost::format(tr("Spending from address index %d\n")) % i;
      if (subaddr_indices.size() > 1)
        prompt << tr("WARNING: Outputs of multiple addresses are being used together, which might potentially compromise your privacy.\n");
    }
    if (m_wallet->print_ring_members() && !print_ring_members(ptx_vector, prompt))
      return true;
    if (ptx_vector.size() > 1) {
      prompt << boost::format(tr("Sweeping %s in %llu transactions for a total fee of %s.  Is this okay?  (Y/Yes/N/No): ")) %
        print_money(total_sent) %
        ((unsigned long long)ptx_vector.size()) %
        print_money(total_fee);
    }
    else {
      prompt << boost::format(tr("Sweeping %s for a total fee of %s.  Is this okay?  (Y/Yes/N/No): ")) %
        print_money(total_sent) %
        print_money(total_fee);
    }
    std::string accepted = input_line(prompt.str());
    if (std::cin.eof())
      return true;
    if (!command_line::is_yes(accepted))
    {
      fail_msg_writer() << tr("transaction cancelled.");

      return true;
    }

    // actually commit the transactions
    if (m_wallet->multisig())
    {
      bool r = m_wallet->save_multisig_tx(ptx_vector, "multisig_loki_tx");
      if (!r)
      {
        fail_msg_writer() << tr("Failed to write transaction(s) to file");
      }
      else
      {
        success_msg_writer(true) << tr("Unsigned transaction(s) successfully written to file: ") << "multisig_loki_tx";
      }
    }
    else if (m_wallet->watch_only())
    {
      bool r = m_wallet->save_tx(ptx_vector, "unsigned_loki_tx");
      if (!r)
      {
        fail_msg_writer() << tr("Failed to write transaction(s) to file");
      }
      else
      {
        success_msg_writer(true) << tr("Unsigned transaction(s) successfully written to file: ") << "unsigned_loki_tx";
      }
    }
    else
    {
      commit_or_save(ptx_vector, m_do_not_relay);
    }
  }
  catch (const std::exception& e)
  {
    handle_transfer_exception(std::current_exception(), is_daemon_trusted());
  }
  catch (...)
  {
    LOG_ERROR("unknown error");
    fail_msg_writer() << tr("unknown error");
  }

  return true;
}
//----------------------------------------------------------------------------------------------------
bool simple_wallet::sweep_single(const std::vector<std::string> &args_)
{
  if (m_wallet->ask_password() && !get_and_verify_password()) { return true; }
  if (!try_connect_to_daemon())
    return true;

  std::vector<std::string> local_args = args_;

  uint32_t priority = 0;
  if (local_args.size() > 0 && parse_priority(local_args[0], priority))
    local_args.erase(local_args.begin());

  priority = m_wallet->adjust_priority(priority);

  size_t fake_outs_count = DEFAULT_MIX;

  std::vector<uint8_t> extra;
  bool payment_id_seen = false;
  if (local_args.size() == 3)
  {
    crypto::hash payment_id;
    crypto::hash8 payment_id8;
    std::string extra_nonce;
    if (tools::wallet2::parse_long_payment_id(local_args.back(), payment_id))
    {
      set_payment_id_to_tx_extra_nonce(extra_nonce, payment_id);
    }
    else if(tools::wallet2::parse_short_payment_id(local_args.back(), payment_id8))
    {
      set_encrypted_payment_id_to_tx_extra_nonce(extra_nonce, payment_id8);
    }
    else
    {
      fail_msg_writer() << tr("failed to parse Payment ID");
      return true;
    }

    if (!add_extra_nonce_to_tx_extra(extra, extra_nonce))
    {
      fail_msg_writer() << tr("failed to set up payment id, though it was decoded correctly");
      return true;
    }

    local_args.pop_back();
    payment_id_seen = true;
  }

  if (local_args.size() != 2)
  {
    fail_msg_writer() << tr("usage: sweep_single [<priority>] <key_image> <address> [<payment_id>]");
    return true;
  }

  crypto::key_image ki;
  if (!epee::string_tools::hex_to_pod(local_args[0], ki))
  {
    fail_msg_writer() << tr("failed to parse key image");
    return true;
  }

  cryptonote::address_parse_info info;
  if (!cryptonote::get_account_address_from_str_or_url(info, m_wallet->nettype(), local_args[1], oa_prompter))
  {
    fail_msg_writer() << tr("failed to parse address");
    return true;
  }

  if (info.has_payment_id)
  {
    if (payment_id_seen)
    {
      fail_msg_writer() << tr("a single transaction cannot use more than one payment id: ") << local_args[0];
      return true;
    }

    std::string extra_nonce;
    set_encrypted_payment_id_to_tx_extra_nonce(extra_nonce, info.payment_id);
    if (!add_extra_nonce_to_tx_extra(extra, extra_nonce))
    {
      fail_msg_writer() << tr("failed to set up payment id, though it was decoded correctly");
      return true;
    }
    payment_id_seen = true;
  }

  // prompt if there is no payment id and confirmation is required
  if (!payment_id_seen && m_wallet->confirm_missing_payment_id())
  {
     std::string accepted = input_line(tr("No payment id is included with this transaction. Is this okay?  (Y/Yes/N/No): "));
     if (std::cin.eof())
       return true;
     if (!command_line::is_yes(accepted))
     {
       fail_msg_writer() << tr("transaction cancelled.");

       // would like to return false, because no tx made, but everything else returns true
       // and I don't know what returning false might adversely affect.  *sigh*
       return true; 
     }
  }

  try
  {
    // figure out what tx will be necessary
    auto ptx_vector = m_wallet->create_transactions_single(ki, info.address, info.is_subaddress, fake_outs_count, 0 /* unlock_time */, priority, extra, is_daemon_trusted());

    if (ptx_vector.empty())
    {
      fail_msg_writer() << tr("No outputs found");
      return true;
    }
    if (ptx_vector.size() > 1)
    {
      fail_msg_writer() << tr("Multiple transactions are created, which is not supposed to happen");
      return true;
    }
    if (ptx_vector[0].selected_transfers.size() != 1)
    {
      fail_msg_writer() << tr("The transaction uses multiple or no inputs, which is not supposed to happen");
      return true;
    }

    // give user total and fee, and prompt to confirm
    uint64_t total_fee = ptx_vector[0].fee;
    uint64_t total_sent = m_wallet->get_transfer_details(ptx_vector[0].selected_transfers.front()).amount();
    std::ostringstream prompt;
    if (!print_ring_members(ptx_vector, prompt))
      return true;
    prompt << boost::format(tr("Sweeping %s for a total fee of %s.  Is this okay?  (Y/Yes/N/No): ")) %
      print_money(total_sent) %
      print_money(total_fee);
    std::string accepted = input_line(prompt.str());
    if (std::cin.eof())
      return true;
    if (!command_line::is_yes(accepted))
    {
      fail_msg_writer() << tr("transaction cancelled.");
      return true;
    }

    // actually commit the transactions
    if (m_wallet->multisig())
    {
      bool r = m_wallet->save_multisig_tx(ptx_vector, "multisig_loki_tx");
      if (!r)
      {
        fail_msg_writer() << tr("Failed to write transaction(s) to file");
      }
      else
      {
        success_msg_writer(true) << tr("Unsigned transaction(s) successfully written to file: ") << "multisig_loki_tx";
      }
    }
    else if (m_wallet->watch_only())
    {
      bool r = m_wallet->save_tx(ptx_vector, "unsigned_loki_tx");
      if (!r)
      {
        fail_msg_writer() << tr("Failed to write transaction(s) to file");
      }
      else
      {
        success_msg_writer(true) << tr("Unsigned transaction(s) successfully written to file: ") << "unsigned_loki_tx";
      }
    }
    else
    {
      m_wallet->commit_tx(ptx_vector[0]);
      success_msg_writer(true) << tr("Money successfully sent, transaction: ") << get_transaction_hash(ptx_vector[0].tx);
    }

  }
  catch (const std::exception& e)
  {
    handle_transfer_exception(std::current_exception(), is_daemon_trusted());
  }
  catch (...)
  {
    LOG_ERROR("unknown error");
    fail_msg_writer() << tr("unknown error");
  }

  return true;
}
//----------------------------------------------------------------------------------------------------
bool simple_wallet::sweep_all(const std::vector<std::string> &args_)
{
  return sweep_main(0, false, args_);
}
//----------------------------------------------------------------------------------------------------
bool simple_wallet::sweep_below(const std::vector<std::string> &args_)
{
  uint64_t below = 0;
  if (args_.size() < 1)
  {
    fail_msg_writer() << tr("missing threshold amount");
    return true;
  }
  if (!cryptonote::parse_amount(below, args_[0]))
  {
    fail_msg_writer() << tr("invalid amount threshold");
    return true;
  }
  return sweep_main(below, false, std::vector<std::string>(++args_.begin(), args_.end()));
}
//----------------------------------------------------------------------------------------------------
bool simple_wallet::donate(const std::vector<std::string> &args_)
{
  if(m_wallet->nettype() != cryptonote::MAINNET)
  {
    fail_msg_writer() << tr("donations are not enabled on the testnet or on the stagenet");
    return true;
  }

  if (0)
  {
      std::vector<std::string> local_args = args_;
      if(local_args.empty() || local_args.size() > 5)
      {
         fail_msg_writer() << tr("usage: donate [index=<N1>[,<N2>,...]] [<priority>] <amount> [<payment_id>]");
         return true;
      }
      std::string amount_str;
      std::string payment_id_str;
      // get payment id and pop
      crypto::hash payment_id;
      crypto::hash8 payment_id8;
      if (tools::wallet2::parse_long_payment_id (local_args.back(), payment_id ) ||
          tools::wallet2::parse_short_payment_id(local_args.back(), payment_id8))
      {
        payment_id_str = local_args.back();
        local_args.pop_back();
      }
      // get amount and pop
      amount_str = local_args.back();
      local_args.pop_back();
      // push back address, amount, payment id
      local_args.push_back(MONERO_DONATION_ADDR);
      local_args.push_back(amount_str);
      if (!payment_id_str.empty())
        local_args.push_back(payment_id_str);
      message_writer() << tr("Donating ") << amount_str << " to The Monero Project (donate.getmonero.org or "<< MONERO_DONATION_ADDR <<").";
      transfer_new(local_args);
  }
  else
  {
    fail_msg_writer() << tr("Donations are not supported in Loki right now");
  }

  return true;

}
//----------------------------------------------------------------------------------------------------
bool simple_wallet::accept_loaded_tx(const std::function<size_t()> get_num_txes, const std::function<const tools::wallet2::tx_construction_data&(size_t)> &get_tx, const std::string &extra_message)
{
  // gather info to ask the user
  uint64_t amount = 0, amount_to_dests = 0, change = 0;
  size_t min_ring_size = ~0;
  std::unordered_map<cryptonote::account_public_address, std::pair<std::string, uint64_t>> dests;
  int first_known_non_zero_change_index = -1;
  std::string payment_id_string = "";
  for (size_t n = 0; n < get_num_txes(); ++n)
  {
    const tools::wallet2::tx_construction_data &cd = get_tx(n);

    std::vector<tx_extra_field> tx_extra_fields;
    bool has_encrypted_payment_id = false;
    crypto::hash8 payment_id8 = crypto::null_hash8;
    if (cryptonote::parse_tx_extra(cd.extra, tx_extra_fields))
    {
      tx_extra_nonce extra_nonce;
      if (find_tx_extra_field_by_type(tx_extra_fields, extra_nonce))
      {
        crypto::hash payment_id;
        if(get_encrypted_payment_id_from_tx_extra_nonce(extra_nonce.nonce, payment_id8))
        {
          if (!payment_id_string.empty())
            payment_id_string += ", ";
          payment_id_string = std::string("encrypted payment ID ") + epee::string_tools::pod_to_hex(payment_id8);
          has_encrypted_payment_id = true;
        }
        else if (get_payment_id_from_tx_extra_nonce(extra_nonce.nonce, payment_id))
        {
          if (!payment_id_string.empty())
            payment_id_string += ", ";
          payment_id_string = std::string("unencrypted payment ID ") + epee::string_tools::pod_to_hex(payment_id);
        }
      }
    }

    for (size_t s = 0; s < cd.sources.size(); ++s)
    {
      amount += cd.sources[s].amount;
      size_t ring_size = cd.sources[s].outputs.size();
      if (ring_size < min_ring_size)
        min_ring_size = ring_size;
    }
    for (size_t d = 0; d < cd.splitted_dsts.size(); ++d)
    {
      const tx_destination_entry &entry = cd.splitted_dsts[d];
      std::string address, standard_address = get_account_address_as_str(m_wallet->nettype(), entry.is_subaddress, entry.addr);
      if (has_encrypted_payment_id && !entry.is_subaddress)
      {
        address = get_account_integrated_address_as_str(m_wallet->nettype(), entry.addr, payment_id8);
        address += std::string(" (" + standard_address + " with encrypted payment id " + epee::string_tools::pod_to_hex(payment_id8) + ")");
      }
      else
        address = standard_address;
      auto i = dests.find(entry.addr);
      if (i == dests.end())
        dests.insert(std::make_pair(entry.addr, std::make_pair(address, entry.amount)));
      else
        i->second.second += entry.amount;
      amount_to_dests += entry.amount;
    }
    if (cd.change_dts.amount > 0)
    {
      auto it = dests.find(cd.change_dts.addr);
      if (it == dests.end())
      {
        fail_msg_writer() << tr("Claimed change does not go to a paid address");
        return false;
      }
      if (it->second.second < cd.change_dts.amount)
      {
        fail_msg_writer() << tr("Claimed change is larger than payment to the change address");
        return false;
      }
      if (cd.change_dts.amount > 0)
      {
        if (first_known_non_zero_change_index == -1)
          first_known_non_zero_change_index = n;
        if (memcmp(&cd.change_dts.addr, &get_tx(first_known_non_zero_change_index).change_dts.addr, sizeof(cd.change_dts.addr)))
        {
          fail_msg_writer() << tr("Change goes to more than one address");
          return false;
        }
      }
      change += cd.change_dts.amount;
      it->second.second -= cd.change_dts.amount;
      if (it->second.second == 0)
        dests.erase(cd.change_dts.addr);
    }
  }

  if (payment_id_string.empty())
    payment_id_string = "no payment ID";

  std::string dest_string;
  size_t n_dummy_outputs = 0;
  for (auto i = dests.begin(); i != dests.end(); )
  {
    if (i->second.second > 0)
    {
      if (!dest_string.empty())
        dest_string += ", ";
      dest_string += (boost::format(tr("sending %s to %s")) % print_money(i->second.second) % i->second.first).str();
    }
    else
      ++n_dummy_outputs;
    ++i;
  }
  if (n_dummy_outputs > 0)
  {
    if (!dest_string.empty())
      dest_string += ", ";
    dest_string += std::to_string(n_dummy_outputs) + tr(" dummy output(s)");
  }
  if (dest_string.empty())
    dest_string = tr("with no destinations");

  std::string change_string;
  if (change > 0)
  {
    std::string address = get_account_address_as_str(m_wallet->nettype(), get_tx(0).subaddr_account > 0, get_tx(0).change_dts.addr);
    change_string += (boost::format(tr("%s change to %s")) % print_money(change) % address).str();
  }
  else
    change_string += tr("no change");

  uint64_t fee = amount - amount_to_dests;
  std::string prompt_str = (boost::format(tr("Loaded %lu transactions, for %s, fee %s, %s, %s, with min ring size %lu, %s. %sIs this okay? (Y/Yes/N/No): ")) % (unsigned long)get_num_txes() % print_money(amount) % print_money(fee) % dest_string % change_string % (unsigned long)min_ring_size % payment_id_string % extra_message).str();
  return command_line::is_yes(input_line(prompt_str));
}
//----------------------------------------------------------------------------------------------------
bool simple_wallet::accept_loaded_tx(const tools::wallet2::unsigned_tx_set &txs)
{
  std::string extra_message;
  if (!txs.transfers.empty())
    extra_message = (boost::format("%u outputs to import. ") % (unsigned)txs.transfers.size()).str();
  return accept_loaded_tx([&txs](){return txs.txes.size();}, [&txs](size_t n)->const tools::wallet2::tx_construction_data&{return txs.txes[n];}, extra_message);
}
//----------------------------------------------------------------------------------------------------
bool simple_wallet::accept_loaded_tx(const tools::wallet2::signed_tx_set &txs)
{
  std::string extra_message;
  if (!txs.key_images.empty())
    extra_message = (boost::format("%u key images to import. ") % (unsigned)txs.key_images.size()).str();
  return accept_loaded_tx([&txs](){return txs.ptx.size();}, [&txs](size_t n)->const tools::wallet2::tx_construction_data&{return txs.ptx[n].construction_data;}, extra_message);
}
//----------------------------------------------------------------------------------------------------
bool simple_wallet::sign_transfer(const std::vector<std::string> &args_)
{
  if (m_wallet->key_on_device())
  {
    fail_msg_writer() << tr("command not supported by HW wallet");
    return true;
  }
  if(m_wallet->multisig())
  {
     fail_msg_writer() << tr("This is a multisig wallet, it can only sign with sign_multisig");
     return true;
  }
  if(m_wallet->watch_only())
  {
     fail_msg_writer() << tr("This is a watch only wallet");
     return true;
  }
  if (args_.size() > 1 || (args_.size() == 1 && args_[0] != "export"))
  {
    fail_msg_writer() << tr("usage: sign_transfer [export]");
    return true;
  }
  if (m_wallet->ask_password() && !get_and_verify_password()) { return true; }
  const bool export_raw = args_.size() == 1;

  std::vector<tools::wallet2::pending_tx> ptx;
  try
  {
    bool r = m_wallet->sign_tx("unsigned_loki_tx", "signed_loki_tx", ptx, [&](const tools::wallet2::unsigned_tx_set &tx){ return accept_loaded_tx(tx); }, export_raw);
    if (!r)
    {
      fail_msg_writer() << tr("Failed to sign transaction");
      return true;
    }
  }
  catch (const std::exception &e)
  {
    fail_msg_writer() << tr("Failed to sign transaction: ") << e.what();
    return true;
  }

  std::string txids_as_text;
  for (const auto &t: ptx)
  {
    if (!txids_as_text.empty())
      txids_as_text += (", ");
    txids_as_text += epee::string_tools::pod_to_hex(get_transaction_hash(t.tx));
  }
  success_msg_writer(true) << tr("Transaction successfully signed to file ") << "signed_loki_tx" << ", txid " << txids_as_text;
  if (export_raw)
  {
    std::string rawfiles_as_text;
    for (size_t i = 0; i < ptx.size(); ++i)
    {
      if (i > 0)
        rawfiles_as_text += ", ";
      rawfiles_as_text += "signed_loki_tx_raw" + (ptx.size() == 1 ? "" : ("_" + std::to_string(i)));
    }
    success_msg_writer(true) << tr("Transaction raw hex data exported to ") << rawfiles_as_text;
  }
  return true;
}
//----------------------------------------------------------------------------------------------------
bool simple_wallet::submit_transfer(const std::vector<std::string> &args_)
{
  if (m_wallet->key_on_device())
  {
    fail_msg_writer() << tr("command not supported by HW wallet");
    return true;
  }
  if (!try_connect_to_daemon())
    return true;

  try
  {
    std::vector<tools::wallet2::pending_tx> ptx_vector;
    bool r = m_wallet->load_tx("signed_loki_tx", ptx_vector, [&](const tools::wallet2::signed_tx_set &tx){ return accept_loaded_tx(tx); });
    if (!r)
    {
      fail_msg_writer() << tr("Failed to load transaction from file");
      return true;
    }

    commit_or_save(ptx_vector, false);
  }
  catch (const std::exception& e)
  {
    handle_transfer_exception(std::current_exception(), is_daemon_trusted());
  }
  catch (...)
  {
    LOG_ERROR("Unknown error");
    fail_msg_writer() << tr("unknown error");
  }

  return true;
}
//----------------------------------------------------------------------------------------------------
bool simple_wallet::get_tx_key(const std::vector<std::string> &args_)
{
  std::vector<std::string> local_args = args_;

  if (m_wallet->key_on_device())
  {
    fail_msg_writer() << tr("command not supported by HW wallet");
    return true;
  }
  if(local_args.size() != 1) {
    fail_msg_writer() << tr("usage: get_tx_key <txid>");
    return true;
  }
  if (m_wallet->ask_password() && !get_and_verify_password()) { return true; }

  crypto::hash txid;
  if (!epee::string_tools::hex_to_pod(local_args[0], txid))
  {
    fail_msg_writer() << tr("failed to parse txid");
    return true;
  }

  LOCK_IDLE_SCOPE();

  crypto::secret_key tx_key;
  std::vector<crypto::secret_key> additional_tx_keys;
  if (m_wallet->get_tx_key(txid, tx_key, additional_tx_keys))
  {
    ostringstream oss;
    oss << epee::string_tools::pod_to_hex(tx_key);
    for (size_t i = 0; i < additional_tx_keys.size(); ++i)
      oss << epee::string_tools::pod_to_hex(additional_tx_keys[i]);
    success_msg_writer() << tr("Tx key: ") << oss.str();
    return true;
  }
  else
  {
    fail_msg_writer() << tr("no tx keys found for this txid");
    return true;
  }
}
//----------------------------------------------------------------------------------------------------
bool simple_wallet::get_tx_proof(const std::vector<std::string> &args)
{
  if (m_wallet->key_on_device())
  {
    fail_msg_writer() << tr("command not supported by HW wallet");
    return true;
  }
  if (args.size() != 2 && args.size() != 3)
  {
    fail_msg_writer() << tr("usage: get_tx_proof <txid> <address> [<message>]");
    return true;
  }

  crypto::hash txid;
  if(!epee::string_tools::hex_to_pod(args[0], txid))
  {
    fail_msg_writer() << tr("failed to parse txid");
    return true;
  }

  cryptonote::address_parse_info info;
  if(!cryptonote::get_account_address_from_str_or_url(info, m_wallet->nettype(), args[1], oa_prompter))
  {
    fail_msg_writer() << tr("failed to parse address");
    return true;
  }

  if (m_wallet->ask_password() && !get_and_verify_password()) { return true; }

  try
  {
    std::string sig_str = m_wallet->get_tx_proof(txid, info.address, info.is_subaddress, args.size() == 3 ? args[2] : "");
    const std::string filename = "loki_tx_proof";
    if (epee::file_io_utils::save_string_to_file(filename, sig_str))
      success_msg_writer() << tr("signature file saved to: ") << filename;
    else
      fail_msg_writer() << tr("failed to save signature file");
  }
  catch (const std::exception &e)
  {
    fail_msg_writer() << tr("error: ") << e.what();
  }
  return true;
}
//----------------------------------------------------------------------------------------------------
bool simple_wallet::check_tx_key(const std::vector<std::string> &args_)
{
  std::vector<std::string> local_args = args_;

  if(local_args.size() != 3) {
    fail_msg_writer() << tr("usage: check_tx_key <txid> <txkey> <address>");
    return true;
  }

  if (!try_connect_to_daemon())
    return true;

  if (!m_wallet)
  {
    fail_msg_writer() << tr("wallet is null");
    return true;
  }
  crypto::hash txid;
  if(!epee::string_tools::hex_to_pod(local_args[0], txid))
  {
    fail_msg_writer() << tr("failed to parse txid");
    return true;
  }

  crypto::secret_key tx_key;
  std::vector<crypto::secret_key> additional_tx_keys;
  if(!epee::string_tools::hex_to_pod(local_args[1].substr(0, 64), tx_key))
  {
    fail_msg_writer() << tr("failed to parse tx key");
    return true;
  }
  local_args[1] = local_args[1].substr(64);
  while (!local_args[1].empty())
  {
    additional_tx_keys.resize(additional_tx_keys.size() + 1);
    if(!epee::string_tools::hex_to_pod(local_args[1].substr(0, 64), additional_tx_keys.back()))
    {
      fail_msg_writer() << tr("failed to parse tx key");
      return true;
    }
    local_args[1] = local_args[1].substr(64);
  }

  cryptonote::address_parse_info info;
  if(!cryptonote::get_account_address_from_str_or_url(info, m_wallet->nettype(), local_args[2], oa_prompter))
  {
    fail_msg_writer() << tr("failed to parse address");
    return true;
  }

  try
  {
    uint64_t received;
    bool in_pool;
    uint64_t confirmations;
    m_wallet->check_tx_key(txid, tx_key, additional_tx_keys, info.address, received, in_pool, confirmations);

    if (received > 0)
    {
      success_msg_writer() << get_account_address_as_str(m_wallet->nettype(), info.is_subaddress, info.address) << " " << tr("received") << " " << print_money(received) << " " << tr("in txid") << " " << txid;
      if (in_pool)
      {
        success_msg_writer() << tr("WARNING: this transaction is not yet included in the blockchain!");
      }
      else
      {
        if (confirmations != (uint64_t)-1)
        {
          success_msg_writer() << boost::format(tr("This transaction has %u confirmations")) % confirmations;
        }
        else
        {
          success_msg_writer() << tr("WARNING: failed to determine number of confirmations!");
        }
      }
    }
    else
    {
      fail_msg_writer() << get_account_address_as_str(m_wallet->nettype(), info.is_subaddress, info.address) << " " << tr("received nothing in txid") << " " << txid;
    }
  }
  catch (const std::exception &e)
  {
    fail_msg_writer() << tr("error: ") << e.what();
  }
  return true;
}
//----------------------------------------------------------------------------------------------------
bool simple_wallet::check_tx_proof(const std::vector<std::string> &args)
{
  if(args.size() != 3 && args.size() != 4) {
    fail_msg_writer() << tr("usage: check_tx_proof <txid> <address> <signature_file> [<message>]");
    return true;
  }

  if (!try_connect_to_daemon())
    return true;

  // parse txid
  crypto::hash txid;
  if(!epee::string_tools::hex_to_pod(args[0], txid))
  {
    fail_msg_writer() << tr("failed to parse txid");
    return true;
  }

  // parse address
  cryptonote::address_parse_info info;
  if(!cryptonote::get_account_address_from_str_or_url(info, m_wallet->nettype(), args[1], oa_prompter))
  {
    fail_msg_writer() << tr("failed to parse address");
    return true;
  }

  // read signature file
  std::string sig_str;
  if (!epee::file_io_utils::load_file_to_string(args[2], sig_str))
  {
    fail_msg_writer() << tr("failed to load signature file");
    return true;
  }

  try
  {
    uint64_t received;
    bool in_pool;
    uint64_t confirmations;
    if (m_wallet->check_tx_proof(txid, info.address, info.is_subaddress, args.size() == 4 ? args[3] : "", sig_str, received, in_pool, confirmations))
    {
      success_msg_writer() << tr("Good signature");
      if (received > 0)
      {
        success_msg_writer() << get_account_address_as_str(m_wallet->nettype(), info.is_subaddress, info.address) << " " << tr("received") << " " << print_money(received) << " " << tr("in txid") << " " << txid;
        if (in_pool)
        {
          success_msg_writer() << tr("WARNING: this transaction is not yet included in the blockchain!");
        }
        else
        {
          if (confirmations != (uint64_t)-1)
          {
            success_msg_writer() << boost::format(tr("This transaction has %u confirmations")) % confirmations;
          }
          else
          {
            success_msg_writer() << tr("WARNING: failed to determine number of confirmations!");
          }
        }
      }
      else
      {
        fail_msg_writer() << get_account_address_as_str(m_wallet->nettype(), info.is_subaddress, info.address) << " " << tr("received nothing in txid") << " " << txid;
      }
    }
    else
    {
      fail_msg_writer() << tr("Bad signature");
    }
  }
  catch (const std::exception &e)
  {
    fail_msg_writer() << tr("error: ") << e.what();
  }
  return true;
}
//----------------------------------------------------------------------------------------------------
bool simple_wallet::get_spend_proof(const std::vector<std::string> &args)
{
  if (m_wallet->key_on_device())
  {
    fail_msg_writer() << tr("command not supported by HW wallet");
    return true;
  }
  if(args.size() != 1 && args.size() != 2) {
    fail_msg_writer() << tr("usage: get_spend_proof <txid> [<message>]");
    return true;
  }

  if (m_wallet->watch_only())
  {
    fail_msg_writer() << tr("wallet is watch-only and cannot generate the proof");
    return true;
  }

  crypto::hash txid;
  if (!epee::string_tools::hex_to_pod(args[0], txid))
  {
    fail_msg_writer() << tr("failed to parse txid");
    return true;
  }

  if (!try_connect_to_daemon())
  {
    fail_msg_writer() << tr("failed to connect to the daemon");
    return true;
  }

  if (m_wallet->ask_password() && !get_and_verify_password()) { return true; }

  try
  {
    const std::string sig_str = m_wallet->get_spend_proof(txid, args.size() == 2 ? args[1] : "");
    const std::string filename = "loki_spend_proof";
    if (epee::file_io_utils::save_string_to_file(filename, sig_str))
      success_msg_writer() << tr("signature file saved to: ") << filename;
    else
      fail_msg_writer() << tr("failed to save signature file");
  }
  catch (const std::exception &e)
  {
    fail_msg_writer() << e.what();
  }
  return true;
}
//----------------------------------------------------------------------------------------------------
bool simple_wallet::check_spend_proof(const std::vector<std::string> &args)
{
  if(args.size() != 2 && args.size() != 3) {
    fail_msg_writer() << tr("usage: check_spend_proof <txid> <signature_file> [<message>]");
    return true;
  }

  crypto::hash txid;
  if (!epee::string_tools::hex_to_pod(args[0], txid))
  {
    fail_msg_writer() << tr("failed to parse txid");
    return true;
  }

  if (!try_connect_to_daemon())
  {
    fail_msg_writer() << tr("failed to connect to the daemon");
    return true;
  }

  std::string sig_str;
  if (!epee::file_io_utils::load_file_to_string(args[1], sig_str))
  {
    fail_msg_writer() << tr("failed to load signature file");
    return true;
  }

  try
  {
    if (m_wallet->check_spend_proof(txid, args.size() == 3 ? args[2] : "", sig_str))
      success_msg_writer() << tr("Good signature");
    else
      fail_msg_writer() << tr("Bad signature");
  }
  catch (const std::exception& e)
  {
    fail_msg_writer() << e.what();
  }
  return true;
}
//----------------------------------------------------------------------------------------------------
bool simple_wallet::get_reserve_proof(const std::vector<std::string> &args)
{
  if (m_wallet->key_on_device())
  {
    fail_msg_writer() << tr("command not supported by HW wallet");
    return true;
  }
  if(args.size() != 1 && args.size() != 2) {
    fail_msg_writer() << tr("usage: get_reserve_proof (all|<amount>) [<message>]");
    return true;
  }

  if (m_wallet->watch_only() || m_wallet->multisig())
  {
    fail_msg_writer() << tr("The reserve proof can be generated only by a full wallet");
    return true;
  }

  boost::optional<std::pair<uint32_t, uint64_t>> account_minreserve;
  if (args[0] != "all")
  {
    account_minreserve = std::pair<uint32_t, uint64_t>();
    account_minreserve->first = m_current_subaddress_account;
    if (!cryptonote::parse_amount(account_minreserve->second, args[0]))
    {
      fail_msg_writer() << tr("amount is wrong: ") << args[0];
      return true;
    }
  }

  if (!try_connect_to_daemon())
  {
    fail_msg_writer() << tr("failed to connect to the daemon");
    return true;
  }

  if (m_wallet->ask_password() && !get_and_verify_password()) { return true; }

  LOCK_IDLE_SCOPE();

  try
  {
    const std::string sig_str = m_wallet->get_reserve_proof(account_minreserve, args.size() == 2 ? args[1] : "");
    const std::string filename = "loki_reserve_proof";
    if (epee::file_io_utils::save_string_to_file(filename, sig_str))
      success_msg_writer() << tr("signature file saved to: ") << filename;
    else
      fail_msg_writer() << tr("failed to save signature file");
  }
  catch (const std::exception &e)
  {
    fail_msg_writer() << e.what();
  }
  return true;
}
//----------------------------------------------------------------------------------------------------
bool simple_wallet::check_reserve_proof(const std::vector<std::string> &args)
{
  if(args.size() != 2 && args.size() != 3) {
    fail_msg_writer() << tr("usage: check_reserve_proof <address> <signature_file> [<message>]");
    return true;
  }

  if (!try_connect_to_daemon())
  {
    fail_msg_writer() << tr("failed to connect to the daemon");
    return true;
  }

  cryptonote::address_parse_info info;
  if(!cryptonote::get_account_address_from_str_or_url(info, m_wallet->nettype(), args[0], oa_prompter))
  {
    fail_msg_writer() << tr("failed to parse address");
    return true;
  }
  if (info.is_subaddress)
  {
    fail_msg_writer() << tr("Address must not be a subaddress");
    return true;
  }

  std::string sig_str;
  if (!epee::file_io_utils::load_file_to_string(args[1], sig_str))
  {
    fail_msg_writer() << tr("failed to load signature file");
    return true;
  }

  LOCK_IDLE_SCOPE();

  try
  {
    uint64_t total, spent;
    if (m_wallet->check_reserve_proof(info.address, args.size() == 3 ? args[2] : "", sig_str, total, spent))
    {
      success_msg_writer() << boost::format(tr("Good signature -- total: %s, spent: %s, unspent: %s")) % print_money(total) % print_money(spent) % print_money(total - spent);
    }
    else
    {
      fail_msg_writer() << tr("Bad signature");
    }
  }
  catch (const std::exception& e)
  {
    fail_msg_writer() << e.what();
  }
  return true;
}
//----------------------------------------------------------------------------------------------------
static std::string get_human_readable_timestamp(uint64_t ts)
{
  char buffer[64];
  if (ts < 1234567890)
    return "<unknown>";
  time_t tt = ts;
  struct tm tm;
#ifdef WIN32
  gmtime_s(&tm, &tt);
#else
  gmtime_r(&tt, &tm);
#endif
  uint64_t now = time(NULL);
  uint64_t diff = ts > now ? ts - now : now - ts;
  strftime(buffer, sizeof(buffer), "%Y-%m-%d %H:%M:%S", &tm);
  return std::string(buffer);
}
//----------------------------------------------------------------------------------------------------
static std::string get_human_readable_timespan(std::chrono::seconds seconds)
{
  uint64_t ts = seconds.count();
  if (ts < 60)
    return std::to_string(ts) + tr(" seconds");
  if (ts < 3600)
    return std::to_string((uint64_t)(ts / 60)) + tr(" minutes");
  if (ts < 3600 * 24)
    return std::to_string((uint64_t)(ts / 3600)) + tr(" hours");
  if (ts < 3600 * 24 * 30.5)
    return std::to_string((uint64_t)(ts / (3600 * 24))) + tr(" days");
  if (ts < 3600 * 24 * 365.25)
    return std::to_string((uint64_t)(ts / (3600 * 24 * 365.25))) + tr(" months");
  return tr("a long time");
}
//----------------------------------------------------------------------------------------------------
// mutates local_args as it parses and consumes arguments
bool simple_wallet::get_transfers(std::vector<std::string>& local_args, std::vector<transfer_view>& transfers) const
{
  bool in = true;
  bool out = true;
  bool pending = true;
  bool failed = true;
  bool pool = true;
  uint64_t min_height = 0;
  uint64_t max_height = (uint64_t)-1;
  
  // optional in/out selector
  if (local_args.size() > 0) {
    if (local_args[0] == "in" || local_args[0] == "incoming") {
      out = pending = failed = false;
      local_args.erase(local_args.begin());
    }
    else if (local_args[0] == "out" || local_args[0] == "outgoing") {
      in = pool = false;
      local_args.erase(local_args.begin());
    }
    else if (local_args[0] == "pending") {
      in = out = failed = false;
      local_args.erase(local_args.begin());
    }
    else if (local_args[0] == "failed") {
      in = out = pending = pool = false;
      local_args.erase(local_args.begin());
    }
    else if (local_args[0] == "pool") {
      in = out = pending = failed = false;
      local_args.erase(local_args.begin());
    }
    else if (local_args[0] == "all" || local_args[0] == "both") {
      local_args.erase(local_args.begin());
    }
  }

  // subaddr_index
  std::set<uint32_t> subaddr_indices;
  if (local_args.size() > 0 && local_args[0].substr(0, 6) == "index=")
  {
    if (!parse_subaddress_indices(local_args[0], subaddr_indices))
      return false;
    local_args.erase(local_args.begin());
  }

  // min height
  if (local_args.size() > 0 && local_args[0].find('=') == std::string::npos) {
    try {
      min_height = boost::lexical_cast<uint64_t>(local_args[0]);
    }
    catch (const boost::bad_lexical_cast &) {
      fail_msg_writer() << tr("bad min_height parameter:") << " " << local_args[0];
      return false;
    }
    local_args.erase(local_args.begin());
  }

  // max height
  if (local_args.size() > 0 && local_args[0].find('=') == std::string::npos) {
    try {
      max_height = boost::lexical_cast<uint64_t>(local_args[0]);
    }
    catch (const boost::bad_lexical_cast &) {
      fail_msg_writer() << tr("bad max_height parameter:") << " " << local_args[0];
      return false;
    }
    local_args.erase(local_args.begin());
  }
  
  if (in) {
    std::list<std::pair<crypto::hash, tools::wallet2::payment_details>> payments;
    m_wallet->get_payments(payments, min_height, max_height, m_current_subaddress_account, subaddr_indices);
    for (std::list<std::pair<crypto::hash, tools::wallet2::payment_details>>::const_iterator i = payments.begin(); i != payments.end(); ++i) {
      const tools::wallet2::payment_details &pd = i->second;
      std::string payment_id = string_tools::pod_to_hex(i->first);
      if (payment_id.substr(16).find_first_not_of('0') == std::string::npos)
        payment_id = payment_id.substr(0,16);
      std::string note = m_wallet->get_tx_note(pd.m_tx_hash);
<<<<<<< HEAD
      std::string destination = m_wallet->get_subaddress_as_str({m_current_subaddress_account, pd.m_subaddr_index.minor});
      transfers.push_back({
        pd.m_block_height,
        pd.m_timestamp,
        "in",
        true,
        pd.m_amount,
        pd.m_tx_hash,
        payment_id,
        0,
        {{destination, pd.m_amount}},
        {pd.m_subaddr_index.minor},
        note
      });
=======
      output.insert(std::make_pair(pd.m_block_height, std::make_pair(true, (boost::format("%25.25s %20.20s %s %s %d %s %s") % get_human_readable_timestamp(pd.m_timestamp) % print_money(pd.m_amount) % string_tools::pod_to_hex(pd.m_tx_hash) % payment_id % pd.m_subaddr_index.minor % "-" % note).str())));
>>>>>>> 62f3f048
    }
  }

  if (out) {
    std::list<std::pair<crypto::hash, tools::wallet2::confirmed_transfer_details>> payments;
    m_wallet->get_payments_out(payments, min_height, max_height, m_current_subaddress_account, subaddr_indices);
    for (std::list<std::pair<crypto::hash, tools::wallet2::confirmed_transfer_details>>::const_iterator i = payments.begin(); i != payments.end(); ++i) {
      const tools::wallet2::confirmed_transfer_details &pd = i->second;
      uint64_t change = pd.m_change == (uint64_t)-1 ? 0 : pd.m_change; // change may not be known
      uint64_t fee = pd.m_amount_in - pd.m_amount_out;
      std::vector<std::pair<std::string, uint64_t>> destinations;
      for (const auto &d: pd.m_dests) {
        destinations.push_back({get_account_address_as_str(m_wallet->nettype(), d.is_subaddress, d.addr), d.amount});
      }
      std::string payment_id = string_tools::pod_to_hex(i->second.m_payment_id);
      if (payment_id.substr(16).find_first_not_of('0') == std::string::npos)
        payment_id = payment_id.substr(0,16);
      std::string note = m_wallet->get_tx_note(i->first);
<<<<<<< HEAD
      transfers.push_back({
        pd.m_block_height,
        pd.m_timestamp,
        "out",
        true,
        pd.m_amount_in - change - fee,
        i->first,
        payment_id,
        fee,
        destinations,
        pd.m_subaddr_indices,
        note
      });
=======
      output.insert(std::make_pair(pd.m_block_height, std::make_pair(false, (boost::format("%25.25s %20.20s %s %s %14.14s %s %s - %s") % get_human_readable_timestamp(pd.m_timestamp) % print_money(pd.m_amount_in - change - fee) % string_tools::pod_to_hex(i->first) % payment_id % print_money(fee) % dests % print_subaddr_indices(pd.m_subaddr_indices) % note).str())));
>>>>>>> 62f3f048
    }
  }

  if (pool) {
    try
    {
      m_wallet->update_pool_state();
      std::list<std::pair<crypto::hash, tools::wallet2::pool_payment_details>> payments;
      m_wallet->get_unconfirmed_payments(payments, m_current_subaddress_account, subaddr_indices);
      for (std::list<std::pair<crypto::hash, tools::wallet2::pool_payment_details>>::const_iterator i = payments.begin(); i != payments.end(); ++i) {
        const tools::wallet2::payment_details &pd = i->second.m_pd;
        std::string payment_id = string_tools::pod_to_hex(i->first);
        if (payment_id.substr(16).find_first_not_of('0') == std::string::npos)
          payment_id = payment_id.substr(0,16);
        std::string note = m_wallet->get_tx_note(pd.m_tx_hash);
        std::string double_spend_note;
        if (i->second.m_double_spend_seen)
          double_spend_note = tr("[Double spend seen on the network: this transaction may or may not end up being mined] ");
<<<<<<< HEAD
        
        transfers.push_back({
          tr("pool"),
          pd.m_timestamp,
          "in",
          false,
          pd.m_amount,
          pd.m_tx_hash,
          payment_id,
          0,
          {{"-", pd.m_amount}},
          {pd.m_subaddr_index.minor},
          note + double_spend_note
        });
=======
        message_writer() << (boost::format("%8.8s %6.6s %25.25s %20.20s %s %s %d %s %s%s") % "pool" % "in" % get_human_readable_timestamp(pd.m_timestamp) % print_money(pd.m_amount) % string_tools::pod_to_hex(pd.m_tx_hash) % payment_id % pd.m_subaddr_index.minor % "-" % note % double_spend_note).str();
>>>>>>> 62f3f048
      }
    }
    catch (const std::exception& e)
    {
      fail_msg_writer() << "Failed to get pool state:" << e.what();
    }
  }

  // print unconfirmed last
  if (pending || failed) {
    std::list<std::pair<crypto::hash, tools::wallet2::unconfirmed_transfer_details>> upayments;
    m_wallet->get_unconfirmed_payments_out(upayments, m_current_subaddress_account, subaddr_indices);
    for (std::list<std::pair<crypto::hash, tools::wallet2::unconfirmed_transfer_details>>::const_iterator i = upayments.begin(); i != upayments.end(); ++i) {
      const tools::wallet2::unconfirmed_transfer_details &pd = i->second;
      uint64_t amount = pd.m_amount_in;
      uint64_t fee = amount - pd.m_amount_out;
      std::vector<std::pair<std::string, uint64_t>> destinations;
      for (const auto &d: pd.m_dests) {
        destinations.push_back({get_account_address_as_str(m_wallet->nettype(), d.is_subaddress, d.addr), d.amount});
      }
      std::string payment_id = string_tools::pod_to_hex(i->second.m_payment_id);
      if (payment_id.substr(16).find_first_not_of('0') == std::string::npos)
        payment_id = payment_id.substr(0,16);
      std::string note = m_wallet->get_tx_note(i->first);
      bool is_failed = pd.m_state == tools::wallet2::unconfirmed_transfer_details::failed;
      if ((failed && is_failed) || (!is_failed && pending)) {
<<<<<<< HEAD
        transfers.push_back({
          (is_failed ? tr("failed") : tr("pending")),
          pd.m_timestamp,
          "out",
          false,
          amount - pd.m_change - fee,
          i->first,
          payment_id,
          fee,
          destinations,
          pd.m_subaddr_indices,
          note
        });
      }
    }
  }
  // sort by block, then by timestamp (unconfirmed last)
  std::sort(transfers.begin(), transfers.end(), [](const transfer_view& a, const transfer_view& b) -> bool {
    if (a.confirmed && !b.confirmed)
      return true;
    if (a.block == b.block)
      return a.timestamp < b.timestamp;
    return a.block < b.block;
  });

  return true;
}
//----------------------------------------------------------------------------------------------------
bool simple_wallet::show_transfers(const std::vector<std::string> &args_)
{
  std::vector<std::string> local_args = args_;

  if(local_args.size() > 4) {
    fail_msg_writer() << tr("usage: show_transfers [in|out|all|pending|failed] [index=<N1>[,<N2>,...]] [<min_height> [<max_height>]]");
    return true;
  }

  LOCK_IDLE_SCOPE();

  std::vector<transfer_view> all_transfers;

  if (!get_transfers(local_args, all_transfers))
    return true;
  
  PAUSE_READLINE();

  for (const auto& transfer : all_transfers)
  {
    const auto color = transfer.confirmed ? (transfer.direction == "in" ? console_color_green : console_color_magenta) : console_color_white;

    std::string destinations = "-";
    if (!transfer.outputs.empty())
    {
      destinations = "";
      for (const auto& output : transfer.outputs)
      {
        if (!destinations.empty())
          destinations += ", ";
        destinations += (transfer.direction == "in" ? output.first.substr(0, 6) : output.first) + ":" + print_money(output.second);
=======
        message_writer() << (boost::format("%8.8s %6.6s %25.25s %20.20s %s %s %14.14s %s - %s") % (is_failed ? tr("failed") : tr("pending")) % tr("out") % get_human_readable_timestamp(pd.m_timestamp) % print_money(amount - pd.m_change - fee) % string_tools::pod_to_hex(i->first) % payment_id % print_money(fee) % print_subaddr_indices(pd.m_subaddr_indices) % note).str();
>>>>>>> 62f3f048
      }
    }
    
    auto formatter = boost::format("%8.8llu %6.6s %16.16s %20.20s %s %s %14.14s %s %s - %s");

    message_writer(color, false) << formatter
      % transfer.block
      % transfer.direction
      % get_human_readable_timestamp(transfer.timestamp)
      % print_money(transfer.amount)
      % string_tools::pod_to_hex(transfer.hash)
      % transfer.payment_id
      % print_money(transfer.fee)
      % destinations
      % boost::algorithm::join(transfer.index | boost::adaptors::transformed([](uint32_t i) { return std::to_string(i); }), ", ")
      % transfer.note;
  }

  return true;
}
//----------------------------------------------------------------------------------------------------
bool simple_wallet::export_transfers(const std::vector<std::string>& args_)
{
  std::vector<std::string> local_args = args_;

  if(local_args.size() > 5) {
    fail_msg_writer() << tr("usage: export_transfers [in|out|all|pending|failed] [index=<N1>[,<N2>,...]] [<min_height> [<max_height>]] [output=<path>]");
    return true;
  }

  LOCK_IDLE_SCOPE();
  
  std::vector<transfer_view> all_transfers;

  // might consumes arguments in local_args
  if (!get_transfers(local_args, all_transfers))
    return true;

  // output filename
  std::string filename = (boost::format("output%u.csv") % m_current_subaddress_account).str();
  if (local_args.size() > 0 && local_args[0].substr(0, 7) == "output=")
  {
    filename = local_args[0].substr(7, -1);
    local_args.erase(local_args.begin());
  }

  std::ofstream file(filename);

  // header
  file <<
      boost::format("%8.8s,%9.9s,%16.16s,%20.20s,%20.20s,%64.64s,%16.16s,%14.14s,%100.100s,%20.20s,%s,%s") %
      tr("block") % tr("direction") % tr("timestamp") % tr("amount") % tr("running balance") % tr("hash") % tr("payment ID") % tr("fee") % tr("destination") % tr("amount") % tr("index") % tr("note")
      << std::endl;

  uint64_t running_balance = 0;
  auto formatter = boost::format("%8.8llu,%9.9s,%16.16s,%20.20s,%20.20s,%64.64s,%16.16s,%14.14s,%100.100s,%20.20s,\"%s\",%s");
  
  for (const auto& transfer : all_transfers)
  {
    // ignore unconfirmed transfers in running balance
    if (transfer.confirmed)
    {
      if (transfer.direction == "in")
        running_balance += transfer.amount;
      else
        running_balance -= transfer.amount + transfer.fee;
    }
  
    file << formatter
      % transfer.block
      % transfer.direction
      % get_human_readable_timestamp(transfer.timestamp)
      % print_money(transfer.amount)
      % print_money(running_balance)
      % string_tools::pod_to_hex(transfer.hash)
      % transfer.payment_id
      % print_money(transfer.fee)
      % (transfer.outputs.size() ? transfer.outputs[0].first : "-")
      % (transfer.outputs.size() ? print_money(transfer.outputs[0].second) : "")
      % boost::algorithm::join(transfer.index | boost::adaptors::transformed([](uint32_t i) { return std::to_string(i); }), ", ")
      % transfer.note
      << std::endl;

    for (size_t i = 1; i < transfer.outputs.size(); ++i)
    {
      file << formatter
        % ""
        % ""
        % ""
        % ""
        % ""
        % ""
        % ""
        % ""
        % transfer.outputs[i].first
        % print_money(transfer.outputs[i].second)
        % ""
        % ""
        << std::endl;
    }
  }
  file.close();

  success_msg_writer() << tr("CSV exported to ") << filename;

  return true;
}
//----------------------------------------------------------------------------------------------------
bool simple_wallet::unspent_outputs(const std::vector<std::string> &args_)
{
  if(args_.size() > 3)
  {
    fail_msg_writer() << tr("usage: unspent_outputs [index=<N1>[,<N2>,...]] [<min_amount> [<max_amount>]]");
    return true;
  }
  auto local_args = args_;

  std::set<uint32_t> subaddr_indices;
  if (local_args.size() > 0 && local_args[0].substr(0, 6) != "index=")
  {
    if (!parse_subaddress_indices(local_args[0], subaddr_indices))
      return true;
    local_args.erase(local_args.begin());
  }

  uint64_t min_amount = 0;
  uint64_t max_amount = std::numeric_limits<uint64_t>::max();
  if (local_args.size() > 0)
  {
    if (!cryptonote::parse_amount(min_amount, local_args[0]))
    {
      fail_msg_writer() << tr("amount is wrong: ") << local_args[0];
      return true;
    }
    local_args.erase(local_args.begin());
    if (local_args.size() > 0)
    {
      if (!cryptonote::parse_amount(max_amount, local_args[0]))
      {
        fail_msg_writer() << tr("amount is wrong: ") << local_args[0];
        return true;
      }
      local_args.erase(local_args.begin());
    }
    if (min_amount > max_amount)
    {
      fail_msg_writer() << tr("<min_amount> should be smaller than <max_amount>");
      return true;
    }
  }
  tools::wallet2::transfer_container transfers;
  m_wallet->get_transfers(transfers);
  std::map<uint64_t, tools::wallet2::transfer_container> amount_to_tds;
  uint64_t min_height = std::numeric_limits<uint64_t>::max();
  uint64_t max_height = 0;
  uint64_t found_min_amount = std::numeric_limits<uint64_t>::max();
  uint64_t found_max_amount = 0;
  uint64_t count = 0;
  for (const auto& td : transfers)
  {
    uint64_t amount = td.amount();
    if (td.m_spent || amount < min_amount || amount > max_amount || td.m_subaddr_index.major != m_current_subaddress_account || (subaddr_indices.count(td.m_subaddr_index.minor) == 0 && !subaddr_indices.empty()))
      continue;
    amount_to_tds[amount].push_back(td);
    if (min_height > td.m_block_height) min_height = td.m_block_height;
    if (max_height < td.m_block_height) max_height = td.m_block_height;
    if (found_min_amount > amount) found_min_amount = amount;
    if (found_max_amount < amount) found_max_amount = amount;
    ++count;
  }
  if (amount_to_tds.empty())
  {
    success_msg_writer() << tr("There is no unspent output in the specified address");
    return true;
  }
  for (const auto& amount_tds : amount_to_tds)
  {
    auto& tds = amount_tds.second;
    success_msg_writer() << tr("\nAmount: ") << print_money(amount_tds.first) << tr(", number of keys: ") << tds.size();
    for (size_t i = 0; i < tds.size(); )
    {
      std::ostringstream oss;
      for (size_t j = 0; j < 8 && i < tds.size(); ++i, ++j)
        oss << tds[i].m_block_height << tr(" ");
      success_msg_writer() << oss.str();
    }
  }
  success_msg_writer()
    << tr("\nMin block height: ") << min_height
    << tr("\nMax block height: ") << max_height
    << tr("\nMin amount found: ") << print_money(found_min_amount)
    << tr("\nMax amount found: ") << print_money(found_max_amount)
    << tr("\nTotal count: ") << count;
  const size_t histogram_height = 10;
  const size_t histogram_width  = 50;
  double bin_size = (max_height - min_height + 1.0) / histogram_width;
  size_t max_bin_count = 0;
  std::vector<size_t> histogram(histogram_width, 0);
  for (const auto& amount_tds : amount_to_tds)
  {
    for (auto& td : amount_tds.second)
    {
      uint64_t bin_index = (td.m_block_height - min_height + 1) / bin_size;
      if (bin_index >= histogram_width)
        bin_index = histogram_width - 1;
      histogram[bin_index]++;
      if (max_bin_count < histogram[bin_index])
        max_bin_count = histogram[bin_index];
    }
  }
  for (size_t x = 0; x < histogram_width; ++x)
  {
    double bin_count = histogram[x];
    if (max_bin_count > histogram_height)
      bin_count *= histogram_height / (double)max_bin_count;
    if (histogram[x] > 0 && bin_count < 1.0)
      bin_count = 1.0;
    histogram[x] = bin_count;
  }
  std::vector<std::string> histogram_line(histogram_height, std::string(histogram_width, ' '));
  for (size_t y = 0; y < histogram_height; ++y)
  {
    for (size_t x = 0; x < histogram_width; ++x)
    {
      if (y < histogram[x])
        histogram_line[y][x] = '*';
    }
  }
  double count_per_star = max_bin_count / (double)histogram_height;
  if (count_per_star < 1)
    count_per_star = 1;
  success_msg_writer()
    << tr("\nBin size: ") << bin_size
    << tr("\nOutputs per *: ") << count_per_star;
  ostringstream histogram_str;
  histogram_str << tr("count\n  ^\n");
  for (size_t y = histogram_height; y > 0; --y)
    histogram_str << tr("  |") << histogram_line[y - 1] << tr("|\n");
  histogram_str
    << tr("  +") << std::string(histogram_width, '-') << tr("+--> block height\n")
    << tr("   ^") << std::string(histogram_width - 2, ' ') << tr("^\n")
    << tr("  ") << min_height << std::string(histogram_width - 8, ' ') << max_height;
  success_msg_writer() << histogram_str.str();
  return true;
}
//----------------------------------------------------------------------------------------------------
bool simple_wallet::rescan_blockchain(const std::vector<std::string> &args_)
{
  return refresh_main(0, true);
}
//----------------------------------------------------------------------------------------------------
void simple_wallet::wallet_idle_thread()
{
  while (true)
  {
    boost::unique_lock<boost::mutex> lock(m_idle_mutex);
    if (!m_idle_run.load(std::memory_order_relaxed))
      break;

    // auto refresh
    if (m_auto_refresh_enabled)
    {
      m_auto_refresh_refreshing = true;
      try
      {
        uint64_t fetched_blocks;
        if (try_connect_to_daemon(true))
          m_wallet->refresh(0, fetched_blocks);
      }
      catch(...) {}
      m_auto_refresh_refreshing = false;
    }

    if (!m_idle_run.load(std::memory_order_relaxed))
      break;
    m_idle_cond.wait_for(lock, boost::chrono::seconds(90));
  }
}
//----------------------------------------------------------------------------------------------------
std::string simple_wallet::get_prompt() const
{
  std::string addr_start = m_wallet->get_subaddress_as_str({m_current_subaddress_account, 0}).substr(0, 6);
  std::string prompt = std::string("[") + tr("wallet") + " " + addr_start;
  if (!m_wallet->check_connection(NULL))
    prompt += tr(" (no daemon)");
  else if (!m_wallet->is_synced())
    prompt += tr(" (out of sync)");
  prompt += "]: ";
  return prompt;
}
//----------------------------------------------------------------------------------------------------
bool simple_wallet::run()
{
  // check and display warning, but go on anyway
  try_connect_to_daemon();

  refresh_main(0, false, true);

  m_auto_refresh_enabled = m_wallet->auto_refresh();
  m_idle_thread = boost::thread([&]{wallet_idle_thread();});

  message_writer(console_color_green, false) << "Background refresh thread started";
  return m_cmd_binder.run_handling([this](){return get_prompt();}, "");
}
//----------------------------------------------------------------------------------------------------
void simple_wallet::stop()
{
  m_cmd_binder.stop_handling();

  m_idle_run.store(false, std::memory_order_relaxed);
  m_wallet->stop();
  // make the background refresh thread quit
  boost::unique_lock<boost::mutex> lock(m_idle_mutex);
  m_idle_cond.notify_one();
}
//----------------------------------------------------------------------------------------------------
bool simple_wallet::account(const std::vector<std::string> &args/* = std::vector<std::string>()*/)
{
  // Usage:
  //   account
  //   account new <label text with white spaces allowed>
  //   account switch <index>
  //   account label <index> <label text with white spaces allowed>
  //   account tag <tag_name> <account_index_1> [<account_index_2> ...]
  //   account untag <account_index_1> [<account_index_2> ...]
  //   account tag_description <tag_name> <description>

  if (args.empty())
  {
    // print all the existing accounts
    LOCK_IDLE_SCOPE();
    print_accounts();
    return true;
  }

  std::vector<std::string> local_args = args;
  std::string command = local_args[0];
  local_args.erase(local_args.begin());
  if (command == "new")
  {
    // create a new account and switch to it
    std::string label = boost::join(local_args, " ");
    if (label.empty())
      label = tr("(Untitled account)");
    m_wallet->add_subaddress_account(label);
    m_current_subaddress_account = m_wallet->get_num_subaddress_accounts() - 1;
    // update_prompt();
    LOCK_IDLE_SCOPE();
    print_accounts();
  }
  else if (command == "switch" && local_args.size() == 1)
  {
    // switch to the specified account
    uint32_t index_major;
    if (!epee::string_tools::get_xtype_from_string(index_major, local_args[0]))
    {
      fail_msg_writer() << tr("failed to parse index: ") << local_args[0];
      return true;
    }
    if (index_major >= m_wallet->get_num_subaddress_accounts())
    {
      fail_msg_writer() << tr("specify an index between 0 and ") << (m_wallet->get_num_subaddress_accounts() - 1);
      return true;
    }
    m_current_subaddress_account = index_major;
    // update_prompt();
    show_balance();
  }
  else if (command == "label" && local_args.size() >= 1)
  {
    // set label of the specified account
    uint32_t index_major;
    if (!epee::string_tools::get_xtype_from_string(index_major, local_args[0]))
    {
      fail_msg_writer() << tr("failed to parse index: ") << local_args[0];
      return true;
    }
    local_args.erase(local_args.begin());
    std::string label = boost::join(local_args, " ");
    try
    {
      m_wallet->set_subaddress_label({index_major, 0}, label);
      LOCK_IDLE_SCOPE();
      print_accounts();
    }
    catch (const std::exception& e)
    {
      fail_msg_writer() << e.what();
    }
  }
  else if (command == "tag" && local_args.size() >= 2)
  {
    const std::string tag = local_args[0];
    std::set<uint32_t> account_indices;
    for (size_t i = 1; i < local_args.size(); ++i)
    {
      uint32_t account_index;
      if (!epee::string_tools::get_xtype_from_string(account_index, local_args[i]))
      {
        fail_msg_writer() << tr("failed to parse index: ") << local_args[i];
        return true;
      }
      account_indices.insert(account_index);
    }
    try
    {
      m_wallet->set_account_tag(account_indices, tag);
      print_accounts(tag);
    }
    catch (const std::exception& e)
    {
      fail_msg_writer() << e.what();
    }
  }
  else if (command == "untag" && local_args.size() >= 1)
  {
    std::set<uint32_t> account_indices;
    for (size_t i = 0; i < local_args.size(); ++i)
    {
      uint32_t account_index;
      if (!epee::string_tools::get_xtype_from_string(account_index, local_args[i]))
      {
        fail_msg_writer() << tr("failed to parse index: ") << local_args[i];
        return true;
      }
      account_indices.insert(account_index);
    }
    try
    {
      m_wallet->set_account_tag(account_indices, "");
      print_accounts();
    }
    catch (const std::exception& e)
    {
      fail_msg_writer() << e.what();
    }
  }
  else if (command == "tag_description" && local_args.size() >= 1)
  {
    const std::string tag = local_args[0];
    std::string description;
    if (local_args.size() > 1)
    {
      local_args.erase(local_args.begin());
      description = boost::join(local_args, " ");
    }
    try
    {
      m_wallet->set_account_tag_description(tag, description);
      print_accounts(tag);
    }
    catch (const std::exception& e)
    {
      fail_msg_writer() << e.what();
    }
  }
  else
  {
    fail_msg_writer() << tr("usage:\n"
                            "  account\n"
                            "  account new <label text with white spaces allowed>\n"
                            "  account switch <index>\n"
                            "  account label <index> <label text with white spaces allowed>\n"
                            "  account tag <tag_name> <account_index_1> [<account_index_2> ...]\n"
                            "  account untag <account_index_1> [<account_index_2> ...]\n"
                            "  account tag_description <tag_name> <description>");
  }
  return true;
}
//----------------------------------------------------------------------------------------------------
void simple_wallet::print_accounts()
{
  const std::pair<std::map<std::string, std::string>, std::vector<std::string>>& account_tags = m_wallet->get_account_tags();
  size_t num_untagged_accounts = m_wallet->get_num_subaddress_accounts();
  for (const std::pair<std::string, std::string>& p : account_tags.first)
  {
    const std::string& tag = p.first;
    print_accounts(tag);
    num_untagged_accounts -= std::count(account_tags.second.begin(), account_tags.second.end(), tag);
    success_msg_writer() << "";
  }

  if (num_untagged_accounts > 0)
    print_accounts("");

  if (num_untagged_accounts < m_wallet->get_num_subaddress_accounts())
    success_msg_writer() << tr("\nGrand total:\n  Balance: ") << print_money(m_wallet->balance_all()) << tr(", unlocked balance: ") << print_money(m_wallet->unlocked_balance_all());
}
//----------------------------------------------------------------------------------------------------
void simple_wallet::print_accounts(const std::string& tag)
{
  const std::pair<std::map<std::string, std::string>, std::vector<std::string>>& account_tags = m_wallet->get_account_tags();
  if (tag.empty())
  {
    success_msg_writer() << tr("Untagged accounts:");
  }
  else
  {
    if (account_tags.first.count(tag) == 0)
    {
      fail_msg_writer() << boost::format(tr("Tag %s is unregistered.")) % tag;
      return;
    }
    success_msg_writer() << tr("Accounts with tag: ") << tag;
    success_msg_writer() << tr("Tag's description: ") << account_tags.first.find(tag)->second;
  }
  success_msg_writer() << boost::format("  %15s %21s %21s %21s") % tr("Account") % tr("Balance") % tr("Unlocked balance") % tr("Label");
  uint64_t total_balance = 0, total_unlocked_balance = 0;
  for (uint32_t account_index = 0; account_index < m_wallet->get_num_subaddress_accounts(); ++account_index)
  {
    if (account_tags.second[account_index] != tag)
      continue;
    success_msg_writer() << boost::format(tr(" %c%8u %6s %21s %21s %21s"))
      % (m_current_subaddress_account == account_index ? '*' : ' ')
      % account_index
      % m_wallet->get_subaddress_as_str({account_index, 0}).substr(0, 6)
      % print_money(m_wallet->balance(account_index))
      % print_money(m_wallet->unlocked_balance(account_index))
      % m_wallet->get_subaddress_label({account_index, 0});
    total_balance += m_wallet->balance(account_index);
    total_unlocked_balance += m_wallet->unlocked_balance(account_index);
  }
  success_msg_writer() << tr("----------------------------------------------------------------------------------");
  success_msg_writer() << boost::format(tr("%15s %21s %21s")) % "Total" % print_money(total_balance) % print_money(total_unlocked_balance);
}
//----------------------------------------------------------------------------------------------------
bool simple_wallet::print_address(const std::vector<std::string> &args/* = std::vector<std::string>()*/)
{
  // Usage:
  //  address
  //  address new <label text with white spaces allowed>
  //  address all
  //  address <index_min> [<index_max>]
  //  address label <index> <label text with white spaces allowed>

  std::vector<std::string> local_args = args;
  tools::wallet2::transfer_container transfers;
  m_wallet->get_transfers(transfers);

  auto print_address_sub = [this, &transfers](uint32_t index)
  {
    bool used = std::find_if(
      transfers.begin(), transfers.end(),
      [this, &index](const tools::wallet2::transfer_details& td) {
        return td.m_subaddr_index == cryptonote::subaddress_index{ m_current_subaddress_account, index };
      }) != transfers.end();
    success_msg_writer() << index << "  " << m_wallet->get_subaddress_as_str({m_current_subaddress_account, index}) << "  " << (index == 0 ? tr("Primary address") : m_wallet->get_subaddress_label({m_current_subaddress_account, index})) << " " << (used ? tr("(used)") : "");
  };

  uint32_t index = 0;
  if (local_args.empty())
  {
    print_address_sub(index);
  }
  else if (local_args.size() == 1 && local_args[0] == "all")
  {
    local_args.erase(local_args.begin());
    for (; index < m_wallet->get_num_subaddresses(m_current_subaddress_account); ++index)
      print_address_sub(index);
  }
  else if (local_args[0] == "new")
  {
    local_args.erase(local_args.begin());
    std::string label;
    if (local_args.size() > 0)
      label = boost::join(local_args, " ");
    if (label.empty())
      label = tr("(Untitled address)");
    m_wallet->add_subaddress(m_current_subaddress_account, label);
    print_address_sub(m_wallet->get_num_subaddresses(m_current_subaddress_account) - 1);
  }
  else if (local_args.size() >= 2 && local_args[0] == "label")
  {
    if (!epee::string_tools::get_xtype_from_string(index, local_args[1]))
    {
      fail_msg_writer() << tr("failed to parse index: ") << local_args[1];
      return true;
    }
    if (index >= m_wallet->get_num_subaddresses(m_current_subaddress_account))
    {
      fail_msg_writer() << tr("specify an index between 0 and ") << (m_wallet->get_num_subaddresses(m_current_subaddress_account) - 1);
      return true;
    }
    local_args.erase(local_args.begin());
    local_args.erase(local_args.begin());
    std::string label = boost::join(local_args, " ");
    m_wallet->set_subaddress_label({m_current_subaddress_account, index}, label);
    print_address_sub(index);
  }
  else if (local_args.size() <= 2 && epee::string_tools::get_xtype_from_string(index, local_args[0]))
  {
    local_args.erase(local_args.begin());
    uint32_t index_min = index;
    uint32_t index_max = index_min;
    if (local_args.size() > 0)
    {
      if (!epee::string_tools::get_xtype_from_string(index_max, local_args[0]))
      {
        fail_msg_writer() << tr("failed to parse index: ") << local_args[0];
        return true;
      }
      local_args.erase(local_args.begin());
    }
    if (index_max < index_min)
      std::swap(index_min, index_max);
    if (index_min >= m_wallet->get_num_subaddresses(m_current_subaddress_account))
    {
      fail_msg_writer() << tr("<index_min> is already out of bound");
      return true;
    }
    if (index_max >= m_wallet->get_num_subaddresses(m_current_subaddress_account))
    {
      message_writer() << tr("<index_max> exceeds the bound");
      index_max = m_wallet->get_num_subaddresses(m_current_subaddress_account) - 1;
    }
    for (index = index_min; index <= index_max; ++index)
      print_address_sub(index);
  }
  else
  {
    fail_msg_writer() << tr("usage: address [ new <label text with white spaces allowed> | all | <index_min> [<index_max>] | label <index> <label text with white spaces allowed> ]");
  }

  return true;
}
//----------------------------------------------------------------------------------------------------
bool simple_wallet::print_integrated_address(const std::vector<std::string> &args/* = std::vector<std::string>()*/)
{
  crypto::hash8 payment_id;
  if (args.size() > 1)
  {
    fail_msg_writer() << tr("usage: integrated_address [payment ID]");
    return true;
  }
  if (args.size() == 0)
  {
    if (m_current_subaddress_account != 0)
    {
      fail_msg_writer() << tr("Integrated addresses can only be created for account 0");
      return true;
    }
    payment_id = crypto::rand<crypto::hash8>();
    success_msg_writer() << tr("Random payment ID: ") << payment_id;
    success_msg_writer() << tr("Matching integrated address: ") << m_wallet->get_account().get_public_integrated_address_str(payment_id, m_wallet->nettype());
    return true;
  }
  if(tools::wallet2::parse_short_payment_id(args.back(), payment_id))
  {
    if (m_current_subaddress_account != 0)
    {
      fail_msg_writer() << tr("Integrated addresses can only be created for account 0");
      return true;
    }
    success_msg_writer() << m_wallet->get_account().get_public_integrated_address_str(payment_id, m_wallet->nettype());
    return true;
  }
  else {
    address_parse_info info;
    if(get_account_address_from_str(info, m_wallet->nettype(), args.back()))
    {
      if (info.has_payment_id)
      {
        success_msg_writer() << boost::format(tr("Integrated address: %s, payment ID: %s")) %
          get_account_address_as_str(m_wallet->nettype(), false, info.address) % epee::string_tools::pod_to_hex(info.payment_id);
      }
      else
      {
        success_msg_writer() << (info.is_subaddress ? tr("Subaddress: ") : tr("Standard address: ")) << get_account_address_as_str(m_wallet->nettype(), info.is_subaddress, info.address);
      }
      return true;
    }
  }
  fail_msg_writer() << tr("failed to parse payment ID or address");
  return true;
}
//----------------------------------------------------------------------------------------------------
bool simple_wallet::address_book(const std::vector<std::string> &args/* = std::vector<std::string>()*/)
{
  if (args.size() == 0)
  {
  }
  else if (args.size() == 1 || (args[0] != "add" && args[0] != "delete"))
  {
    fail_msg_writer() << tr("usage: address_book [(add (<address> [pid <long or short payment id>])|<integrated address> [<description possibly with whitespaces>])|(delete <index>)]");
    return true;
  }
  else if (args[0] == "add")
  {
    cryptonote::address_parse_info info;
    if(!cryptonote::get_account_address_from_str_or_url(info, m_wallet->nettype(), args[1], oa_prompter))
    {
      fail_msg_writer() << tr("failed to parse address");
      return true;
    }
    crypto::hash payment_id = crypto::null_hash;
    size_t description_start = 2;
    if (info.has_payment_id)
    {
      memcpy(payment_id.data, info.payment_id.data, 8);
    }
    else if (!info.has_payment_id && args.size() >= 4 && args[2] == "pid")
    {
      if (tools::wallet2::parse_long_payment_id(args[3], payment_id))
      {
        description_start += 2;
      }
      else if (tools::wallet2::parse_short_payment_id(args[3], info.payment_id))
      {
        memcpy(payment_id.data, info.payment_id.data, 8);
        description_start += 2;
      }
      else
      {
        fail_msg_writer() << tr("failed to parse payment ID");
        return true;
      }
    }
    std::string description;
    for (size_t i = description_start; i < args.size(); ++i)
    {
      if (i > description_start)
        description += " ";
      description += args[i];
    }
    m_wallet->add_address_book_row(info.address, payment_id, description, info.is_subaddress);
  }
  else
  {
    size_t row_id;
    if(!epee::string_tools::get_xtype_from_string(row_id, args[1]))
    {
      fail_msg_writer() << tr("failed to parse index");
      return true;
    }
    m_wallet->delete_address_book_row(row_id);
  }
  auto address_book = m_wallet->get_address_book();
  if (address_book.empty())
  {
    success_msg_writer() << tr("Address book is empty.");
  }
  else
  {
    for (size_t i = 0; i < address_book.size(); ++i) {
      auto& row = address_book[i];
      success_msg_writer() << tr("Index: ") << i;
      success_msg_writer() << tr("Address: ") << get_account_address_as_str(m_wallet->nettype(), row.m_is_subaddress, row.m_address);
      success_msg_writer() << tr("Payment ID: ") << row.m_payment_id;
      success_msg_writer() << tr("Description: ") << row.m_description << "\n";
    }
  }
  return true;
}
//----------------------------------------------------------------------------------------------------
bool simple_wallet::set_tx_note(const std::vector<std::string> &args)
{
  if (args.size() == 0)
  {
    fail_msg_writer() << tr("usage: set_tx_note [txid] free text note");
    return true;
  }

  cryptonote::blobdata txid_data;
  if(!epee::string_tools::parse_hexstr_to_binbuff(args.front(), txid_data) || txid_data.size() != sizeof(crypto::hash))
  {
    fail_msg_writer() << tr("failed to parse txid");
    return true;
  }
  crypto::hash txid = *reinterpret_cast<const crypto::hash*>(txid_data.data());

  std::string note = "";
  for (size_t n = 1; n < args.size(); ++n)
  {
    if (n > 1)
      note += " ";
    note += args[n];
  }
  m_wallet->set_tx_note(txid, note);

  return true;
}
//----------------------------------------------------------------------------------------------------
bool simple_wallet::get_tx_note(const std::vector<std::string> &args)
{
  if (args.size() != 1)
  {
    fail_msg_writer() << tr("usage: get_tx_note [txid]");
    return true;
  }

  cryptonote::blobdata txid_data;
  if(!epee::string_tools::parse_hexstr_to_binbuff(args.front(), txid_data) || txid_data.size() != sizeof(crypto::hash))
  {
    fail_msg_writer() << tr("failed to parse txid");
    return true;
  }
  crypto::hash txid = *reinterpret_cast<const crypto::hash*>(txid_data.data());

  std::string note = m_wallet->get_tx_note(txid);
  if (note.empty())
    success_msg_writer() << "no note found";
  else
    success_msg_writer() << "note found: " << note;

  return true;
}
//----------------------------------------------------------------------------------------------------
bool simple_wallet::set_description(const std::vector<std::string> &args)
{
  // 0 arguments allowed, for setting the description to empty string

  std::string description = "";
  for (size_t n = 0; n < args.size(); ++n)
  {
    if (n > 0)
      description += " ";
    description += args[n];
  }
  m_wallet->set_description(description);

  return true;
}
//----------------------------------------------------------------------------------------------------
bool simple_wallet::get_description(const std::vector<std::string> &args)
{
  if (args.size() != 0)
  {
    fail_msg_writer() << tr("usage: get_description");
    return true;
  }

  std::string description = m_wallet->get_description();
  if (description.empty())
    success_msg_writer() << tr("no description found");
  else
    success_msg_writer() << tr("description found: ") << description;

  return true;
}
//----------------------------------------------------------------------------------------------------
bool simple_wallet::status(const std::vector<std::string> &args)
{
  uint64_t local_height = m_wallet->get_blockchain_current_height();
  uint32_t version = 0;
  if (!m_wallet->check_connection(&version))
  {
    success_msg_writer() << "Refreshed " << local_height << "/?, no daemon connected";
    return true;
  }

  std::string err;
  uint64_t bc_height = get_daemon_blockchain_height(err);
  if (err.empty())
  {
    bool synced = local_height == bc_height;
    success_msg_writer() << "Refreshed " << local_height << "/" << bc_height << ", " << (synced ? "synced" : "syncing")
        << ", daemon RPC v" << get_version_string(version);
  }
  else
  {
    fail_msg_writer() << "Refreshed " << local_height << "/?, daemon connection error";
  }
  return true;
}
//----------------------------------------------------------------------------------------------------
bool simple_wallet::wallet_info(const std::vector<std::string> &args)
{
  bool ready;
  uint32_t threshold, total;
  std::string description = m_wallet->get_description();
  if (description.empty())
  {
    description = "<Not set>"; 
  }
  message_writer() << tr("Filename: ") << m_wallet->get_wallet_file();
  message_writer() << tr("Description: ") << description;
  message_writer() << tr("Address: ") << m_wallet->get_account().get_public_address_str(m_wallet->nettype());
  std::string type;
  if (m_wallet->watch_only())
    type = tr("Watch only");
  else if (m_wallet->multisig(&ready, &threshold, &total))
    type = (boost::format(tr("%u/%u multisig%s")) % threshold % total % (ready ? "" : " (not yet finalized)")).str();
  else
    type = tr("Normal");
  message_writer() << tr("Type: ") << type;
  message_writer() << tr("Network type: ") << (
    m_wallet->nettype() == cryptonote::TESTNET ? tr("Testnet") :
    m_wallet->nettype() == cryptonote::STAGENET ? tr("Stagenet") : tr("Mainnet"));
  return true;
}
//----------------------------------------------------------------------------------------------------
bool simple_wallet::sign(const std::vector<std::string> &args)
{
  if (m_wallet->key_on_device())
  {
    fail_msg_writer() << tr("command not supported by HW wallet");
    return true;
  }
  if (args.size() != 1)
  {
    fail_msg_writer() << tr("usage: sign <filename>");
    return true;
  }
  if (m_wallet->watch_only())
  {
    fail_msg_writer() << tr("wallet is watch-only and cannot sign");
    return true;
  }
  if (m_wallet->multisig())
  {
    fail_msg_writer() << tr("This wallet is multisig and cannot sign");
    return true;
  }
  if (m_wallet->ask_password() && !get_and_verify_password()) { return true; }
  std::string filename = args[0];
  std::string data;
  bool r = epee::file_io_utils::load_file_to_string(filename, data);
  if (!r)
  {
    fail_msg_writer() << tr("failed to read file ") << filename;
    return true;
  }
  std::string signature = m_wallet->sign(data);
  success_msg_writer() << signature;
  return true;
}
//----------------------------------------------------------------------------------------------------
bool simple_wallet::verify(const std::vector<std::string> &args)
{
  if (args.size() != 3)
  {
    fail_msg_writer() << tr("usage: verify <filename> <address> <signature>");
    return true;
  }
  std::string filename = args[0];
  std::string address_string = args[1];
  std::string signature= args[2];

  std::string data;
  bool r = epee::file_io_utils::load_file_to_string(filename, data);
  if (!r)
  {
    fail_msg_writer() << tr("failed to read file ") << filename;
    return true;
  }

  cryptonote::address_parse_info info;
  if(!cryptonote::get_account_address_from_str_or_url(info, m_wallet->nettype(), address_string, oa_prompter))
  {
    fail_msg_writer() << tr("failed to parse address");
    return true;
  }

  r = m_wallet->verify(data, info.address, signature);
  if (!r)
  {
    fail_msg_writer() << tr("Bad signature from ") << address_string;
  }
  else
  {
    success_msg_writer() << tr("Good signature from ") << address_string;
  }
  return true;
}
//----------------------------------------------------------------------------------------------------
bool simple_wallet::export_key_images(const std::vector<std::string> &args)
{
  if (m_wallet->key_on_device())
  {
    fail_msg_writer() << tr("command not supported by HW wallet");
    return true;
  }
  if (args.size() != 1)
  {
    fail_msg_writer() << tr("usage: export_key_images <filename>");
    return true;
  }
  if (m_wallet->watch_only())
  {
    fail_msg_writer() << tr("wallet is watch-only and cannot export key images");
    return true;
  }
  if (m_wallet->ask_password() && !get_and_verify_password()) { return true; }
  std::string filename = args[0];
  if (m_wallet->confirm_export_overwrite() && !check_file_overwrite(filename))
    return true;

  try
  {
    LOCK_IDLE_SCOPE();
    if (!m_wallet->export_key_images(filename))
    {
      fail_msg_writer() << tr("failed to save file ") << filename;
      return true;
    }
  }
  catch (const std::exception &e)
  {
    LOG_ERROR("Error exporting key images: " << e.what());
    fail_msg_writer() << "Error exporting key images: " << e.what();
    return true;
  }

  success_msg_writer() << tr("Signed key images exported to ") << filename;
  return true;
}
//----------------------------------------------------------------------------------------------------
bool simple_wallet::import_key_images(const std::vector<std::string> &args)
{
  if (m_wallet->key_on_device())
  {
    fail_msg_writer() << tr("command not supported by HW wallet");
    return true;
  }
  if (!is_daemon_trusted())
  {
    fail_msg_writer() << tr("this command requires a trusted daemon. Enable with --trusted-daemon");
    return true;
  }

  if (args.size() != 1)
  {
    fail_msg_writer() << tr("usage: import_key_images <filename>");
    return true;
  }
  std::string filename = args[0];

  LOCK_IDLE_SCOPE();
  try
  {
    uint64_t spent = 0, unspent = 0;
    uint64_t height = m_wallet->import_key_images(filename, spent, unspent);
    if (height > 0)
    {
      success_msg_writer() << "Signed key images imported to height " << height << ", "
          << print_money(spent) << " spent, " << print_money(unspent) << " unspent"; 
    } else {
      fail_msg_writer() << "Failed to import key images";
    }
  }
  catch (const std::exception &e)
  {
    fail_msg_writer() << "Failed to import key images: " << e.what();
    return true;
  }

  return true;
}
//----------------------------------------------------------------------------------------------------
bool simple_wallet::export_outputs(const std::vector<std::string> &args)
{
  if (m_wallet->key_on_device())
  {
    fail_msg_writer() << tr("command not supported by HW wallet");
    return true;
  }
  if (args.size() != 1)
  {
    fail_msg_writer() << tr("usage: export_outputs <filename>");
    return true;
  }
  if (m_wallet->ask_password() && !get_and_verify_password()) { return true; }
  std::string filename = args[0];
  if (m_wallet->confirm_export_overwrite() && !check_file_overwrite(filename))
    return true;

  LOCK_IDLE_SCOPE();
  try
  {
    std::vector<tools::wallet2::transfer_details> outs = m_wallet->export_outputs();

    std::stringstream oss;
    boost::archive::portable_binary_oarchive ar(oss);
    ar << outs;

    std::string magic(OUTPUT_EXPORT_FILE_MAGIC, strlen(OUTPUT_EXPORT_FILE_MAGIC));
    const cryptonote::account_public_address &keys = m_wallet->get_account().get_keys().m_account_address;
    std::string header;
    header += std::string((const char *)&keys.m_spend_public_key, sizeof(crypto::public_key));
    header += std::string((const char *)&keys.m_view_public_key, sizeof(crypto::public_key));
    std::string ciphertext = m_wallet->encrypt_with_view_secret_key(header + oss.str());
    bool r = epee::file_io_utils::save_string_to_file(filename, magic + ciphertext);
    if (!r)
    {
      fail_msg_writer() << tr("failed to save file ") << filename;
      return true;
    }
  }
  catch (const std::exception &e)
  {
    LOG_ERROR("Error exporting outputs: " << e.what());
    fail_msg_writer() << "Error exporting outputs: " << e.what();
    return true;
  }

  success_msg_writer() << tr("Outputs exported to ") << filename;
  return true;
}
//----------------------------------------------------------------------------------------------------
bool simple_wallet::import_outputs(const std::vector<std::string> &args)
{
  if (m_wallet->key_on_device())
  {
    fail_msg_writer() << tr("command not supported by HW wallet");
    return true;
  }
  if (args.size() != 1)
  {
    fail_msg_writer() << tr("usage: import_outputs <filename>");
    return true;
  }
  std::string filename = args[0];

  std::string data;
  bool r = epee::file_io_utils::load_file_to_string(filename, data);
  if (!r)
  {
    fail_msg_writer() << tr("failed to read file ") << filename;
    return true;
  }
  const size_t magiclen = strlen(OUTPUT_EXPORT_FILE_MAGIC);
  if (data.size() < magiclen || memcmp(data.data(), OUTPUT_EXPORT_FILE_MAGIC, magiclen))
  {
    fail_msg_writer() << "Bad output export file magic in " << filename;
    return true;
  }

  try
  {
    data = m_wallet->decrypt_with_view_secret_key(std::string(data, magiclen));
  }
  catch (const std::exception &e)
  {
    fail_msg_writer() << "Failed to decrypt " << filename << ": " << e.what();
    return true;
  }

  const size_t headerlen = 2 * sizeof(crypto::public_key);
  if (data.size() < headerlen)
  {
    fail_msg_writer() << "Bad data size from file " << filename;
    return true;
  }
  const crypto::public_key &public_spend_key = *(const crypto::public_key*)&data[0];
  const crypto::public_key &public_view_key = *(const crypto::public_key*)&data[sizeof(crypto::public_key)];
  const cryptonote::account_public_address &keys = m_wallet->get_account().get_keys().m_account_address;
  if (public_spend_key != keys.m_spend_public_key || public_view_key != keys.m_view_public_key)
  {
    fail_msg_writer() << "Outputs from " << filename << " are for a different account";
    return true;
  }

  try
  {
    std::string body(data, headerlen);
    std::stringstream iss;
    iss << body;
    std::vector<tools::wallet2::transfer_details> outputs;
    try
    {
      boost::archive::portable_binary_iarchive ar(iss);
      ar >> outputs;
    }
    catch (...)
    {
      iss.str("");
      iss << body;
      boost::archive::binary_iarchive ar(iss);
      ar >> outputs;
    }
    LOCK_IDLE_SCOPE();
    size_t n_outputs = m_wallet->import_outputs(outputs);
    success_msg_writer() << boost::lexical_cast<std::string>(n_outputs) << " outputs imported";
  }
  catch (const std::exception &e)
  {
    fail_msg_writer() << "Failed to import outputs: " << e.what();
    return true;
  }

  return true;
}
//----------------------------------------------------------------------------------------------------
bool simple_wallet::show_transfer(const std::vector<std::string> &args)
{
  if (args.size() != 1)
  {
    fail_msg_writer() << tr("usage: show_transfer <txid>");
    return true;
  }

  cryptonote::blobdata txid_data;
  if(!epee::string_tools::parse_hexstr_to_binbuff(args.front(), txid_data) || txid_data.size() != sizeof(crypto::hash))
  {
    fail_msg_writer() << tr("failed to parse txid");
    return true;
  }
  crypto::hash txid = *reinterpret_cast<const crypto::hash*>(txid_data.data());

  const uint64_t last_block_height = m_wallet->get_blockchain_current_height();

  std::list<std::pair<crypto::hash, tools::wallet2::payment_details>> payments;
  m_wallet->get_payments(payments, 0, (uint64_t)-1, m_current_subaddress_account);
  for (std::list<std::pair<crypto::hash, tools::wallet2::payment_details>>::const_iterator i = payments.begin(); i != payments.end(); ++i) {
    const tools::wallet2::payment_details &pd = i->second;
    if (pd.m_tx_hash == txid) {
      std::string payment_id = string_tools::pod_to_hex(i->first);
      if (payment_id.substr(16).find_first_not_of('0') == std::string::npos)
        payment_id = payment_id.substr(0,16);
      success_msg_writer() << "Incoming transaction found";
      success_msg_writer() << "txid: " << txid;
      success_msg_writer() << "Height: " << pd.m_block_height;
      success_msg_writer() << "Timestamp: " << get_human_readable_timestamp(pd.m_timestamp);
      success_msg_writer() << "Amount: " << print_money(pd.m_amount);
      success_msg_writer() << "Payment ID: " << payment_id;
      if (pd.m_unlock_time < CRYPTONOTE_MAX_BLOCK_NUMBER)
      {
        uint64_t bh = std::max(pd.m_unlock_time, pd.m_block_height + CRYPTONOTE_DEFAULT_TX_SPENDABLE_AGE);
        if (bh >= last_block_height)
          success_msg_writer() << "Locked: " << (bh - last_block_height) << " blocks to unlock";
        else
          success_msg_writer() << std::to_string(last_block_height - bh) << " confirmations";
      }
      else
      {
        uint64_t current_time = static_cast<uint64_t>(time(NULL));
        uint64_t threshold = current_time + CRYPTONOTE_LOCKED_TX_ALLOWED_DELTA_SECONDS_V2;
        if (threshold >= pd.m_unlock_time)
          success_msg_writer() << "unlocked for " << get_human_readable_timespan(std::chrono::seconds(threshold - pd.m_unlock_time));
        else
          success_msg_writer() << "locked for " << get_human_readable_timespan(std::chrono::seconds(pd.m_unlock_time - threshold));
      }
      success_msg_writer() << "Address index: " << pd.m_subaddr_index.minor;
      success_msg_writer() << "Note: " << m_wallet->get_tx_note(txid);
      return true;
    }
  }

  std::list<std::pair<crypto::hash, tools::wallet2::confirmed_transfer_details>> payments_out;
  m_wallet->get_payments_out(payments_out, 0, (uint64_t)-1, m_current_subaddress_account);
  for (std::list<std::pair<crypto::hash, tools::wallet2::confirmed_transfer_details>>::const_iterator i = payments_out.begin(); i != payments_out.end(); ++i) {
    if (i->first == txid)
    {
      const tools::wallet2::confirmed_transfer_details &pd = i->second;
      uint64_t change = pd.m_change == (uint64_t)-1 ? 0 : pd.m_change; // change may not be known
      uint64_t fee = pd.m_amount_in - pd.m_amount_out;
      std::string dests;
      for (const auto &d: pd.m_dests) {
        if (!dests.empty())
          dests += ", ";
        dests +=  get_account_address_as_str(m_wallet->nettype(), d.is_subaddress, d.addr) + ": " + print_money(d.amount);
      }
      std::string payment_id = string_tools::pod_to_hex(i->second.m_payment_id);
      if (payment_id.substr(16).find_first_not_of('0') == std::string::npos)
        payment_id = payment_id.substr(0,16);
      success_msg_writer() << "Outgoing transaction found";
      success_msg_writer() << "txid: " << txid;
      success_msg_writer() << "Height: " << pd.m_block_height;
      success_msg_writer() << "Timestamp: " << get_human_readable_timestamp(pd.m_timestamp);
      success_msg_writer() << "Amount: " << print_money(pd.m_amount_in - change - fee);
      success_msg_writer() << "Payment ID: " << payment_id;
      success_msg_writer() << "Change: " << print_money(change);
      success_msg_writer() << "Fee: " << print_money(fee);
      success_msg_writer() << "Destinations: " << dests;
      if (pd.m_unlock_time < CRYPTONOTE_MAX_BLOCK_NUMBER)
      {
        uint64_t bh = std::max(pd.m_unlock_time, pd.m_block_height + CRYPTONOTE_DEFAULT_TX_SPENDABLE_AGE);
        if (bh >= last_block_height)
          success_msg_writer() << "Locked: " << (bh - last_block_height) << " blocks to unlock";
        else
          success_msg_writer() << std::to_string(last_block_height - bh) << " confirmations";
      }
      else
      {
        uint64_t current_time = static_cast<uint64_t>(time(NULL));
        uint64_t threshold = current_time + CRYPTONOTE_LOCKED_TX_ALLOWED_DELTA_SECONDS_V2;
        if (threshold >= pd.m_unlock_time)
          success_msg_writer() << "unlocked for " << get_human_readable_timespan(std::chrono::seconds(threshold - pd.m_unlock_time));
        else
          success_msg_writer() << "locked for " << get_human_readable_timespan(std::chrono::seconds(pd.m_unlock_time - threshold));
      }
      success_msg_writer() << "Note: " << m_wallet->get_tx_note(txid);
      return true;
    }
  }

  try
  {
    m_wallet->update_pool_state();
    std::list<std::pair<crypto::hash, tools::wallet2::pool_payment_details>> pool_payments;
    m_wallet->get_unconfirmed_payments(pool_payments, m_current_subaddress_account);
    for (std::list<std::pair<crypto::hash, tools::wallet2::pool_payment_details>>::const_iterator i = pool_payments.begin(); i != pool_payments.end(); ++i) {
      const tools::wallet2::payment_details &pd = i->second.m_pd;
      if (pd.m_tx_hash == txid)
      {
        std::string payment_id = string_tools::pod_to_hex(i->first);
        if (payment_id.substr(16).find_first_not_of('0') == std::string::npos)
          payment_id = payment_id.substr(0,16);
        success_msg_writer() << "Unconfirmed incoming transaction found in the txpool";
        success_msg_writer() << "txid: " << txid;
        success_msg_writer() << "Timestamp: " << get_human_readable_timestamp(pd.m_timestamp);
        success_msg_writer() << "Amount: " << print_money(pd.m_amount);
        success_msg_writer() << "Payment ID: " << payment_id;
        success_msg_writer() << "Address index: " << pd.m_subaddr_index.minor;
        success_msg_writer() << "Note: " << m_wallet->get_tx_note(txid);
        if (i->second.m_double_spend_seen)
          success_msg_writer() << tr("Double spend seen on the network: this transaction may or may not end up being mined");
        return true;
      }
    }
  }
  catch (...)
  {
    fail_msg_writer() << "Failed to get pool state";
  }

  std::list<std::pair<crypto::hash, tools::wallet2::unconfirmed_transfer_details>> upayments;
  m_wallet->get_unconfirmed_payments_out(upayments, m_current_subaddress_account);
  for (std::list<std::pair<crypto::hash, tools::wallet2::unconfirmed_transfer_details>>::const_iterator i = upayments.begin(); i != upayments.end(); ++i) {
    if (i->first == txid)
    {
      const tools::wallet2::unconfirmed_transfer_details &pd = i->second;
      uint64_t amount = pd.m_amount_in;
      uint64_t fee = amount - pd.m_amount_out;
      std::string payment_id = string_tools::pod_to_hex(i->second.m_payment_id);
      if (payment_id.substr(16).find_first_not_of('0') == std::string::npos)
        payment_id = payment_id.substr(0,16);
      bool is_failed = pd.m_state == tools::wallet2::unconfirmed_transfer_details::failed;

      success_msg_writer() << (is_failed ? "Failed" : "Pending") << " outgoing transaction found";
      success_msg_writer() << "txid: " << txid;
      success_msg_writer() << "Timestamp: " << get_human_readable_timestamp(pd.m_timestamp);
      success_msg_writer() << "Amount: " << print_money(amount - pd.m_change - fee);
      success_msg_writer() << "Payment ID: " << payment_id;
      success_msg_writer() << "Change: " << print_money(pd.m_change);
      success_msg_writer() << "Fee: " << print_money(fee);
      success_msg_writer() << "Note: " << m_wallet->get_tx_note(txid);
      return true;
    }
  }

  fail_msg_writer() << tr("Transaction ID not found");
  return true;
}
//----------------------------------------------------------------------------------------------------
bool simple_wallet::process_command(const std::vector<std::string> &args)
{
  return m_cmd_binder.process_command_vec(args);
}
//----------------------------------------------------------------------------------------------------
void simple_wallet::interrupt()
{
  if (m_in_manual_refresh.load(std::memory_order_relaxed))
  {
    m_wallet->stop();
  }
  else
  {
    stop();
  }
}
//----------------------------------------------------------------------------------------------------
void simple_wallet::commit_or_save(std::vector<tools::wallet2::pending_tx>& ptx_vector, bool do_not_relay)
{
  size_t i = 0;
  while (!ptx_vector.empty())
  {
    auto & ptx = ptx_vector.back();
    const crypto::hash txid = get_transaction_hash(ptx.tx);
    if (do_not_relay)
    {
      cryptonote::blobdata blob;
      tx_to_blob(ptx.tx, blob);
      const std::string blob_hex = epee::string_tools::buff_to_hex_nodelimer(blob);
      const std::string filename = "raw_loki_tx" + (ptx_vector.size() == 1 ? "" : ("_" + std::to_string(i++)));
      if (epee::file_io_utils::save_string_to_file(filename, blob_hex))
        success_msg_writer(true) << tr("Transaction successfully saved to ") << filename << tr(", txid ") << txid;
      else
        fail_msg_writer() << tr("Failed to save transaction to ") << filename << tr(", txid ") << txid;
    }
    else
    {
      m_wallet->commit_tx(ptx);
      success_msg_writer(true) << tr("Transaction successfully submitted, transaction ") << txid << ENDL
      << tr("You can check its status by using the `show_transfers` command.");
    }
    // if no exception, remove element from vector
    ptx_vector.pop_back();
  }
}
//----------------------------------------------------------------------------------------------------
int main(int argc, char* argv[])
{
#ifdef WIN32
  // Activate UTF-8 support for Boost filesystem classes on Windows
  std::locale::global(boost::locale::generator().generate(""));
  boost::filesystem::path::imbue(std::locale());
#endif

  po::options_description desc_params(wallet_args::tr("Wallet options"));
  tools::wallet2::init_options(desc_params);
  command_line::add_arg(desc_params, arg_wallet_file);
  command_line::add_arg(desc_params, arg_generate_new_wallet);
  command_line::add_arg(desc_params, arg_generate_from_device);
  command_line::add_arg(desc_params, arg_generate_from_view_key);
  command_line::add_arg(desc_params, arg_generate_from_spend_key);
  command_line::add_arg(desc_params, arg_generate_from_keys);
  command_line::add_arg(desc_params, arg_generate_from_multisig_keys);
  command_line::add_arg(desc_params, arg_generate_from_json);
  command_line::add_arg(desc_params, arg_mnemonic_language);
  command_line::add_arg(desc_params, arg_command);

  command_line::add_arg(desc_params, arg_restore_deterministic_wallet );
  command_line::add_arg(desc_params, arg_restore_multisig_wallet );
  command_line::add_arg(desc_params, arg_non_deterministic );
  command_line::add_arg(desc_params, arg_electrum_seed );
  command_line::add_arg(desc_params, arg_trusted_daemon);
  command_line::add_arg(desc_params, arg_untrusted_daemon);
  command_line::add_arg(desc_params, arg_allow_mismatched_daemon_version);
  command_line::add_arg(desc_params, arg_restore_height);
  command_line::add_arg(desc_params, arg_do_not_relay);
  command_line::add_arg(desc_params, arg_create_address_file);
  command_line::add_arg(desc_params, arg_subaddress_lookahead);
  command_line::add_arg(desc_params, arg_use_english_language_names);

  po::positional_options_description positional_options;
  positional_options.add(arg_command.name, -1);

  boost::optional<po::variables_map> vm;
  bool should_terminate = false;
  std::tie(vm, should_terminate) = wallet_args::main(
   argc, argv,
   "loki-wallet-cli [--wallet-file=<file>|--generate-new-wallet=<file>] [<COMMAND>]",
    sw::tr("This is the command line loki wallet. It needs to connect to a loki\ndaemon to work correctly."),
    desc_params,
    positional_options,
    [](const std::string &s, bool emphasis){ tools::scoped_message_writer(emphasis ? epee::console_color_white : epee::console_color_default, true) << s; },
    "loki-wallet-cli.log"
  );

  if (!vm)
  {
    return 1;
  }

  if (should_terminate)
  {
    return 0;
  }

  cryptonote::simple_wallet w;
  const bool r = w.init(*vm);
  CHECK_AND_ASSERT_MES(r, 1, sw::tr("Failed to initialize wallet"));

  std::vector<std::string> command = command_line::get_arg(*vm, arg_command);
  if (!command.empty())
  {
    if (!w.process_command(command))
      fail_msg_writer() << tr("Unknown command: ") << command.front();
    w.stop();
    w.deinit();
  }
  else
  {
    tools::signal_handler::install([&w](int type) {
      if (tools::password_container::is_prompting.load())
      {
        // must be prompting for password so return and let the signal stop prompt
        return;
      }
#ifdef WIN32
      if (type == CTRL_C_EVENT)
#else
      if (type == SIGINT)
#endif
      {
        // if we're pressing ^C when refreshing, just stop refreshing
        w.interrupt();
      }
      else
      {
        w.stop();
      }
    });
    w.run();

    w.deinit();
  }
  return 0;
  //CATCH_ENTRY_L0("main", 1);
}
<|MERGE_RESOLUTION|>--- conflicted
+++ resolved
@@ -6695,7 +6695,6 @@
       if (payment_id.substr(16).find_first_not_of('0') == std::string::npos)
         payment_id = payment_id.substr(0,16);
       std::string note = m_wallet->get_tx_note(pd.m_tx_hash);
-<<<<<<< HEAD
       std::string destination = m_wallet->get_subaddress_as_str({m_current_subaddress_account, pd.m_subaddr_index.minor});
       transfers.push_back({
         pd.m_block_height,
@@ -6710,9 +6709,6 @@
         {pd.m_subaddr_index.minor},
         note
       });
-=======
-      output.insert(std::make_pair(pd.m_block_height, std::make_pair(true, (boost::format("%25.25s %20.20s %s %s %d %s %s") % get_human_readable_timestamp(pd.m_timestamp) % print_money(pd.m_amount) % string_tools::pod_to_hex(pd.m_tx_hash) % payment_id % pd.m_subaddr_index.minor % "-" % note).str())));
->>>>>>> 62f3f048
     }
   }
 
@@ -6731,7 +6727,6 @@
       if (payment_id.substr(16).find_first_not_of('0') == std::string::npos)
         payment_id = payment_id.substr(0,16);
       std::string note = m_wallet->get_tx_note(i->first);
-<<<<<<< HEAD
       transfers.push_back({
         pd.m_block_height,
         pd.m_timestamp,
@@ -6745,9 +6740,6 @@
         pd.m_subaddr_indices,
         note
       });
-=======
-      output.insert(std::make_pair(pd.m_block_height, std::make_pair(false, (boost::format("%25.25s %20.20s %s %s %14.14s %s %s - %s") % get_human_readable_timestamp(pd.m_timestamp) % print_money(pd.m_amount_in - change - fee) % string_tools::pod_to_hex(i->first) % payment_id % print_money(fee) % dests % print_subaddr_indices(pd.m_subaddr_indices) % note).str())));
->>>>>>> 62f3f048
     }
   }
 
@@ -6766,8 +6758,6 @@
         std::string double_spend_note;
         if (i->second.m_double_spend_seen)
           double_spend_note = tr("[Double spend seen on the network: this transaction may or may not end up being mined] ");
-<<<<<<< HEAD
-        
         transfers.push_back({
           tr("pool"),
           pd.m_timestamp,
@@ -6781,9 +6771,6 @@
           {pd.m_subaddr_index.minor},
           note + double_spend_note
         });
-=======
-        message_writer() << (boost::format("%8.8s %6.6s %25.25s %20.20s %s %s %d %s %s%s") % "pool" % "in" % get_human_readable_timestamp(pd.m_timestamp) % print_money(pd.m_amount) % string_tools::pod_to_hex(pd.m_tx_hash) % payment_id % pd.m_subaddr_index.minor % "-" % note % double_spend_note).str();
->>>>>>> 62f3f048
       }
     }
     catch (const std::exception& e)
@@ -6810,7 +6797,6 @@
       std::string note = m_wallet->get_tx_note(i->first);
       bool is_failed = pd.m_state == tools::wallet2::unconfirmed_transfer_details::failed;
       if ((failed && is_failed) || (!is_failed && pending)) {
-<<<<<<< HEAD
         transfers.push_back({
           (is_failed ? tr("failed") : tr("pending")),
           pd.m_timestamp,
@@ -6870,9 +6856,6 @@
         if (!destinations.empty())
           destinations += ", ";
         destinations += (transfer.direction == "in" ? output.first.substr(0, 6) : output.first) + ":" + print_money(output.second);
-=======
-        message_writer() << (boost::format("%8.8s %6.6s %25.25s %20.20s %s %s %14.14s %s - %s") % (is_failed ? tr("failed") : tr("pending")) % tr("out") % get_human_readable_timestamp(pd.m_timestamp) % print_money(amount - pd.m_change - fee) % string_tools::pod_to_hex(i->first) % payment_id % print_money(fee) % print_subaddr_indices(pd.m_subaddr_indices) % note).str();
->>>>>>> 62f3f048
       }
     }
     
