--- conflicted
+++ resolved
@@ -6711,11 +6711,7 @@
     }
 
     auto& enc_hex = response[0].encrypted_value;
-<<<<<<< HEAD
-    if (!oxenmq::is_hex(enc_hex) || enc_hex.size() % 2 != 0 || enc_hex.size() > 2*lns::mapping_value::BUFFER_SIZE)
-=======
     if (!oxenmq::is_hex(enc_hex) || enc_hex.size() % 2 != 0 || enc_hex.size() > 2*ons::mapping_value::BUFFER_SIZE)
->>>>>>> 422d82e2
     {
       LOG_ERROR("invalid ONS data returned from oxend");
       fail_msg_writer() << tr("invalid ONS data returned from oxend");
@@ -6957,11 +6953,7 @@
   for (auto const &mapping : response)
   {
     auto& enc_hex = mapping.encrypted_value;
-<<<<<<< HEAD
-    if (mapping.entry_index >= args.size() || !oxenmq::is_hex(enc_hex) || enc_hex.size() % 2 != 0 || enc_hex.size() > 2*lns::mapping_value::BUFFER_SIZE)
-=======
     if (mapping.entry_index >= args.size() || !oxenmq::is_hex(enc_hex) || enc_hex.size() % 2 != 0 || enc_hex.size() > 2*ons::mapping_value::BUFFER_SIZE)
->>>>>>> 422d82e2
     {
       fail_msg_writer() << "Received invalid ONS mapping data from oxend";
       return false;
@@ -7044,12 +7036,8 @@
         fail_msg_writer() << "arg too long, fails basic size sanity check max length = " << MAX_LEN << ", arg = " << arg;
         return false;
       }
-<<<<<<< HEAD
-      if (!oxenmq::is_hex(arg))
-=======
 
       if (!(oxenmq::is_hex(arg) && arg.size() == 64) && (!cryptonote::is_valid_address(arg, m_wallet->nettype())))
->>>>>>> 422d82e2
       {
         fail_msg_writer() << "arg contains non valid characters: " << arg;
         return false;
@@ -7096,13 +7084,8 @@
       if (auto got = cache.find(entry.name_hash); got != cache.end())
       {
         name = got->second.name;
-<<<<<<< HEAD
-        lns::mapping_value mv;
-        if (lns::mapping_value::validate_encrypted(entry.type, oxenmq::from_hex(entry.encrypted_value), &mv)
-=======
         ons::mapping_value mv;
         if (ons::mapping_value::validate_encrypted(entry.type, oxenmq::from_hex(entry.encrypted_value), &mv)
->>>>>>> 422d82e2
             && mv.decrypt(name, entry.type))
           value = mv.to_readable_value(nettype, entry.type);
       }
