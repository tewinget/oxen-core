// Copyright (c) 2014-2018, The Monero Project
// Copyright (c)      2018, The Loki Project
// 
// All rights reserved.
// 
// Redistribution and use in source and binary forms, with or without modification, are
// permitted provided that the following conditions are met:
// 
// 1. Redistributions of source code must retain the above copyright notice, this list of
//    conditions and the following disclaimer.
// 
// 2. Redistributions in binary form must reproduce the above copyright notice, this list
//    of conditions and the following disclaimer in the documentation and/or other
//    materials provided with the distribution.
// 
// 3. Neither the name of the copyright holder nor the names of its contributors may be
//    used to endorse or promote products derived from this software without specific
//    prior written permission.
// 
// THIS SOFTWARE IS PROVIDED BY THE COPYRIGHT HOLDERS AND CONTRIBUTORS "AS IS" AND ANY
// EXPRESS OR IMPLIED WARRANTIES, INCLUDING, BUT NOT LIMITED TO, THE IMPLIED WARRANTIES OF
// MERCHANTABILITY AND FITNESS FOR A PARTICULAR PURPOSE ARE DISCLAIMED. IN NO EVENT SHALL
// THE COPYRIGHT HOLDER OR CONTRIBUTORS BE LIABLE FOR ANY DIRECT, INDIRECT, INCIDENTAL,
// SPECIAL, EXEMPLARY, OR CONSEQUENTIAL DAMAGES (INCLUDING, BUT NOT LIMITED TO,
// PROCUREMENT OF SUBSTITUTE GOODS OR SERVICES; LOSS OF USE, DATA, OR PROFITS; OR BUSINESS
// INTERRUPTION) HOWEVER CAUSED AND ON ANY THEORY OF LIABILITY, WHETHER IN CONTRACT,
// STRICT LIABILITY, OR TORT (INCLUDING NEGLIGENCE OR OTHERWISE) ARISING IN ANY WAY OUT OF
// THE USE OF THIS SOFTWARE, EVEN IF ADVISED OF THE POSSIBILITY OF SUCH DAMAGE.
// 
// Parts of this file are originally copyright (c) 2012-2013 The Cryptonote developers

/*!
 * \file simplewallet.cpp
 * 
 * \brief Source file that defines simple_wallet class.
 */
#include <thread>
#include <iostream>
#include <sstream>
#include <fstream>
#include <ctype.h>
#include <boost/lexical_cast.hpp>
#include <boost/program_options.hpp>
#include <boost/algorithm/string.hpp>
#include <boost/format.hpp>
#include <boost/regex.hpp>
#include <boost/range/adaptor/transformed.hpp>
#include "include_base_utils.h"
#include "common/i18n.h"
#include "common/command_line.h"
#include "common/util.h"
#include "common/dns_utils.h"
#include "common/base58.h"
#include "common/scoped_message_writer.h"
#include "cryptonote_protocol/cryptonote_protocol_handler.h"
#include "cryptonote_core/service_node_deregister.h"
#include "cryptonote_core/service_node_list.h"
#include "simplewallet.h"
#include "cryptonote_basic/cryptonote_format_utils.h"
#include "storages/http_abstract_invoke.h"
#include "rpc/core_rpc_server_commands_defs.h"
#include "crypto/crypto.h"  // for crypto::secret_key definition
#include "mnemonics/electrum-words.h"
#include "rapidjson/document.h"
#include "common/json_util.h"
#include "ringct/rctSigs.h"
#include "multisig/multisig.h"
#include "wallet/wallet_args.h"
#include "version.h"
#include <stdexcept>

#ifdef WIN32
#include <boost/locale.hpp>
#include <boost/filesystem.hpp>
#endif

#ifdef HAVE_READLINE
#include "readline_buffer.h"
#endif

using namespace std;
using namespace epee;
using namespace cryptonote;
using boost::lexical_cast;
namespace po = boost::program_options;
typedef cryptonote::simple_wallet sw;

#undef LOKI_DEFAULT_LOG_CATEGORY
#define LOKI_DEFAULT_LOG_CATEGORY "wallet.simplewallet"

#define EXTENDED_LOGS_FILE "wallet_details.log"

#define DEFAULT_MIX 9

<<<<<<< HEAD
#define OUTPUT_EXPORT_FILE_MAGIC "Loki output export\003"
=======
#define MIN_RING_SIZE 7 // Used to inform user about min ring size -- does not track actual protocol
>>>>>>> 4e7897e5

#define LOCK_IDLE_SCOPE() \
  bool auto_refresh_enabled = m_auto_refresh_enabled.load(std::memory_order_relaxed); \
  m_auto_refresh_enabled.store(false, std::memory_order_relaxed); \
  /* stop any background refresh, and take over */ \
  m_wallet->stop(); \
  m_idle_mutex.lock(); \
  while (m_auto_refresh_refreshing) \
    m_idle_cond.notify_one(); \
  m_idle_mutex.unlock(); \
/*  if (auto_refresh_run)*/ \
    /*m_auto_refresh_thread.join();*/ \
  boost::unique_lock<boost::mutex> lock(m_idle_mutex); \
  epee::misc_utils::auto_scope_leave_caller scope_exit_handler = epee::misc_utils::create_scope_leave_handler([&](){ \
    m_auto_refresh_enabled.store(auto_refresh_enabled, std::memory_order_relaxed); \
  })

enum TransferType {
  TransferOriginal,
  TransferNew,
  TransferLocked,
};

namespace
{
  const std::array<const char* const, 5> allowed_priority_strings = {{"default", "unimportant", "normal", "elevated", "priority"}};
  const auto arg_wallet_file = wallet_args::arg_wallet_file();
  const command_line::arg_descriptor<std::string> arg_generate_new_wallet = {"generate-new-wallet", sw::tr("Generate new wallet and save it to <arg>"), ""};
  const command_line::arg_descriptor<std::string> arg_generate_from_device = {"generate-from-device", sw::tr("Generate new wallet from device and save it to <arg>"), ""};
  const command_line::arg_descriptor<std::string> arg_generate_from_view_key = {"generate-from-view-key", sw::tr("Generate incoming-only wallet from view key"), ""};
  const command_line::arg_descriptor<std::string> arg_generate_from_spend_key = {"generate-from-spend-key", sw::tr("Generate deterministic wallet from spend key"), ""};
  const command_line::arg_descriptor<std::string> arg_generate_from_keys = {"generate-from-keys", sw::tr("Generate wallet from private keys"), ""};
  const command_line::arg_descriptor<std::string> arg_generate_from_multisig_keys = {"generate-from-multisig-keys", sw::tr("Generate a master wallet from multisig wallet keys"), ""};
  const auto arg_generate_from_json = wallet_args::arg_generate_from_json();
  const command_line::arg_descriptor<std::string> arg_mnemonic_language = {"mnemonic-language", sw::tr("Language for mnemonic"), ""};
  const command_line::arg_descriptor<std::string> arg_electrum_seed = {"electrum-seed", sw::tr("Specify Electrum seed for wallet recovery/creation"), ""};
  const command_line::arg_descriptor<bool> arg_restore_deterministic_wallet = {"restore-deterministic-wallet", sw::tr("Recover wallet using Electrum-style mnemonic seed"), false};
  const command_line::arg_descriptor<bool> arg_restore_multisig_wallet = {"restore-multisig-wallet", sw::tr("Recover multisig wallet using Electrum-style mnemonic seed"), false};
  const command_line::arg_descriptor<bool> arg_non_deterministic = {"non-deterministic", sw::tr("Generate non-deterministic view and spend keys"), false};
  const command_line::arg_descriptor<bool> arg_trusted_daemon = {"trusted-daemon", sw::tr("Enable commands which rely on a trusted daemon"), false};
  const command_line::arg_descriptor<bool> arg_untrusted_daemon = {"untrusted-daemon", sw::tr("Disable commands which rely on a trusted daemon"), false};
  const command_line::arg_descriptor<bool> arg_allow_mismatched_daemon_version = {"allow-mismatched-daemon-version", sw::tr("Allow communicating with a daemon that uses a different RPC version"), false};
  const command_line::arg_descriptor<uint64_t> arg_restore_height = {"restore-height", sw::tr("Restore from specific blockchain height"), 0};
  const command_line::arg_descriptor<bool> arg_do_not_relay = {"do-not-relay", sw::tr("The newly created transaction will not be relayed to the loki network"), false};
  const command_line::arg_descriptor<bool> arg_create_address_file = {"create-address-file", sw::tr("Create an address file for new wallets"), false};
  const command_line::arg_descriptor<std::string> arg_subaddress_lookahead = {"subaddress-lookahead", tools::wallet2::tr("Set subaddress lookahead sizes to <major>:<minor>"), ""};
  const command_line::arg_descriptor<bool> arg_use_english_language_names = {"use-english-language-names", sw::tr("Display English language names"), false};

  const command_line::arg_descriptor< std::vector<std::string> > arg_command = {"command", ""};

#ifdef WIN32
  // Translate from CP850 to UTF-8;
  // std::getline for a Windows console returns a string in CP437 or CP850; as simplewallet,
  // like all of Loki, is assumed to work internally with UTF-8 throughout, even on Windows
  // (although only implemented partially), a translation to UTF-8 is needed for input.
  //
  // Note that if a program is started inside the MSYS2 shell somebody already translates
  // console input to UTF-8, but it's not clear how one could detect that in order to avoid
  // double-translation; this code here thus breaks UTF-8 input within a MSYS2 shell,
  // unfortunately.
  //
  // Note also that input for passwords is NOT translated, to remain compatible with any
  // passwords containing special characters that predate this switch to UTF-8 support.
  static std::string cp850_to_utf8(const std::string &cp850_str)
  {
    boost::locale::generator gen;
    gen.locale_cache_enabled(true);
    std::locale loc = gen("en_US.CP850");
    return boost::locale::conv::to_utf<char>(cp850_str, loc);
  }
#endif

  std::string input_line(const std::string& prompt)
  {
#ifdef HAVE_READLINE
    rdln::suspend_readline pause_readline;
#endif
    std::cout << prompt;

    std::string buf;
    std::getline(std::cin, buf);
#ifdef WIN32
    buf = cp850_to_utf8(buf);
#endif

    return epee::string_tools::trim(buf);
  }

  boost::optional<tools::password_container> password_prompter(const char *prompt, bool verify)
  {
#ifdef HAVE_READLINE
    rdln::suspend_readline pause_readline;
#endif
    auto pwd_container = tools::password_container::prompt(verify, prompt);
    if (!pwd_container)
    {
      tools::fail_msg_writer() << tr("failed to read wallet password");
    }
    return pwd_container;
  }

  boost::optional<tools::password_container> default_password_prompter(bool verify)
  {
    return password_prompter(verify ? tr("Enter a new password for the wallet") : tr("Wallet password"), verify);
  }

  inline std::string interpret_rpc_response(bool ok, const std::string& status)
  {
    std::string err;
    if (ok)
    {
      if (status == CORE_RPC_STATUS_BUSY)
      {
        err = sw::tr("daemon is busy. Please try again later.");
      }
      else if (status != CORE_RPC_STATUS_OK)
      {
        err = status;
      }
    }
    else
    {
      err = sw::tr("possibly lost connection to daemon");
    }
    return err;
  }

  tools::scoped_message_writer success_msg_writer(bool color = false)
  {
    return tools::scoped_message_writer(color ? console_color_green : console_color_default, false, std::string(), el::Level::Info);
  }

  tools::scoped_message_writer message_writer(epee::console_colors color = epee::console_color_default, bool bright = false)
  {
    return tools::scoped_message_writer(color, bright);
  }

  tools::scoped_message_writer fail_msg_writer()
  {
    return tools::scoped_message_writer(console_color_red, true, sw::tr("Error: "), el::Level::Error);
  }

  bool parse_bool(const std::string& s, bool& result)
  {
    if (s == "1" || command_line::is_yes(s))
    {
      result = true;
      return true;
    }
    if (s == "0" || command_line::is_no(s))
    {
      result = false;
      return true;
    }

    boost::algorithm::is_iequal ignore_case{};
    if (boost::algorithm::equals("true", s, ignore_case) || boost::algorithm::equals(simple_wallet::tr("true"), s, ignore_case))
    {
      result = true;
      return true;
    }
    if (boost::algorithm::equals("false", s, ignore_case) || boost::algorithm::equals(simple_wallet::tr("false"), s, ignore_case))
    {
      result = false;
      return true;
    }

    return false;
  }

  template <typename F>
  bool parse_bool_and_use(const std::string& s, F func)
  {
    bool r;
    if (parse_bool(s, r))
    {
      func(r);
      return true;
    }
    else
    {
      fail_msg_writer() << tr("invalid argument: must be either 0/1, true/false, y/n, yes/no");
      return false;
    }
  }

  const struct
  {
    const char *name;
    tools::wallet2::RefreshType refresh_type;
  } refresh_type_names[] =
  {
    { "full", tools::wallet2::RefreshFull },
    { "optimize-coinbase", tools::wallet2::RefreshOptimizeCoinbase },
    { "optimized-coinbase", tools::wallet2::RefreshOptimizeCoinbase },
    { "no-coinbase", tools::wallet2::RefreshNoCoinbase },
    { "default", tools::wallet2::RefreshDefault },
  };

  bool parse_refresh_type(const std::string &s, tools::wallet2::RefreshType &refresh_type)
  {
    for (size_t n = 0; n < sizeof(refresh_type_names) / sizeof(refresh_type_names[0]); ++n)
    {
      if (s == refresh_type_names[n].name)
      {
        refresh_type = refresh_type_names[n].refresh_type;
        return true;
      }
    }
    fail_msg_writer() << cryptonote::simple_wallet::tr("failed to parse refresh type");
    return false;
  }

  std::string get_refresh_type_name(tools::wallet2::RefreshType type)
  {
    for (size_t n = 0; n < sizeof(refresh_type_names) / sizeof(refresh_type_names[0]); ++n)
    {
      if (type == refresh_type_names[n].refresh_type)
        return refresh_type_names[n].name;
    }
    return "invalid";
  }

  std::string get_version_string(uint32_t version)
  {
    return boost::lexical_cast<std::string>(version >> 16) + "." + boost::lexical_cast<std::string>(version & 0xffff);
  }

  std::string oa_prompter(const std::string &url, const std::vector<std::string> &addresses, bool dnssec_valid)
  {
    if (addresses.empty())
      return {};
    // prompt user for confirmation.
    // inform user of DNSSEC validation status as well.
    std::string dnssec_str;
    if (dnssec_valid)
    {
      dnssec_str = tr("DNSSEC validation passed");
    }
    else
    {
      dnssec_str = tr("WARNING: DNSSEC validation was unsuccessful, this address may not be correct!");
    }
    std::stringstream prompt;
    prompt << tr("For URL: ") << url
           << ", " << dnssec_str << std::endl
           << tr(" Loki Address = ") << addresses[0]
           << std::endl
           << tr("Is this OK? (Y/n) ")
    ;
    // prompt the user for confirmation given the dns query and dnssec status
    std::string confirm_dns_ok = input_line(prompt.str());
    if (std::cin.eof())
    {
      return {};
    }
    if (!command_line::is_yes(confirm_dns_ok))
    {
      std::cout << tr("you have cancelled the transfer request") << std::endl;
      return {};
    }
    return addresses[0];
  }

  bool parse_subaddress_indices(const std::string& arg, std::set<uint32_t>& subaddr_indices)
  {
    subaddr_indices.clear();

    if (arg.substr(0, 6) != "index=")
      return false;
    std::string subaddr_indices_str_unsplit = arg.substr(6, arg.size() - 6);
    std::vector<std::string> subaddr_indices_str;
    boost::split(subaddr_indices_str, subaddr_indices_str_unsplit, boost::is_any_of(","));

    for (const auto& subaddr_index_str : subaddr_indices_str)
    {
      uint32_t subaddr_index;
      if(!epee::string_tools::get_xtype_from_string(subaddr_index, subaddr_index_str))
      {
        fail_msg_writer() << tr("failed to parse index: ") << subaddr_index_str;
        subaddr_indices.clear();
        return false;
      }
      subaddr_indices.insert(subaddr_index);
    }
    return true;
  }

  boost::optional<std::pair<uint32_t, uint32_t>> parse_subaddress_lookahead(const std::string& str)
  {
    auto pos = str.find(":");
    bool r = pos != std::string::npos;
    uint32_t major;
    r = r && epee::string_tools::get_xtype_from_string(major, str.substr(0, pos));
    uint32_t minor;
    r = r && epee::string_tools::get_xtype_from_string(minor, str.substr(pos + 1));
    if (r)
    {
      return std::make_pair(major, minor);
    }
    else
    {
      fail_msg_writer() << tr("invalid format for subaddress lookahead; must be <major>:<minor>");
      return {};
    }
  }

  void handle_transfer_exception(const std::exception_ptr &e, bool trusted_daemon)
  {
    bool warn_of_possible_attack = !trusted_daemon;
    try
    {
      std::rethrow_exception(e);
    }
    catch (const tools::error::daemon_busy&)
    {
      fail_msg_writer() << tr("daemon is busy. Please try again later.");
    }
    catch (const tools::error::no_connection_to_daemon&)
    {
      fail_msg_writer() << tr("no connection to daemon. Please make sure daemon is running.");
    }
    catch (const tools::error::wallet_rpc_error& e)
    {
      LOG_ERROR("RPC error: " << e.to_string());
      fail_msg_writer() << tr("RPC error: ") << e.what();
    }
    catch (const tools::error::get_random_outs_error &e)
    {
      fail_msg_writer() << tr("failed to get random outputs to mix: ") << e.what();
    }
    catch (const tools::error::not_enough_unlocked_money& e)
    {
      LOG_PRINT_L0(boost::format("not enough money to transfer, available only %s, sent amount %s") %
        print_money(e.available()) %
        print_money(e.tx_amount()));
      fail_msg_writer() << tr("Not enough money in unlocked balance");
      warn_of_possible_attack = false;
    }
    catch (const tools::error::not_enough_money& e)
    {
      LOG_PRINT_L0(boost::format("not enough money to transfer, available only %s, sent amount %s") %
        print_money(e.available()) %
        print_money(e.tx_amount()));
      fail_msg_writer() << tr("Not enough money in unlocked balance");
      warn_of_possible_attack = false;
    }
    catch (const tools::error::tx_not_possible& e)
    {
      LOG_PRINT_L0(boost::format("not enough money to transfer, available only %s, transaction amount %s = %s + %s (fee)") %
        print_money(e.available()) %
        print_money(e.tx_amount() + e.fee())  %
        print_money(e.tx_amount()) %
        print_money(e.fee()));
      fail_msg_writer() << tr("Failed to find a way to create transactions. This is usually due to dust which is so small it cannot pay for itself in fees, or trying to send more money than the unlocked balance, or not leaving enough for fees");
      warn_of_possible_attack = false;
    }
    catch (const tools::error::not_enough_outs_to_mix& e)
    {
      auto writer = fail_msg_writer();
      writer << tr("not enough outputs for specified ring size") << " = " << (e.mixin_count() + 1) << ":";
      for (std::pair<uint64_t, uint64_t> outs_for_amount : e.scanty_outs())
      {
        writer << "\n" << tr("output amount") << " = " << print_money(outs_for_amount.first) << ", " << tr("found outputs to use") << " = " << outs_for_amount.second;
      }
      writer << tr("Please use sweep_unmixable.");
    }
    catch (const tools::error::tx_not_constructed&)
      {
      fail_msg_writer() << tr("transaction was not constructed");
      warn_of_possible_attack = false;
    }
    catch (const tools::error::tx_rejected& e)
    {
      fail_msg_writer() << (boost::format(tr("transaction %s was rejected by daemon with status: ")) % get_transaction_hash(e.tx())) << e.status();
      std::string reason = e.reason();
      if (!reason.empty())
        fail_msg_writer() << tr("Reason: ") << reason;
    }
    catch (const tools::error::tx_sum_overflow& e)
    {
      fail_msg_writer() << e.what();
      warn_of_possible_attack = false;
    }
    catch (const tools::error::zero_destination&)
    {
      fail_msg_writer() << tr("one of destinations is zero");
      warn_of_possible_attack = false;
    }
    catch (const tools::error::tx_too_big& e)
    {
      fail_msg_writer() << tr("failed to find a suitable way to split transactions");
      warn_of_possible_attack = false;
    }
    catch (const tools::error::transfer_error& e)
    {
      LOG_ERROR("unknown transfer error: " << e.to_string());
      fail_msg_writer() << tr("unknown transfer error: ") << e.what();
    }
    catch (const tools::error::multisig_export_needed& e)
    {
      LOG_ERROR("Multisig error: " << e.to_string());
      fail_msg_writer() << tr("Multisig error: ") << e.what();
      warn_of_possible_attack = false;
    }
    catch (const tools::error::wallet_internal_error& e)
    {
      LOG_ERROR("internal error: " << e.to_string());
      fail_msg_writer() << tr("internal error: ") << e.what();
    }
    catch (const std::exception& e)
    {
      LOG_ERROR("unexpected error: " << e.what());
      fail_msg_writer() << tr("unexpected error: ") << e.what();
    }

    if (warn_of_possible_attack)
      fail_msg_writer() << tr("There was an error, which could mean the node may be trying to get you to retry creating a transaction, and zero in on which outputs you own. Or it could be a bona fide error. It may be prudent to disconnect from this node, and not try to send a tranasction immediately. Alternatively, connect to another node so the original node cannot correlate information.");
  }

  bool check_file_overwrite(const std::string &filename)
  {
    boost::system::error_code errcode;
    if (boost::filesystem::exists(filename, errcode))
    {
      if (boost::ends_with(filename, ".keys"))
      {
        fail_msg_writer() << boost::format(tr("File %s likely stores wallet private keys! Use a different file name.")) % filename;
        return false;
      }
      return command_line::is_yes(input_line((boost::format(tr("File %s already exists. Are you sure to overwrite it? (Y/Yes/N/No): ")) % filename).str()));
    }
    return true;
  }
}

bool parse_priority(const std::string& arg, uint32_t& priority)
{
  auto priority_pos = std::find(
    allowed_priority_strings.begin(),
    allowed_priority_strings.end(),
    arg);
  if(priority_pos != allowed_priority_strings.end()) {
    priority = std::distance(allowed_priority_strings.begin(), priority_pos);
    return true;
  }
  return false;
}

std::string simple_wallet::get_commands_str()
{
  std::stringstream ss;
  ss << tr("Commands: ") << ENDL;
  std::string usage = m_cmd_binder.get_usage();
  boost::replace_all(usage, "\n", "\n  ");
  usage.insert(0, "  ");
  ss << usage << ENDL;
  return ss.str();
}

std::string simple_wallet::get_command_usage(const std::vector<std::string> &args)
{
  std::pair<std::string, std::string> documentation = m_cmd_binder.get_documentation(args);
  std::stringstream ss;
  if(documentation.first.empty())
  {
    ss << tr("Unknown command: ") << args.front();
  }
  else
  {
    std::string usage = documentation.second.empty() ? args.front() : documentation.first;
    std::string description = documentation.second.empty() ? documentation.first : documentation.second;
    usage.insert(0, "  ");
    ss << tr("Command usage: ") << ENDL << usage << ENDL << ENDL;
    boost::replace_all(description, "\n", "\n  ");
    description.insert(0, "  ");
    ss << tr("Command description: ") << ENDL << description << ENDL;
  }
  return ss.str();
}

bool simple_wallet::viewkey(const std::vector<std::string> &args/* = std::vector<std::string>()*/)
{
  if (m_wallet->ask_password() && !get_and_verify_password()) { return true; }
  // don't log
  if (m_wallet->key_on_device()) {
    std::cout << "secret: On device. Not available" << std::endl;
  } else {
    std::cout << "secret: " << string_tools::pod_to_hex(m_wallet->get_account().get_keys().m_view_secret_key) << std::endl;
  }
  std::cout << "public: " << string_tools::pod_to_hex(m_wallet->get_account().get_keys().m_account_address.m_view_public_key) << std::endl;

  return true;
}

bool simple_wallet::spendkey(const std::vector<std::string> &args/* = std::vector<std::string>()*/)
{
  if (m_wallet->watch_only())
  {
    fail_msg_writer() << tr("wallet is watch-only and has no spend key");
    return true;
  }
  if (m_wallet->ask_password() && !get_and_verify_password()) { return true; }
  // don't log
  if (m_wallet->key_on_device()) {
    std::cout << "secret: On device. Not available" << std::endl;
  } else {
    std::cout << "secret: " << string_tools::pod_to_hex(m_wallet->get_account().get_keys().m_spend_secret_key) << std::endl;
  }
  std::cout << "public: " << string_tools::pod_to_hex(m_wallet->get_account().get_keys().m_account_address.m_spend_public_key) << std::endl;

  return true;
}

bool simple_wallet::print_seed(bool encrypted)
{
  bool success =  false;
  std::string seed;
  bool ready, multisig;

  if (m_wallet->key_on_device())
  {
    fail_msg_writer() << tr("command not supported by HW wallet");
    return true;
  }
  if (m_wallet->watch_only())
  {
    fail_msg_writer() << tr("wallet is watch-only and has no seed");
    return true;
  }
  if (m_wallet->ask_password() && !get_and_verify_password()) { return true; }

  multisig = m_wallet->multisig(&ready);
  if (multisig)
  {
    if (!ready)
    {
      fail_msg_writer() << tr("wallet is multisig but not yet finalized");
      return true;
    }
  }
  else if (!m_wallet->is_deterministic())
  {
    fail_msg_writer() << tr("wallet is non-deterministic and has no seed");
    return true;
  }

  epee::wipeable_string seed_pass;
  if (encrypted)
  {
    auto pwd_container = password_prompter(tr("Enter optional seed encryption passphrase, empty to see raw seed"), true);
    if (std::cin.eof() || !pwd_container)
      return true;
    seed_pass = pwd_container->password();
  }

  if (multisig)
    success = m_wallet->get_multisig_seed(seed, seed_pass);
  else if (m_wallet->is_deterministic())
    success = m_wallet->get_seed(seed, seed_pass);

  if (success) 
  {
    print_seed(seed);
  }
  else
  {
    fail_msg_writer() << tr("Failed to retrieve seed");
  }
  return true;
}

bool simple_wallet::seed(const std::vector<std::string> &args/* = std::vector<std::string>()*/)
{
  return print_seed(false);
}

bool simple_wallet::encrypted_seed(const std::vector<std::string> &args/* = std::vector<std::string>()*/)
{
  return print_seed(true);
}

bool simple_wallet::seed_set_language(const std::vector<std::string> &args/* = std::vector<std::string>()*/)
{
  if (m_wallet->key_on_device())
  {
    fail_msg_writer() << tr("command not supported by HW wallet");
    return true;
  }
  if (m_wallet->multisig())
  {
    fail_msg_writer() << tr("wallet is multisig and has no seed");
    return true;
  }
  if (m_wallet->watch_only())
  {
    fail_msg_writer() << tr("wallet is watch-only and has no seed");
    return true;
  }
  if (!m_wallet->is_deterministic())
  {
    fail_msg_writer() << tr("wallet is non-deterministic and has no seed");
    return true;
  }
 
  const auto pwd_container = get_and_verify_password();
  if (pwd_container)
  {
    std::string mnemonic_language = get_mnemonic_language();
    if (mnemonic_language.empty())
      return true;

    m_wallet->set_seed_language(std::move(mnemonic_language));
    m_wallet->rewrite(m_wallet_file, pwd_container->password());
  }
  return true;
}

bool simple_wallet::change_password(const std::vector<std::string> &args)
{ 
  const auto orig_pwd_container = get_and_verify_password();

  if(orig_pwd_container == boost::none)
  {
    fail_msg_writer() << tr("Your original password was incorrect.");
    return true;
  }

  // prompts for a new password, pass true to verify the password
  const auto pwd_container = default_password_prompter(true);
  if(!pwd_container)
    return true;

  try
  {
    m_wallet->rewrite(m_wallet_file, pwd_container->password());
    m_wallet->store();
  }
  catch (const tools::error::wallet_logic_error& e)
  {
    fail_msg_writer() << tr("Error with wallet rewrite: ") << e.what();
    return true;
  }

  return true;
}

bool simple_wallet::payment_id(const std::vector<std::string> &args/* = std::vector<std::string>()*/)
{
  crypto::hash payment_id;
  if (args.size() > 0)
  {
    fail_msg_writer() << tr("usage: payment_id");
    return true;
  }
  payment_id = crypto::rand<crypto::hash>();
  success_msg_writer() << tr("Random payment ID: ") << payment_id;
  return true;
}

bool simple_wallet::print_fee_info(const std::vector<std::string> &args/* = std::vector<std::string>()*/)
{
  if (!try_connect_to_daemon())
  {
    fail_msg_writer() << tr("Cannot connect to daemon");
    return true;
  }
  const uint64_t per_kb_fee = m_wallet->get_per_kb_fee();
  const uint64_t typical_size_kb = 13;
  message_writer() << (boost::format(tr("Current fee is %s %s per kB")) % print_money(per_kb_fee) % cryptonote::get_unit(cryptonote::get_default_decimal_point())).str();

  std::vector<uint64_t> fees;
  for (uint32_t priority = 1; priority <= 4; ++priority)
  {
    uint64_t mult = m_wallet->get_fee_multiplier(priority);
    fees.push_back(per_kb_fee * typical_size_kb * mult);
  }
  std::vector<std::pair<uint64_t, uint64_t>> blocks;
  try
  {
    uint64_t base_size = typical_size_kb * 1024;
    blocks = m_wallet->estimate_backlog(base_size, base_size + 1023, fees);
  }
  catch (const std::exception &e)
  {
    fail_msg_writer() << tr("Error: failed to estimate backlog array size: ") << e.what();
    return true;
  }
  if (blocks.size() != 4)
  {
    fail_msg_writer() << tr("Error: bad estimated backlog array size");
    return true;
  }

  for (uint32_t priority = 1; priority <= 4; ++priority)
  {
    uint64_t nblocks_low = blocks[priority - 1].first;
    uint64_t nblocks_high = blocks[priority - 1].second;
    if (nblocks_low > 0)
    {
      std::string msg;
      if (priority == m_wallet->get_default_priority() || (m_wallet->get_default_priority() == 0 && priority == 2))
        msg = tr(" (current)");
      uint64_t minutes_low = nblocks_low * DIFFICULTY_TARGET_V2 / 60, minutes_high = nblocks_high * DIFFICULTY_TARGET_V2 / 60;
      if (nblocks_high == nblocks_low)
        message_writer() << (boost::format(tr("%u block (%u minutes) backlog at priority %u%s")) % nblocks_low % minutes_low % priority % msg).str();
      else
        message_writer() << (boost::format(tr("%u to %u block (%u to %u minutes) backlog at priority %u")) % nblocks_low % nblocks_high % minutes_low % minutes_high % priority).str();
    }
    else
      message_writer() << tr("No backlog at priority ") << priority;
  }
  return true;
}

bool simple_wallet::prepare_multisig(const std::vector<std::string> &args)
{
  if (m_wallet->key_on_device())
  {
    fail_msg_writer() << tr("command not supported by HW wallet");
    return true;
  }
  if (m_wallet->multisig())
  {
    fail_msg_writer() << tr("This wallet is already multisig");
    return true;
  }
  if (m_wallet->watch_only())
  {
    fail_msg_writer() << tr("wallet is watch-only and cannot be made multisig");
    return true;
  }

  if(m_wallet->get_num_transfer_details())
  {
    fail_msg_writer() << tr("This wallet has been used before, please use a new wallet to create a multisig wallet");
    return true;
  }

  const auto orig_pwd_container = get_and_verify_password();
  if(orig_pwd_container == boost::none)
  {
    fail_msg_writer() << tr("Your password is incorrect.");
    return true;
  }

  std::string multisig_info = m_wallet->get_multisig_info();
  success_msg_writer() << multisig_info;
  success_msg_writer() << tr("Send this multisig info to all other participants, then use make_multisig <threshold> <info1> [<info2>...] with others' multisig info");
  success_msg_writer() << tr("This includes the PRIVATE view key, so needs to be disclosed only to that multisig wallet's participants ");
  return true;
}

bool simple_wallet::make_multisig(const std::vector<std::string> &args)
{
  if (m_wallet->key_on_device())
  {
    fail_msg_writer() << tr("command not supported by HW wallet");
    return true;
  }
  if (m_wallet->multisig())
  {
    fail_msg_writer() << tr("This wallet is already multisig");
    return true;
  }
  if (m_wallet->watch_only())
  {
    fail_msg_writer() << tr("wallet is watch-only and cannot be made multisig");
    return true;
  }

  if(m_wallet->get_num_transfer_details())
  {
    fail_msg_writer() << tr("This wallet has been used before, please use a new wallet to create a multisig wallet");
    return true;
  }

  const auto orig_pwd_container = get_and_verify_password();
  if(orig_pwd_container == boost::none)
  {
    fail_msg_writer() << tr("Your original password was incorrect.");
    return true;
  }

  if (args.size() < 2)
  {
    fail_msg_writer() << tr("usage: make_multisig <threshold> <multisiginfo1> [<multisiginfo2>...]");
    return true;
  }

  // parse threshold
  uint32_t threshold;
  if (!string_tools::get_xtype_from_string(threshold, args[0]))
  {
    fail_msg_writer() << tr("Invalid threshold");
    return true;
  }

  LOCK_IDLE_SCOPE();

  try
  {
    auto local_args = args;
    local_args.erase(local_args.begin());
    std::string multisig_extra_info = m_wallet->make_multisig(orig_pwd_container->password(), local_args, threshold);
    if (!multisig_extra_info.empty())
    {
      success_msg_writer() << tr("Another step is needed");
      success_msg_writer() << multisig_extra_info;
      success_msg_writer() << tr("Send this multisig info to all other participants, then use finalize_multisig <info1> [<info2>...] with others' multisig info");
      return true;
    }
  }
  catch (const std::exception &e)
  {
    fail_msg_writer() << tr("Error creating multisig: ") << e.what();
    return true;
  }

  uint32_t total;
  if (!m_wallet->multisig(NULL, &threshold, &total))
  {
    fail_msg_writer() << tr("Error creating multisig: new wallet is not multisig");
    return true;
  }
  success_msg_writer() << std::to_string(threshold) << "/" << total << tr(" multisig address: ")
      << m_wallet->get_account().get_public_address_str(m_wallet->nettype());

  return true;
}

bool simple_wallet::finalize_multisig(const std::vector<std::string> &args)
{
  bool ready;
  if (m_wallet->key_on_device())
  {
    fail_msg_writer() << tr("command not supported by HW wallet");
    return true;
  }
  if (!m_wallet->multisig(&ready))
  {
    fail_msg_writer() << tr("This wallet is not multisig");
    return true;
  }
  if (ready)
  {
    fail_msg_writer() << tr("This wallet is already finalized");
    return true;
  }

  const auto orig_pwd_container = get_and_verify_password();
  if(orig_pwd_container == boost::none)
  {
    fail_msg_writer() << tr("Your original password was incorrect.");
    return true;
  }

  if (args.size() < 2)
  {
    fail_msg_writer() << tr("usage: finalize_multisig <multisiginfo1> [<multisiginfo2>...]");
    return true;
  }

  try
  {
    if (!m_wallet->finalize_multisig(orig_pwd_container->password(), args))
    {
      fail_msg_writer() << tr("Failed to finalize multisig");
      return true;
    }
  }
  catch (const std::exception &e)
  {
    fail_msg_writer() << tr("Failed to finalize multisig: ") << e.what();
    return true;
  }

  return true;
}

bool simple_wallet::export_multisig(const std::vector<std::string> &args)
{
  bool ready;
  if (m_wallet->key_on_device())
  {
    fail_msg_writer() << tr("command not supported by HW wallet");
    return true;
  }
  if (!m_wallet->multisig(&ready))
  {
    fail_msg_writer() << tr("This wallet is not multisig");
    return true;
  }
  if (!ready)
  {
    fail_msg_writer() << tr("This multisig wallet is not yet finalized");
    return true;
  }
  if (args.size() != 1)
  {
    fail_msg_writer() << tr("usage: export_multisig_info <filename>");
    return true;
  }
  if (m_wallet->ask_password() && !get_and_verify_password())
    return true;

  const std::string filename = args[0];
  if (m_wallet->confirm_export_overwrite() && !check_file_overwrite(filename))
    return true;
  try
  {
    cryptonote::blobdata ciphertext = m_wallet->export_multisig();

    bool r = epee::file_io_utils::save_string_to_file(filename, ciphertext);
    if (!r)
    {
      fail_msg_writer() << tr("failed to save file ") << filename;
      return true;
    }
  }
  catch (const std::exception &e)
  {
    LOG_ERROR("Error exporting multisig info: " << e.what());
    fail_msg_writer() << tr("Error exporting multisig info: ") << e.what();
    return true;
  }

  success_msg_writer() << tr("Multisig info exported to ") << filename;
  return true;
}

bool simple_wallet::import_multisig(const std::vector<std::string> &args)
{
  bool ready;
  uint32_t threshold, total;
  if (m_wallet->key_on_device())
  {
    fail_msg_writer() << tr("command not supported by HW wallet");
    return true;
  }
  if (!m_wallet->multisig(&ready, &threshold, &total))
  {
    fail_msg_writer() << tr("This wallet is not multisig");
    return true;
  }
  if (!ready)
  {
    fail_msg_writer() << tr("This multisig wallet is not yet finalized");
    return true;
  }
  if (args.size() < threshold - 1)
  {
    fail_msg_writer() << tr("usage: import_multisig_info <filename1> [<filename2>...] - one for each other participant");
    return true;
  }
  if (m_wallet->ask_password() && !get_and_verify_password())
    return true;

  std::vector<cryptonote::blobdata> info;
  for (size_t n = 0; n < args.size(); ++n)
  {
    const std::string filename = args[n];
    std::string data;
    bool r = epee::file_io_utils::load_file_to_string(filename, data);
    if (!r)
    {
      fail_msg_writer() << tr("failed to read file ") << filename;
      return true;
    }
    info.push_back(std::move(data));
  }

  LOCK_IDLE_SCOPE();

  // all read and parsed, actually import
  try
  {
    size_t n_outputs = m_wallet->import_multisig(info);
    // Clear line "Height xxx of xxx"
    std::cout << "\r                                                                \r";
    success_msg_writer() << tr("Multisig info imported");
  }
  catch (const std::exception &e)
  {
    fail_msg_writer() << tr("Failed to import multisig info: ") << e.what();
    return true;
  }
  if (is_daemon_trusted())
  {
    try
    {
      m_wallet->rescan_spent();
    }
    catch (const std::exception &e)
    {
      message_writer() << tr("Failed to update spent status after importing multisig info: ") << e.what();
    }
  }
  else
  {
    message_writer() << tr("Untrusted daemon, spent status may be incorrect. Use a trusted daemon and run \"rescan_spent\"");
  }
  return true;
}

bool simple_wallet::accept_loaded_tx(const tools::wallet2::multisig_tx_set &txs)
{
  std::string extra_message;
  return accept_loaded_tx([&txs](){return txs.m_ptx.size();}, [&txs](size_t n)->const tools::wallet2::tx_construction_data&{return txs.m_ptx[n].construction_data;}, extra_message);
}

bool simple_wallet::sign_multisig(const std::vector<std::string> &args)
{
  bool ready;
  if (m_wallet->key_on_device())
  {
    fail_msg_writer() << tr("command not supported by HW wallet");
    return true;
  }
  if(!m_wallet->multisig(&ready))
  {
    fail_msg_writer() << tr("This is not a multisig wallet");
    return true;
  }
  if (!ready)
  {
    fail_msg_writer() << tr("This multisig wallet is not yet finalized");
    return true;
  }
  if (args.size() != 1)
  {
    fail_msg_writer() << tr("usage: sign_multisig <filename>");
    return true;
  }
  if (m_wallet->ask_password() && !get_and_verify_password()) { return true; }

  std::string filename = args[0];
  std::vector<crypto::hash> txids;
  uint32_t signers = 0;
  try
  {
    bool r = m_wallet->sign_multisig_tx_from_file(filename, txids, [&](const tools::wallet2::multisig_tx_set &tx){ signers = tx.m_signers.size(); return accept_loaded_tx(tx); });
    if (!r)
    {
      fail_msg_writer() << tr("Failed to sign multisig transaction");
      return true;
    }
  }
  catch (const tools::error::multisig_export_needed& e)
  {
    fail_msg_writer() << tr("Multisig error: ") << e.what();
    return true;
  }
  catch (const std::exception &e)
  {
    fail_msg_writer() << tr("Failed to sign multisig transaction: ") << e.what();
    return true;
  }

  if (txids.empty())
  {
    uint32_t threshold;
    m_wallet->multisig(NULL, &threshold);
    uint32_t signers_needed = threshold - signers - 1;
    success_msg_writer(true) << tr("Transaction successfully signed to file ") << filename << ", "
        << signers_needed << " more signer(s) needed";
    return true;
  }
  else
  {
    std::string txids_as_text;
    for (const auto &txid: txids)
    {
      if (!txids_as_text.empty())
        txids_as_text += (", ");
      txids_as_text += epee::string_tools::pod_to_hex(txid);
    }
    success_msg_writer(true) << tr("Transaction successfully signed to file ") << filename << ", txid " << txids_as_text;
    success_msg_writer(true) << tr("It may be relayed to the network with submit_multisig");
  }
  return true;
}

bool simple_wallet::submit_multisig(const std::vector<std::string> &args)
{
  bool ready;
  uint32_t threshold;
  if (m_wallet->key_on_device())
  {
    fail_msg_writer() << tr("command not supported by HW wallet");
    return true;
  }
  if (!m_wallet->multisig(&ready, &threshold))
  {
    fail_msg_writer() << tr("This is not a multisig wallet");
    return true;
  }
  if (!ready)
  {
    fail_msg_writer() << tr("This multisig wallet is not yet finalized");
    return true;
  }
  if (args.size() != 1)
  {
    fail_msg_writer() << tr("usage: submit_multisig <filename>");
    return true;
  }
  if (m_wallet->ask_password() && !get_and_verify_password()) { return true; }

  if (!try_connect_to_daemon())
    return true;

  std::string filename = args[0];
  try
  {
    tools::wallet2::multisig_tx_set txs;
    bool r = m_wallet->load_multisig_tx_from_file(filename, txs, [&](const tools::wallet2::multisig_tx_set &tx){ return accept_loaded_tx(tx); });
    if (!r)
    {
      fail_msg_writer() << tr("Failed to load multisig transaction from file");
      return true;
    }
    if (txs.m_signers.size() < threshold)
    {
      fail_msg_writer() << (boost::format(tr("Multisig transaction signed by only %u signers, needs %u more signatures"))
          % txs.m_signers.size() % (threshold - txs.m_signers.size())).str();
      return true;
    }

    // actually commit the transactions
    for (auto &ptx: txs.m_ptx)
    {
      m_wallet->commit_tx(ptx);
      success_msg_writer(true) << tr("Transaction successfully submitted, transaction ") << get_transaction_hash(ptx.tx) << ENDL
          << tr("You can check its status by using the `show_transfers` command.");
    }
  }
  catch (const std::exception &e)
  {
    handle_transfer_exception(std::current_exception(), is_daemon_trusted());
  }
  catch (...)
  {
    LOG_ERROR("unknown error");
    fail_msg_writer() << tr("unknown error");
  }

  return true;
}

bool simple_wallet::export_raw_multisig(const std::vector<std::string> &args)
{
  bool ready;
  uint32_t threshold;
  if (m_wallet->key_on_device())
  {
    fail_msg_writer() << tr("command not supported by HW wallet");
    return true;
  }
  if (!m_wallet->multisig(&ready, &threshold))
  {
    fail_msg_writer() << tr("This is not a multisig wallet");
    return true;
  }
  if (!ready)
  {
    fail_msg_writer() << tr("This multisig wallet is not yet finalized");
    return true;
  }
  if (args.size() != 1)
  {
    fail_msg_writer() << tr("usage: export_raw_multisig <filename>");
    return true;
  }
  if (m_wallet->ask_password() && !get_and_verify_password()) { return true; }

  std::string filename = args[0];
  if (m_wallet->confirm_export_overwrite() && !check_file_overwrite(filename))
    return true;
  try
  {
    tools::wallet2::multisig_tx_set txs;
    bool r = m_wallet->load_multisig_tx_from_file(filename, txs, [&](const tools::wallet2::multisig_tx_set &tx){ return accept_loaded_tx(tx); });
    if (!r)
    {
      fail_msg_writer() << tr("Failed to load multisig transaction from file");
      return true;
    }
    if (txs.m_signers.size() < threshold)
    {
      fail_msg_writer() << (boost::format(tr("Multisig transaction signed by only %u signers, needs %u more signatures"))
          % txs.m_signers.size() % (threshold - txs.m_signers.size())).str();
      return true;
    }

    // save the transactions
    std::string filenames;
    for (auto &ptx: txs.m_ptx)
    {
      const crypto::hash txid = cryptonote::get_transaction_hash(ptx.tx);
      const std::string filename = std::string("raw_multisig_loki_tx_") + epee::string_tools::pod_to_hex(txid);
      if (!filenames.empty())
        filenames += ", ";
      filenames += filename;
      if (!epee::file_io_utils::save_string_to_file(filename, cryptonote::tx_to_blob(ptx.tx)))
      {
        fail_msg_writer() << tr("Failed to export multisig transaction to file ") << filename;
        return true;
      }
    }
    success_msg_writer() << tr("Saved exported multisig transaction file(s): ") << filenames;
  }
  catch (const std::exception& e)
  {
    LOG_ERROR("unexpected error: " << e.what());
    fail_msg_writer() << tr("unexpected error: ") << e.what();
  }
  catch (...)
  {
    LOG_ERROR("Unknown error");
    fail_msg_writer() << tr("unknown error");
  }

  return true;
}

bool simple_wallet::print_ring(const std::vector<std::string> &args)
{
  crypto::key_image key_image;
  crypto::hash txid;
  if (args.size() != 1)
  {
    fail_msg_writer() << tr("usage: print_ring <key_image|txid>");
    return true;
  }

  if (!epee::string_tools::hex_to_pod(args[0], key_image))
  {
    fail_msg_writer() << tr("Invalid key image");
    return true;
  }
  // this one will always work, they're all 32 byte hex
  if (!epee::string_tools::hex_to_pod(args[0], txid))
  {
    fail_msg_writer() << tr("Invalid txid");
    return true;
  }

  std::vector<uint64_t> ring;
  std::vector<std::pair<crypto::key_image, std::vector<uint64_t>>> rings;
  try
  {
    if (m_wallet->get_ring(key_image, ring))
      rings.push_back({key_image, ring});
    else if (!m_wallet->get_rings(txid, rings))
    {
      fail_msg_writer() << tr("Key image either not spent, or spent with mixin 0");
      return true;
    }

    for (const auto &ring: rings)
    {
      std::stringstream str;
      for (const auto &x: ring.second)
        str << x<< " ";
      // do NOT translate this "absolute" below, the lin can be used as input to set_ring
      success_msg_writer() << epee::string_tools::pod_to_hex(ring.first) <<  " absolute " << str.str();
    }
  }
  catch (const std::exception &e)
  {
    fail_msg_writer() << tr("Failed to get key image ring: ") << e.what();
  }

  return true;
}

bool simple_wallet::set_ring(const std::vector<std::string> &args)
{
  crypto::key_image key_image;

  // try filename first
  if (args.size() == 1)
  {
    if (!epee::file_io_utils::is_file_exist(args[0]))
    {
      fail_msg_writer() << tr("File doesn't exist");
      return true;
    }

    char str[4096];
    std::unique_ptr<FILE, tools::close_file> f(fopen(args[0].c_str(), "r"));
    if (f)
    {
      while (!feof(f.get()))
      {
        if (!fgets(str, sizeof(str), f.get()))
          break;
        const size_t len = strlen(str);
        if (len > 0 && str[len - 1] == '\n')
          str[len - 1] = 0;
        if (!str[0])
          continue;
        char key_image_str[65], type_str[9];
        int read_after_key_image = 0, read = 0;
        int fields = sscanf(str, "%64[abcdefABCDEF0123456789] %n%8s %n", key_image_str, &read_after_key_image, type_str, &read);
        if (fields != 2)
        {
          fail_msg_writer() << tr("Invalid ring specification: ") << str;
          continue;
        }
        key_image_str[64] = 0;
        type_str[8] = 0;
        crypto::key_image key_image;
        if (read_after_key_image == 0 || !epee::string_tools::hex_to_pod(key_image_str, key_image))
        {
          fail_msg_writer() << tr("Invalid key image: ") << str;
          continue;
        }
        if (read == read_after_key_image+8 || (strcmp(type_str, "absolute") && strcmp(type_str, "relative")))
        {
          fail_msg_writer() << tr("Invalid ring type, expected relative or abosolute: ") << str;
          continue;
        }
        bool relative = !strcmp(type_str, "relative");
        if (read < 0 || (size_t)read > strlen(str))
        {
          fail_msg_writer() << tr("Error reading line: ") << str;
          continue;
        }
        bool valid = true;
        std::vector<uint64_t> ring;
        const char *ptr = str + read;
        while (*ptr)
        {
          unsigned long offset;
          int elements = sscanf(ptr, "%lu %n", &offset, &read);
          if (elements == 0 || read <= 0 || (size_t)read > strlen(str))
          {
            fail_msg_writer() << tr("Error reading line: ") << str;
            valid = false;
            break;
          }
          ring.push_back(offset);
          ptr += read;
          MGINFO("read offset: " << offset);
        }
        if (!valid)
          continue;
        if (ring.empty())
        {
          fail_msg_writer() << tr("Invalid ring: ") << str;
          continue;
        }
        if (relative)
        {
          for (size_t n = 1; n < ring.size(); ++n)
          {
            if (ring[n] <= 0)
            {
              fail_msg_writer() << tr("Invalid relative ring: ") << str;
              valid = false;
              break;
            }
          }
        }
        else
        {
          for (size_t n = 1; n < ring.size(); ++n)
          {
            if (ring[n] <= ring[n-1])
            {
              fail_msg_writer() << tr("Invalid absolute ring: ") << str;
              valid = false;
              break;
            }
          }
        }
        if (!valid)
          continue;
        if (!m_wallet->set_ring(key_image, ring, relative))
          fail_msg_writer() << tr("Failed to set ring for key image: ") << key_image << ". " << tr("Continuing.");
      }
      f.reset();
    }
    return true;
  }

  if (args.size() < 3)
  {
    fail_msg_writer() << tr("usage: set_ring <filename> | ( <key_image> absolute|relative <index> [<index>...] )");
    return true;
  }

  if (!epee::string_tools::hex_to_pod(args[0], key_image))
  {
    fail_msg_writer() << tr("Invalid key image");
    return true;
  }

  bool relative;
  if (args[1] == "absolute")
  {
    relative = false;
  }
  else if (args[1] == "relative")
  {
    relative = true;
  }
  else
  {
    fail_msg_writer() << tr("Missing absolute or relative keyword");
    return true;
  }

  std::vector<uint64_t> ring;
  for (size_t n = 2; n < args.size(); ++n)
  {
    ring.resize(ring.size() + 1);
    if (!string_tools::get_xtype_from_string(ring.back(), args[n]))
    {
      fail_msg_writer() << tr("invalid index: must be a strictly positive unsigned integer");
      return true;
    }
    if (relative)
    {
      if (ring.size() > 1 && !ring.back())
      {
        fail_msg_writer() << tr("invalid index: must be a strictly positive unsigned integer");
        return true;
      }
      uint64_t sum = 0;
      for (uint64_t out: ring)
      {
        if (out > std::numeric_limits<uint64_t>::max() - sum)
        {
          fail_msg_writer() << tr("invalid index: indices wrap");
          return true;
        }
        sum += out;
      }
    }
    else
    {
      if (ring.size() > 1 && ring[ring.size() - 2] >= ring[ring.size() - 1])
      {
        fail_msg_writer() << tr("invalid index: indices should be in strictly ascending order");
        return true;
      }
    }
  }
  if (!m_wallet->set_ring(key_image, ring, relative))
  {
    fail_msg_writer() << tr("failed to set ring");
    return true;
  }

  return true;
}

bool simple_wallet::blackball(const std::vector<std::string> &args)
{
  crypto::public_key output;
  if (args.size() == 0)
  {
    fail_msg_writer() << tr("usage: blackball <output_public_key> | <filename> [add]");
    return true;
  }

  try
  {
    if (epee::string_tools::hex_to_pod(args[0], output))
    {
      m_wallet->blackball_output(output);
    }
    else if (epee::file_io_utils::is_file_exist(args[0]))
    {
      std::vector<crypto::public_key> outputs;
      char str[65];

      std::unique_ptr<FILE, tools::close_file> f(fopen(args[0].c_str(), "r"));
      if (f)
      {
        while (!feof(f.get()))
        {
          if (!fgets(str, sizeof(str), f.get()))
            break;
          const size_t len = strlen(str);
          if (len > 0 && str[len - 1] == '\n')
            str[len - 1] = 0;
          if (!str[0])
            continue;
          outputs.push_back(crypto::public_key());
          if (!epee::string_tools::hex_to_pod(str, outputs.back()))
          {
            fail_msg_writer() << tr("Invalid public key: ") << str;
            return true;
          }
        }
        f.reset();
        bool add = false;
        if (args.size() > 1)
        {
          if (args[1] != "add")
          {
            fail_msg_writer() << tr("Bad argument: ") + args[1] + ": " + tr("should be \"add\"");
            return true;
          }
          add = true;
        }
        m_wallet->set_blackballed_outputs(outputs, add);
      }
      else
      {
        fail_msg_writer() << tr("Failed to open file");
        return true;
      }
    }
    else
    {
      fail_msg_writer() << tr("Invalid public key, and file doesn't exist");
      return true;
    }
  }
  catch (const std::exception &e)
  {
    fail_msg_writer() << tr("Failed to blackball output: ") << e.what();
  }

  return true;
}

bool simple_wallet::unblackball(const std::vector<std::string> &args)
{
  crypto::public_key output;
  if (args.size() != 1)
  {
    fail_msg_writer() << tr("usage: unblackball <output_public_key>");
    return true;
  }

  if (!epee::string_tools::hex_to_pod(args[0], output))
  {
    fail_msg_writer() << tr("Invalid public key");
    return true;
  }

  try
  {
    m_wallet->unblackball_output(output);
  }
  catch (const std::exception &e)
  {
    fail_msg_writer() << tr("Failed to unblackball output: ") << e.what();
  }

  return true;
}

bool simple_wallet::blackballed(const std::vector<std::string> &args)
{
  crypto::public_key output;
  if (args.size() != 1)
  {
    fail_msg_writer() << tr("usage: blackballed <output_public_key>");
    return true;
  }

  if (!epee::string_tools::hex_to_pod(args[0], output))
  {
    fail_msg_writer() << tr("Invalid public key");
    return true;
  }

  try
  {
    if (m_wallet->is_output_blackballed(output))
      message_writer() << tr("Blackballed: ") << output;
    else
      message_writer() << tr("not blackballed: ") << output;
  }
  catch (const std::exception &e)
  {
    fail_msg_writer() << tr("Failed to unblackball output: ") << e.what();
  }

  return true;
}

bool simple_wallet::save_known_rings(const std::vector<std::string> &args)
{
  try
  {
    LOCK_IDLE_SCOPE();
    m_wallet->find_and_save_rings();
  }
  catch (const std::exception &e)
  {
    fail_msg_writer() << tr("Failed to save known rings: ") << e.what();
  }
  return true;
}

bool simple_wallet::version(const std::vector<std::string> &args)
{
  message_writer() << "Loki '" << LOKI_RELEASE_NAME << "' (v" << LOKI_VERSION_FULL << ")";
  return true;
}

bool simple_wallet::set_always_confirm_transfers(const std::vector<std::string> &args/* = std::vector<std::string>()*/)
{
  const auto pwd_container = get_and_verify_password();
  if (pwd_container)
  {
    parse_bool_and_use(args[1], [&](bool r) {
      m_wallet->always_confirm_transfers(r);
      m_wallet->rewrite(m_wallet_file, pwd_container->password());
    });
  }
  return true;
}

bool simple_wallet::set_print_ring_members(const std::vector<std::string> &args/* = std::vector<std::string>()*/)
{
  const auto pwd_container = get_and_verify_password();
  if (pwd_container)
  {
    parse_bool_and_use(args[1], [&](bool r) {
      m_wallet->print_ring_members(r);
      m_wallet->rewrite(m_wallet_file, pwd_container->password());
    });
  }
  return true;
}

bool simple_wallet::set_store_tx_info(const std::vector<std::string> &args/* = std::vector<std::string>()*/)
{
  if (m_wallet->watch_only())
  {
    fail_msg_writer() << tr("wallet is watch-only and cannot transfer");
    return true;
  }
 
  const auto pwd_container = get_and_verify_password();
  if (pwd_container)
  {
    parse_bool_and_use(args[1], [&](bool r) {
      m_wallet->store_tx_info(r);
      m_wallet->rewrite(m_wallet_file, pwd_container->password());
    });
  }
  return true;
}

bool simple_wallet::set_default_priority(const std::vector<std::string> &args/* = std::vector<std::string>()*/)
{
  int priority = 0;
  try
  {
    if (strchr(args[1].c_str(), '-'))
    {
      fail_msg_writer() << tr("priority must be 0, 1, 2, 3, or 4 ");
      return true;
    }
    if (args[1] == "0")
    {
      priority = 0;
    }
    else
    {
      priority = boost::lexical_cast<int>(args[1]);
      if (priority < 1 || priority > 4)
      {
        fail_msg_writer() << tr("priority must be 0, 1, 2, 3, or 4");
        return true;
      }
    }
 
    const auto pwd_container = get_and_verify_password();
    if (pwd_container)
    {
      m_wallet->set_default_priority(priority);
      m_wallet->rewrite(m_wallet_file, pwd_container->password());
    }
    return true;
  }
  catch(const boost::bad_lexical_cast &)
  {
    fail_msg_writer() << tr("priority must be 0, 1, 2, 3, or 4");
    return true;
  }
  catch(...)
  {
    fail_msg_writer() << tr("could not change default priority");
    return true;
  }
}

bool simple_wallet::set_auto_refresh(const std::vector<std::string> &args/* = std::vector<std::string>()*/)
{
  const auto pwd_container = get_and_verify_password();
  if (pwd_container)
  {
    parse_bool_and_use(args[1], [&](bool auto_refresh) {
      m_wallet->auto_refresh(auto_refresh);
      m_idle_mutex.lock();
      m_auto_refresh_enabled.store(auto_refresh, std::memory_order_relaxed);
      m_idle_cond.notify_one();
      m_idle_mutex.unlock();

      m_wallet->rewrite(m_wallet_file, pwd_container->password());
    });
  }
  return true;
}

bool simple_wallet::set_refresh_type(const std::vector<std::string> &args/* = std::vector<std::string>()*/)
{
  tools::wallet2::RefreshType refresh_type;
  if (!parse_refresh_type(args[1], refresh_type))
  {
    return true;
  }
 
  const auto pwd_container = get_and_verify_password();
  if (pwd_container)
  {
    m_wallet->set_refresh_type(refresh_type);
    m_wallet->rewrite(m_wallet_file, pwd_container->password());
  }
  return true;
}

bool simple_wallet::set_confirm_missing_payment_id(const std::vector<std::string> &args/* = std::vector<std::string>()*/)
{
  const auto pwd_container = get_and_verify_password();
  if (pwd_container)
  {
    parse_bool_and_use(args[1], [&](bool r) {
      m_wallet->confirm_missing_payment_id(r);
      m_wallet->rewrite(m_wallet_file, pwd_container->password());
    });
  }
  return true;
}

bool simple_wallet::set_ask_password(const std::vector<std::string> &args/* = std::vector<std::string>()*/)
{
  const auto pwd_container = get_and_verify_password();
  if (pwd_container)
  {
    parse_bool_and_use(args[1], [&](bool r) {
      m_wallet->ask_password(r);
      m_wallet->rewrite(m_wallet_file, pwd_container->password());
    });
  }
  return true;
}

bool simple_wallet::set_unit(const std::vector<std::string> &args/* = std::vector<std::string>()*/)
{
  const std::string &unit = args[1];
  unsigned int decimal_point = CRYPTONOTE_DISPLAY_DECIMAL_POINT;

  if (unit == "loki")
    decimal_point = CRYPTONOTE_DISPLAY_DECIMAL_POINT;
  else if (unit == "megarok")
    decimal_point = CRYPTONOTE_DISPLAY_DECIMAL_POINT - 3;
  else if (unit == "kilorok")
    decimal_point = CRYPTONOTE_DISPLAY_DECIMAL_POINT - 6;
  else if (unit == "rok")
    decimal_point = 0;
  else
  {
    fail_msg_writer() << tr("invalid unit");
    return true;
  }

  const auto pwd_container = get_and_verify_password();
  if (pwd_container)
  {
    cryptonote::set_default_decimal_point(decimal_point);
    m_wallet->rewrite(m_wallet_file, pwd_container->password());
  }
  return true;
}

bool simple_wallet::set_min_output_count(const std::vector<std::string> &args/* = std::vector<std::string>()*/)
{
  uint32_t count;
  if (!string_tools::get_xtype_from_string(count, args[1]))
  {
    fail_msg_writer() << tr("invalid count: must be an unsigned integer");
    return true;
  }

  const auto pwd_container = get_and_verify_password();
  if (pwd_container)
  {
    m_wallet->set_min_output_count(count);
    m_wallet->rewrite(m_wallet_file, pwd_container->password());
  }
  return true;
}

bool simple_wallet::set_min_output_value(const std::vector<std::string> &args/* = std::vector<std::string>()*/)
{
  uint64_t value;
  if (!cryptonote::parse_amount(value, args[1]))
  {
    fail_msg_writer() << tr("invalid value");
    return true;
  }

  const auto pwd_container = get_and_verify_password();
  if (pwd_container)
  {
    m_wallet->set_min_output_value(value);
    m_wallet->rewrite(m_wallet_file, pwd_container->password());
  }
  return true;
}

bool simple_wallet::set_merge_destinations(const std::vector<std::string> &args/* = std::vector<std::string>()*/)
{
  const auto pwd_container = get_and_verify_password();
  if (pwd_container)
  {
    parse_bool_and_use(args[1], [&](bool r) {
      m_wallet->merge_destinations(r);
      m_wallet->rewrite(m_wallet_file, pwd_container->password());
    });
  }
  return true;
}

bool simple_wallet::set_confirm_backlog(const std::vector<std::string> &args/* = std::vector<std::string>()*/)
{
  const auto pwd_container = get_and_verify_password();
  if (pwd_container)
  {
    parse_bool_and_use(args[1], [&](bool r) {
      m_wallet->confirm_backlog(r);
      m_wallet->rewrite(m_wallet_file, pwd_container->password());
    });
  }
  return true;
}

bool simple_wallet::set_confirm_backlog_threshold(const std::vector<std::string> &args/* = std::vector<std::string>()*/)
{
  uint32_t threshold;
  if (!string_tools::get_xtype_from_string(threshold, args[1]))
  {
    fail_msg_writer() << tr("invalid count: must be an unsigned integer");
    return true;
  }

  const auto pwd_container = get_and_verify_password();
  if (pwd_container)
  {
    m_wallet->set_confirm_backlog_threshold(threshold);
    m_wallet->rewrite(m_wallet_file, pwd_container->password());
  }
  return true;
}

bool simple_wallet::set_confirm_export_overwrite(const std::vector<std::string> &args/* = std::vector<std::string>()*/)
{
  const auto pwd_container = get_and_verify_password();
  if (pwd_container)
  {
    parse_bool_and_use(args[1], [&](bool r) {
      m_wallet->confirm_export_overwrite(r);
      m_wallet->rewrite(m_wallet_file, pwd_container->password());
    });
  }
  return true;
}

bool simple_wallet::set_refresh_from_block_height(const std::vector<std::string> &args/* = std::vector<std::string>()*/)
{
  const auto pwd_container = get_and_verify_password();
  if (pwd_container)
  {
    uint64_t height;
    if (!epee::string_tools::get_xtype_from_string(height, args[1]))
    {
      fail_msg_writer() << tr("Invalid height");
      return true;
    }
    m_wallet->set_refresh_from_block_height(height);
    m_wallet->rewrite(m_wallet_file, pwd_container->password());
  }
  return true;
}

bool simple_wallet::set_auto_low_priority(const std::vector<std::string> &args/* = std::vector<std::string>()*/)
{
  const auto pwd_container = get_and_verify_password();
  if (pwd_container)
  {
    parse_bool_and_use(args[1], [&](bool r) {
      m_wallet->auto_low_priority(r);
      m_wallet->rewrite(m_wallet_file, pwd_container->password());
    });
  }
  return true;
}

bool simple_wallet::set_segregate_pre_fork_outputs(const std::vector<std::string> &args/* = std::vector<std::string>()*/)
{
  const auto pwd_container = get_and_verify_password();
  if (pwd_container)
  {
    parse_bool_and_use(args[1], [&](bool r) {
      m_wallet->segregate_pre_fork_outputs(r);
      m_wallet->rewrite(m_wallet_file, pwd_container->password());
    });
  }
  return true;
}

bool simple_wallet::set_key_reuse_mitigation2(const std::vector<std::string> &args/* = std::vector<std::string>()*/)
{
  const auto pwd_container = get_and_verify_password();
  if (pwd_container)
  {
    parse_bool_and_use(args[1], [&](bool r) {
      m_wallet->key_reuse_mitigation2(r);
      m_wallet->rewrite(m_wallet_file, pwd_container->password());
    });
  }
  return true;
}

bool simple_wallet::set_subaddress_lookahead(const std::vector<std::string> &args/* = std::vector<std::string>()*/)
{
  const auto pwd_container = get_and_verify_password();
  if (pwd_container)
  {
    auto lookahead = parse_subaddress_lookahead(args[1]);
    if (lookahead)
    {
      m_wallet->set_subaddress_lookahead(lookahead->first, lookahead->second);
      m_wallet->rewrite(m_wallet_file, pwd_container->password());
    }
  }
  return true;
}

bool simple_wallet::set_segregation_height(const std::vector<std::string> &args/* = std::vector<std::string>()*/)
{
  const auto pwd_container = get_and_verify_password();
  if (pwd_container)
  {
    uint64_t height;
    if (!epee::string_tools::get_xtype_from_string(height, args[1]))
    {
      fail_msg_writer() << tr("Invalid height");
      return true;
    }
    m_wallet->segregation_height(height);
    m_wallet->rewrite(m_wallet_file, pwd_container->password());
  }
  return true;
}

bool simple_wallet::help(const std::vector<std::string> &args/* = std::vector<std::string>()*/)
{
  if(args.empty())
  {
    success_msg_writer() << get_commands_str();
  }
  else
  {
    success_msg_writer() << get_command_usage(args);
  }
  return true;
}

simple_wallet::simple_wallet()
  : m_allow_mismatched_daemon_version(false)
  , m_refresh_progress_reporter(*this)
  , m_idle_run(true)
  , m_auto_refresh_enabled(false)
  , m_auto_refresh_refreshing(false)
  , m_in_manual_refresh(false)
  , m_current_subaddress_account(0)
{
  m_cmd_binder.set_handler("start_mining",
                           boost::bind(&simple_wallet::start_mining, this, _1),
                           tr("start_mining [<number_of_threads>] [bg_mining] [ignore_battery]"),
                           tr("Start mining in the daemon (bg_mining and ignore_battery are optional booleans)."));
  m_cmd_binder.set_handler("stop_mining",
                           boost::bind(&simple_wallet::stop_mining, this, _1),
                           tr("Stop mining in the daemon."));
  m_cmd_binder.set_handler("set_daemon",
                           boost::bind(&simple_wallet::set_daemon, this, _1),
                           tr("set_daemon <host>[:<port>]"),
                           tr("Set another daemon to connect to."));
  m_cmd_binder.set_handler("save_bc",
                           boost::bind(&simple_wallet::save_bc, this, _1),
                           tr("Save the current blockchain data."));
  m_cmd_binder.set_handler("refresh",
                           boost::bind(&simple_wallet::refresh, this, _1),
                           tr("Synchronize the transactions and balance."));
  m_cmd_binder.set_handler("balance",
                           boost::bind(&simple_wallet::show_balance, this, _1),
                           tr("balance [detail]"),
                           tr("Show the wallet's balance of the currently selected account."));
  m_cmd_binder.set_handler("incoming_transfers",
                           boost::bind(&simple_wallet::show_incoming_transfers, this, _1),
                           tr("incoming_transfers [available|unavailable] [verbose] [index=<N1>[,<N2>[,...]]]"),
                           tr("Show the incoming transfers, all or filtered by availability and address index."));
  m_cmd_binder.set_handler("payments",
                           boost::bind(&simple_wallet::show_payments, this, _1),
                           tr("payments <PID_1> [<PID_2> ... <PID_N>]"),
                           tr("Show the payments for the given payment IDs."));
  m_cmd_binder.set_handler("bc_height",
                           boost::bind(&simple_wallet::show_blockchain_height, this, _1),
                           tr("Show the blockchain height."));
  m_cmd_binder.set_handler("transfer_original",
                           boost::bind(&simple_wallet::transfer, this, _1),
                           tr("transfer_original [index=<N1>[,<N2>,...]] [<priority>] <address> <amount> [<payment_id>]"),
                           tr("Transfer <amount> to <address> using an older transaction building algorithm. If the parameter \"index=<N1>[,<N2>,...]\" is specified, the wallet uses outputs received by addresses of those indices. If omitted, the wallet randomly chooses address indices to be used. In any case, it tries its best not to combine outputs across multiple addresses. <priority> is the priority of the transaction. The higher the priority, the higher the transaction fee. Valid values in priority order (from lowest to highest) are: unimportant, normal, elevated, priority. If omitted, the default value (see the command \"set priority\") is used. Multiple payments can be made at once by adding <address_2> <amount_2> etcetera (before the payment ID, if it's included)"));
  m_cmd_binder.set_handler("transfer", boost::bind(&simple_wallet::transfer_new, this, _1),
                           tr("transfer [index=<N1>[,<N2>,...]] [<priority>] <address> <amount> [<payment_id>]"),
                           tr("Transfer <amount> to <address>. If the parameter \"index=<N1>[,<N2>,...]\" is specified, the wallet uses outputs received by addresses of those indices. If omitted, the wallet randomly chooses address indices to be used. In any case, it tries its best not to combine outputs across multiple addresses. <priority> is the priority of the transaction. The higher the priority, the higher the transaction fee. Valid values in priority order (from lowest to highest) are: unimportant, normal, elevated, priority. If omitted, the default value (see the command \"set priority\") is used. Multiple payments can be made at once by adding <address_2> <amount_2> etcetera (before the payment ID, if it's included)"));
  m_cmd_binder.set_handler("locked_transfer",
                           boost::bind(&simple_wallet::locked_transfer, this, _1),
                           tr("locked_transfer [index=<N1>[,<N2>,...]] [<priority>] <addr> <amount> <lockblocks> [<payment_id>]"),
                           tr("Transfer <amount> to <address> and lock it for <lockblocks> (max. 1000000). If the parameter \"index=<N1>[,<N2>,...]\" is specified, the wallet uses outputs received by addresses of those indices. If omitted, the wallet randomly chooses address indices to be used. In any case, it tries its best not to combine outputs across multiple addresses. <priority> is the priority of the transaction. The higher the priority, the higher the transaction fee. Valid values in priority order (from lowest to highest) are: unimportant, normal, elevated, priority. If omitted, the default value (see the command \"set priority\") is used. Multiple payments can be made at once by adding <address_2> <amount_2> etcetera (before the payment ID, if it's included)"));
  m_cmd_binder.set_handler("locked_sweep_all",
                           boost::bind(&simple_wallet::locked_sweep_all, this, _1),
                           tr("locked_sweep_all [index=<N1>[,<N2>,...]] [<priority>] <address> <lockblocks> [<payment_id>]"),
                           tr("Send all unlocked balance to an address and lock it for <lockblocks> (max. 1000000). If the parameter \"index<N1>[,<N2>,...]\" is specified, the wallet sweeps outputs received by those address indices. If omitted, the wallet randomly chooses an address index to be used. In any case, it tries its best not to combine outputs across multiple addresses. <priority> is the priority of the sweep. The higher the priority, the higher the transaction fee. Valid values in priority order (from lowest to highest) are: unimportant, normal, elevated, priority. If omitted, the default value (see the command \"set priority\") is used."));
  m_cmd_binder.set_handler("register_service_node",
                           boost::bind(&simple_wallet::register_service_node, this, _1),
                           tr("register_service_node [index=<N1>[,<N2>,...]] [priority] <operator cut> <address1> <fraction1> [<address2> <fraction2> [...]] <amount> <expiration timestamp> <pubkey> <signature>"),
                           tr("Send <amount> to this wallet's main account, locked for the required staking time plus a small buffer. If the parameter \"index<N1>[,<N2>,...]\" is specified, the wallet stakes outputs received by those address indices. <priority> is the priority of the stake. The higher the priority, the higher the transaction fee. Valid values in priority order (from lowest to highest) are: unimportant, normal, elevated, priority. If omitted, the default value (see the command \"set priority\") is used."));
  m_cmd_binder.set_handler("stake",
                           boost::bind(&simple_wallet::stake, this, _1),
                           tr("stake [index=<N1>[,<N2>,...]] [priority] <service node pubkey> <address> <amount>"),
                           tr("Send <amount> to this wallet's main account, locked for the required staking time plus a small buffer. If the parameter \"index<N1>[,<N2>,...]\" is specified, the wallet stakes outputs received by those address indices. <priority> is the priority of the stake. The higher the priority, the higher the transaction fee. Valid values in priority order (from lowest to highest) are: unimportant, normal, elevated, priority. If omitted, the default value (see the command \"set priority\") is used."));
  m_cmd_binder.set_handler("sweep_unmixable",
                           boost::bind(&simple_wallet::sweep_unmixable, this, _1),
                           tr("Deprecated"));
  m_cmd_binder.set_handler("sweep_all", boost::bind(&simple_wallet::sweep_all, this, _1),
                           tr("sweep_all [index=<N1>[,<N2>,...]] [<priority>] <address> [<payment_id>]"),
                           tr("Send all unlocked balance to an address. If the parameter \"index<N1>[,<N2>,...]\" is specified, the wallet sweeps outputs received by those address indices. If omitted, the wallet randomly chooses an address index to be used."));
  m_cmd_binder.set_handler("sweep_below",
                           boost::bind(&simple_wallet::sweep_below, this, _1),
                           tr("sweep_below <amount_threshold> [index=<N1>[,<N2>,...]] [<priority>] <address> [<payment_id>]"),
                           tr("Send all unlocked outputs below the threshold to an address."));
  m_cmd_binder.set_handler("sweep_single",
                           boost::bind(&simple_wallet::sweep_single, this, _1),
                           tr("sweep_single [<priority>] <key_image> <address> [<payment_id>]"),
                           tr("Send a single output of the given key image to an address without change."));
  m_cmd_binder.set_handler("donate",
                           boost::bind(&simple_wallet::donate, this, _1),
                           tr("donate [index=<N1>[,<N2>,...]] [<priority>] <amount> [<payment_id>]"),
                           tr("Donation is not supported at the moment and does nothing."));
  m_cmd_binder.set_handler("sign_transfer",
                           boost::bind(&simple_wallet::sign_transfer, this, _1),
                           tr("sign_transfer [export]"),
                           tr("Sign a transaction from a file."));
  m_cmd_binder.set_handler("submit_transfer",
                           boost::bind(&simple_wallet::submit_transfer, this, _1),
                           tr("Submit a signed transaction from a file."));
  m_cmd_binder.set_handler("set_log",
                           boost::bind(&simple_wallet::set_log, this, _1),
                           tr("set_log <level>|{+,-,}<categories>"),
                           tr("Change the current log detail (level must be <0-4>)."));
  m_cmd_binder.set_handler("account",
                           boost::bind(&simple_wallet::account, this, _1),
                           tr("account\n"
                            "  account new <label text with white spaces allowed>\n"
                            "  account switch <index> \n"
                            "  account label <index> <label text with white spaces allowed>\n"
                            "  account tag <tag_name> <account_index_1> [<account_index_2> ...]\n"
                            "  account untag <account_index_1> [<account_index_2> ...]\n"
                            "  account tag_description <tag_name> <description>"),
                           tr("If no arguments are specified, the wallet shows all the existing accounts along with their balances.\n"
                              "If the \"new\" argument is specified, the wallet creates a new account with its label initialized by the provided label text (which can be empty).\n"
                              "If the \"switch\" argument is specified, the wallet switches to the account specified by <index>.\n"
                              "If the \"label\" argument is specified, the wallet sets the label of the account specified by <index> to the provided label text.\n"
                              "If the \"tag\" argument is specified, a tag <tag_name> is assigned to the specified accounts <account_index_1>, <account_index_2>, ....\n"
                              "If the \"untag\" argument is specified, the tags assigned to the specified accounts <account_index_1>, <account_index_2> ..., are removed.\n"
                              "If the \"tag_description\" argument is specified, the tag <tag_name> is assigned an arbitrary text <description>."));
  m_cmd_binder.set_handler("address",
                           boost::bind(&simple_wallet::print_address, this, _1),
                           tr("address [ new <label text with white spaces allowed> | all | <index_min> [<index_max>] | label <index> <label text with white spaces allowed>]"),
                           tr("If no arguments are specified or <index> is specified, the wallet shows the default or specified address. If \"all\" is specified, the wallet shows all the existing addresses in the currently selected account. If \"new \" is specified, the wallet creates a new address with the provided label text (which can be empty). If \"label\" is specified, the wallet sets the label of the address specified by <index> to the provided label text."));
  m_cmd_binder.set_handler("integrated_address",
                           boost::bind(&simple_wallet::print_integrated_address, this, _1),
                           tr("integrated_address [<payment_id> | <address>]"),
                           tr("Encode a payment ID into an integrated address for the current wallet public address (no argument uses a random payment ID), or decode an integrated address to standard address and payment ID"));
  m_cmd_binder.set_handler("address_book",
                           boost::bind(&simple_wallet::address_book, this, _1),
                           tr("address_book [(add ((<address> [pid <id>])|<integrated address>) [<description possibly with whitespaces>])|(delete <index>)]"),
                           tr("Print all entries in the address book, optionally adding/deleting an entry to/from it."));
  m_cmd_binder.set_handler("save",
                           boost::bind(&simple_wallet::save, this, _1),
                           tr("Save the wallet data."));
  m_cmd_binder.set_handler("save_watch_only",
                           boost::bind(&simple_wallet::save_watch_only, this, _1),
                           tr("Save a watch-only keys file."));
  m_cmd_binder.set_handler("viewkey",
                           boost::bind(&simple_wallet::viewkey, this, _1),
                           tr("Display the private view key."));
  m_cmd_binder.set_handler("spendkey",
                           boost::bind(&simple_wallet::spendkey, this, _1),
                           tr("Display the private spend key."));
  m_cmd_binder.set_handler("seed",
                           boost::bind(&simple_wallet::seed, this, _1),
                           tr("Display the Electrum-style mnemonic seed"));
  m_cmd_binder.set_handler("set",
                           boost::bind(&simple_wallet::set_variable, this, _1),
                           tr("set <option> [<value>]"),
                           tr("Available options:\n "
                                  "seed language\n "
                                  "  Set the wallet's seed language.\n "
                                  "always-confirm-transfers <1|0>\n "
                                  "  Whether to confirm unsplit txes.\n "
                                  "print-ring-members <1|0>\n "
                                  "  Whether to print detailed information about ring members during confirmation.\n "
                                  "store-tx-info <1|0>\n "
                                  "  Whether to store outgoing tx info (destination address, payment ID, tx secret key) for future reference.\n "
                                  "auto-refresh <1|0>\n "
                                  "  Whether to automatically synchronize new blocks from the daemon.\n "
                                  "refresh-type <full|optimize-coinbase|no-coinbase|default>\n "
                                  "  Set the wallet's refresh behaviour.\n "
                                  "priority [0|1|2|3|4]\n "
                                  "  Set the fee too default/unimportant/normal/elevated/priority.\n "
                                  "confirm-missing-payment-id <1|0>\n "
                                  "ask-password <1|0>\n "
                                  "unit <loki|megarok|kilorok|rok>\n "
                                  "  Set the default loki (sub-)unit.\n "
                                  "min-outputs-count [n]\n "
                                  "  Try to keep at least that many outputs of value at least min-outputs-value.\n "
                                  "min-outputs-value [n]\n "
                                  "  Try to keep at least min-outputs-count outputs of at least that value.\n "
                                  "merge-destinations <1|0>\n "
                                  "  Whether to merge multiple payments to the same destination address.\n "
                                  "confirm-backlog <1|0>\n "
                                  "  Whether to warn if there is transaction backlog.\n "
                                  "confirm-backlog-threshold [n]\n "
                                  "  Set a threshold for confirm-backlog to only warn if the transaction backlog is greater than n blocks.\n "
                                  "refresh-from-block-height [n]\n "
                                  "  Set the height before which to ignore blocks.\n "
                                  "auto-low-priority <1|0>\n "
                                  "  Whether to automatically use the low priority fee level when it's safe to do so.\n "
                                  "segregate-pre-fork-outputs <1|0>\n "
                                  "  Set this if you intend to spend outputs on both Loki AND a key reusing fork.\n "
                                  "key-reuse-mitigation2 <1|0>\n "
                                  "  Set this if you are not sure whether you will spend on a key reusing Loki fork later.\n"
                                  "subaddress-lookahead <major>:<minor>\n "
                                  "  Set the lookahead sizes for the subaddress hash table.\n "
                                  "  Set this if you are not sure whether you will spend on a key reusing Loki fork later.\n "
                                  "segregation-height <n>\n "
                                  "  Set to the height of a key reusing fork you want to use, 0 to use default."));
  m_cmd_binder.set_handler("encrypted_seed",
                           boost::bind(&simple_wallet::encrypted_seed, this, _1),
                           tr("Display the encrypted Electrum-style mnemonic seed."));
  m_cmd_binder.set_handler("rescan_spent",
                           boost::bind(&simple_wallet::rescan_spent, this, _1),
                           tr("Rescan the blockchain for spent outputs."));
  m_cmd_binder.set_handler("get_tx_key",
                           boost::bind(&simple_wallet::get_tx_key, this, _1),
                           tr("get_tx_key <txid>"),
                           tr("Get the transaction key (r) for a given <txid>."));
  m_cmd_binder.set_handler("check_tx_key",
                           boost::bind(&simple_wallet::check_tx_key, this, _1),
                           tr("check_tx_key <txid> <txkey> <address>"),
                           tr("Check the amount going to <address> in <txid>."));
  m_cmd_binder.set_handler("get_tx_proof",
                           boost::bind(&simple_wallet::get_tx_proof, this, _1),
                           tr("get_tx_proof <txid> <address> [<message>]"),
                           tr("Generate a signature proving funds sent to <address> in <txid>, optionally with a challenge string <message>, using either the transaction secret key (when <address> is not your wallet's address) or the view secret key (otherwise), which does not disclose the secret key."));
  m_cmd_binder.set_handler("check_tx_proof",
                           boost::bind(&simple_wallet::check_tx_proof, this, _1),
                           tr("check_tx_proof <txid> <address> <signature_file> [<message>]"),
                           tr("Check the proof for funds going to <address> in <txid> with the challenge string <message> if any."));
  m_cmd_binder.set_handler("get_spend_proof",
                           boost::bind(&simple_wallet::get_spend_proof, this, _1),
                           tr("get_spend_proof <txid> [<message>]"),
                           tr("Generate a signature proving that you generated <txid> using the spend secret key, optionally with a challenge string <message>."));
  m_cmd_binder.set_handler("check_spend_proof",
                           boost::bind(&simple_wallet::check_spend_proof, this, _1),
                           tr("check_spend_proof <txid> <signature_file> [<message>]"),
                           tr("Check a signature proving that the signer generated <txid>, optionally with a challenge string <message>."));
  m_cmd_binder.set_handler("get_reserve_proof",
                           boost::bind(&simple_wallet::get_reserve_proof, this, _1),
                           tr("get_reserve_proof (all|<amount>) [<message>]"),
                           tr("Generate a signature proving that you own at least this much, optionally with a challenge string <message>.\n"
                              "If 'all' is specified, you prove the entire sum of all of your existing accounts' balances.\n"
                              "Otherwise, you prove the reserve of the smallest possible amount above <amount> available in your current account."));
  m_cmd_binder.set_handler("check_reserve_proof",
                           boost::bind(&simple_wallet::check_reserve_proof, this, _1),
                           tr("check_reserve_proof <address> <signature_file> [<message>]"),
                           tr("Check a signature proving that the owner of <address> holds at least this much, optionally with a challenge string <message>."));
  m_cmd_binder.set_handler("show_transfers",
                           boost::bind(&simple_wallet::show_transfers, this, _1),
                           tr("show_transfers [in|out|pending|failed|pool] [index=<N1>[,<N2>,...]] [<min_height> [<max_height>]]"),
                           tr("Show the incoming/outgoing transfers within an optional height range."));
   m_cmd_binder.set_handler("export_transfers",
                           boost::bind(&simple_wallet::export_transfers, this, _1),
                           tr("export_transfers [index=<N1>[,<N2>,...]] [<min_height> [<max_height>]] [output=<filepath>]"),
                           tr("Export to CSV the incoming/outgoing transfers within an optional height range."));
  m_cmd_binder.set_handler("unspent_outputs",
                           boost::bind(&simple_wallet::unspent_outputs, this, _1),
                           tr("unspent_outputs [index=<N1>[,<N2>,...]] [<min_amount> [<max_amount>]]"),
                           tr("Show the unspent outputs of a specified address within an optional amount range."));
  m_cmd_binder.set_handler("rescan_bc",
                           boost::bind(&simple_wallet::rescan_blockchain, this, _1),
                           tr("Rescan the blockchain from scratch."));
  m_cmd_binder.set_handler("set_tx_note",
                           boost::bind(&simple_wallet::set_tx_note, this, _1),
                           tr("set_tx_note <txid> [free text note]"),
                           tr("Set an arbitrary string note for a <txid>."));
  m_cmd_binder.set_handler("get_tx_note",
                           boost::bind(&simple_wallet::get_tx_note, this, _1),
                           tr("get_tx_note <txid>"),
                           tr("Get a string note for a txid."));
  m_cmd_binder.set_handler("set_description",
                           boost::bind(&simple_wallet::set_description, this, _1),
                           tr("set_description [free text note]"),
                           tr("Set an arbitrary description for the wallet."));
  m_cmd_binder.set_handler("get_description",
                           boost::bind(&simple_wallet::get_description, this, _1),
                           tr("Get the description of the wallet."));
  m_cmd_binder.set_handler("status",
                           boost::bind(&simple_wallet::status, this, _1),
                           tr("Show the wallet's status."));
  m_cmd_binder.set_handler("wallet_info",
                           boost::bind(&simple_wallet::wallet_info, this, _1),
                           tr("Show the wallet's information."));
  m_cmd_binder.set_handler("sign",
                           boost::bind(&simple_wallet::sign, this, _1),
                           tr("sign <file>"),
                           tr("Sign the contents of a file."));
  m_cmd_binder.set_handler("verify",
                           boost::bind(&simple_wallet::verify, this, _1),
                           tr("verify <filename> <address> <signature>"),
                           tr("Verify a signature on the contents of a file."));
  m_cmd_binder.set_handler("export_key_images",
                           boost::bind(&simple_wallet::export_key_images, this, _1),
                           tr("export_key_images <file>"),
                           tr("Export a signed set of key images to a <file>."));
  m_cmd_binder.set_handler("import_key_images",
                           boost::bind(&simple_wallet::import_key_images, this, _1),
                           tr("import_key_images <file>"),
                           tr("Import a signed key images list and verify their spent status."));
  m_cmd_binder.set_handler("export_outputs",
                           boost::bind(&simple_wallet::export_outputs, this, _1),
                           tr("export_outputs <file>"),
                           tr("Export a set of outputs owned by this wallet."));
  m_cmd_binder.set_handler("import_outputs",
                           boost::bind(&simple_wallet::import_outputs, this, _1),
                           tr("import_outputs <file>"),
                           tr("Import a set of outputs owned by this wallet."));
  m_cmd_binder.set_handler("show_transfer",
                           boost::bind(&simple_wallet::show_transfer, this, _1),
                           tr("show_transfer <txid>"),
                           tr("Show information about a transfer to/from this address."));
  m_cmd_binder.set_handler("password",
                           boost::bind(&simple_wallet::change_password, this, _1),
                           tr("Change the wallet's password."));
  m_cmd_binder.set_handler("payment_id",
                           boost::bind(&simple_wallet::payment_id, this, _1),
                           tr("Generate a new random full size payment id. These will be unencrypted on the blockchain, see integrated_address for encrypted short payment ids."));
  m_cmd_binder.set_handler("fee",
                           boost::bind(&simple_wallet::print_fee_info, this, _1),
                           tr("Print the information about the current fee and transaction backlog."));
  m_cmd_binder.set_handler("prepare_multisig", boost::bind(&simple_wallet::prepare_multisig, this, _1),
                           tr("Export data needed to create a multisig wallet"));
  m_cmd_binder.set_handler("make_multisig", boost::bind(&simple_wallet::make_multisig, this, _1),
                           tr("make_multisig <threshold> <string1> [<string>...]"),
                           tr("Turn this wallet into a multisig wallet"));
  m_cmd_binder.set_handler("finalize_multisig",
                           boost::bind(&simple_wallet::finalize_multisig, this, _1),
                           tr("finalize_multisig <string> [<string>...]"),
                           tr("Turn this wallet into a multisig wallet, extra step for N-1/N wallets"));
  m_cmd_binder.set_handler("export_multisig_info",
                           boost::bind(&simple_wallet::export_multisig, this, _1),
                           tr("export_multisig_info <filename>"),
                           tr("Export multisig info for other participants"));
  m_cmd_binder.set_handler("import_multisig_info",
                           boost::bind(&simple_wallet::import_multisig, this, _1),
                           tr("import_multisig_info <filename> [<filename>...]"),
                           tr("Import multisig info from other participants"));
  m_cmd_binder.set_handler("sign_multisig",
                           boost::bind(&simple_wallet::sign_multisig, this, _1),
                           tr("sign_multisig <filename>"),
                           tr("Sign a multisig transaction from a file"));
  m_cmd_binder.set_handler("submit_multisig",
                           boost::bind(&simple_wallet::submit_multisig, this, _1),
                           tr("submit_multisig <filename>"),
                           tr("Submit a signed multisig transaction from a file"));
  m_cmd_binder.set_handler("export_raw_multisig_tx",
                           boost::bind(&simple_wallet::export_raw_multisig, this, _1),
                           tr("export_raw_multisig_tx <filename>"),
                           tr("Export a signed multisig transaction to a file"));
  m_cmd_binder.set_handler("print_ring",
                           boost::bind(&simple_wallet::print_ring, this, _1),
                           tr("print_ring <key_image> | <txid>"),
                           tr("Print the ring(s) used to spend a given key image or transaction (if the ring size is > 1)"));
  m_cmd_binder.set_handler("set_ring",
                           boost::bind(&simple_wallet::set_ring, this, _1),
                           tr("set_ring <filename> | ( <key_image> absolute|relative <index> [<index>...] )"),
                           tr("Set the ring used for a given key image, so it can be reused in a fork"));
  m_cmd_binder.set_handler("save_known_rings",
                           boost::bind(&simple_wallet::save_known_rings, this, _1),
                           tr("save_known_rings"),
                           tr("Save known rings to the shared rings database"));
  m_cmd_binder.set_handler("blackball",
                           boost::bind(&simple_wallet::blackball, this, _1),
                           tr("blackball <output public key> | <filename> [add]"),
                           tr("Blackball output(s) so they never get selected as fake outputs in a ring"));
  m_cmd_binder.set_handler("unblackball",
                           boost::bind(&simple_wallet::unblackball, this, _1),
                           tr("unblackball <output public key>"),
                           tr("Unblackballs an output so it may get selected as a fake output in a ring"));
  m_cmd_binder.set_handler("blackballed",
                           boost::bind(&simple_wallet::blackballed, this, _1),
                           tr("blackballed <output public key>"),
                           tr("Checks whether an output is blackballed"));
  m_cmd_binder.set_handler("version",
                           boost::bind(&simple_wallet::version, this, _1),
                           tr("version"),
                           tr("Returns version information"));
  m_cmd_binder.set_handler("help",
                           boost::bind(&simple_wallet::help, this, _1),
                           tr("help [<command>]"),
                           tr("Show the help section or the documentation about a <command>."));
}
//----------------------------------------------------------------------------------------------------
bool simple_wallet::set_variable(const std::vector<std::string> &args)
{
  if (args.empty())
  {
    std::string seed_language = m_wallet->get_seed_language();
    if (m_use_english_language_names)
      seed_language = crypto::ElectrumWords::get_english_name_for(seed_language);
    success_msg_writer() << "seed = " << seed_language;
    success_msg_writer() << "always-confirm-transfers = " << m_wallet->always_confirm_transfers();
    success_msg_writer() << "print-ring-members = " << m_wallet->print_ring_members();
    success_msg_writer() << "store-tx-info = " << m_wallet->store_tx_info();
    success_msg_writer() << "auto-refresh = " << m_wallet->auto_refresh();
    success_msg_writer() << "refresh-type = " << get_refresh_type_name(m_wallet->get_refresh_type());
    success_msg_writer() << "priority = " << m_wallet->get_default_priority();
    success_msg_writer() << "confirm-missing-payment-id = " << m_wallet->confirm_missing_payment_id();
    success_msg_writer() << "ask-password = " << m_wallet->ask_password();
    success_msg_writer() << "unit = " << cryptonote::get_unit(cryptonote::get_default_decimal_point());
    success_msg_writer() << "min-outputs-count = " << m_wallet->get_min_output_count();
    success_msg_writer() << "min-outputs-value = " << cryptonote::print_money(m_wallet->get_min_output_value());
    success_msg_writer() << "merge-destinations = " << m_wallet->merge_destinations();
    success_msg_writer() << "confirm-backlog = " << m_wallet->confirm_backlog();
    success_msg_writer() << "confirm-backlog-threshold = " << m_wallet->get_confirm_backlog_threshold();
    success_msg_writer() << "confirm-export-overwrite = " << m_wallet->confirm_export_overwrite();
    success_msg_writer() << "refresh-from-block-height = " << m_wallet->get_refresh_from_block_height();
    success_msg_writer() << "auto-low-priority = " << m_wallet->auto_low_priority();
    success_msg_writer() << "segregate-pre-fork-outputs = " << m_wallet->segregate_pre_fork_outputs();
    success_msg_writer() << "key-reuse-mitigation2 = " << m_wallet->key_reuse_mitigation2();
    const std::pair<size_t, size_t> lookahead = m_wallet->get_subaddress_lookahead();
    success_msg_writer() << "subaddress-lookahead = " << lookahead.first << ":" << lookahead.second;
    success_msg_writer() << "segregation-height = " << m_wallet->segregation_height();
    return true;
  }
  else
  {

#define CHECK_SIMPLE_VARIABLE(name, f, help) do \
  if (args[0] == name) { \
    if (args.size() <= 1) \
    { \
      fail_msg_writer() << "set " << #name << ": " << tr("needs an argument") << " (" << help << ")"; \
      return true; \
    } \
    else \
    { \
      f(args); \
      return true; \
    } \
  } while(0)

    if (args[0] == "seed")
    {
      if (args.size() == 1)
      {
        fail_msg_writer() << tr("set seed: needs an argument. available options: language");
        return true;
      }
      else if (args[1] == "language")
      {
        seed_set_language(args);
        return true;
      }
    }
    CHECK_SIMPLE_VARIABLE("always-confirm-transfers", set_always_confirm_transfers, tr("0 or 1"));
    CHECK_SIMPLE_VARIABLE("print-ring-members", set_print_ring_members, tr("0 or 1"));
    CHECK_SIMPLE_VARIABLE("store-tx-info", set_store_tx_info, tr("0 or 1"));
    CHECK_SIMPLE_VARIABLE("auto-refresh", set_auto_refresh, tr("0 or 1"));
    CHECK_SIMPLE_VARIABLE("refresh-type", set_refresh_type, tr("full (slowest, no assumptions); optimize-coinbase (fast, assumes the whole coinbase is paid to a single address); no-coinbase (fastest, assumes we receive no coinbase transaction), default (same as optimize-coinbase)"));
    CHECK_SIMPLE_VARIABLE("priority", set_default_priority, tr("0, 1, 2, 3, or 4"));
    CHECK_SIMPLE_VARIABLE("confirm-missing-payment-id", set_confirm_missing_payment_id, tr("0 or 1"));
    CHECK_SIMPLE_VARIABLE("ask-password", set_ask_password, tr("0 or 1"));
    CHECK_SIMPLE_VARIABLE("unit", set_unit, tr("loki, megarok, kilorok, rok"));
    CHECK_SIMPLE_VARIABLE("min-outputs-count", set_min_output_count, tr("unsigned integer"));
    CHECK_SIMPLE_VARIABLE("min-outputs-value", set_min_output_value, tr("amount"));
    CHECK_SIMPLE_VARIABLE("merge-destinations", set_merge_destinations, tr("0 or 1"));
    CHECK_SIMPLE_VARIABLE("confirm-backlog", set_confirm_backlog, tr("0 or 1"));
    CHECK_SIMPLE_VARIABLE("confirm-backlog-threshold", set_confirm_backlog_threshold, tr("unsigned integer"));
    CHECK_SIMPLE_VARIABLE("confirm-export-overwrite", set_confirm_export_overwrite, tr("0 or 1"));
    CHECK_SIMPLE_VARIABLE("refresh-from-block-height", set_refresh_from_block_height, tr("block height"));
    CHECK_SIMPLE_VARIABLE("auto-low-priority", set_auto_low_priority, tr("0 or 1"));
    CHECK_SIMPLE_VARIABLE("segregate-pre-fork-outputs", set_segregate_pre_fork_outputs, tr("0 or 1"));
    CHECK_SIMPLE_VARIABLE("key-reuse-mitigation2", set_key_reuse_mitigation2, tr("0 or 1"));
    CHECK_SIMPLE_VARIABLE("subaddress-lookahead", set_subaddress_lookahead, tr("<major>:<minor>"));
    CHECK_SIMPLE_VARIABLE("segregation-height", set_segregation_height, tr("unsigned integer"));
  }
  fail_msg_writer() << tr("set: unrecognized argument(s)");
  return true;
}

//----------------------------------------------------------------------------------------------------
bool simple_wallet::set_log(const std::vector<std::string> &args)
{
  if(args.size() > 1)
  {
    fail_msg_writer() << tr("usage: set_log <log_level_number_0-4> | <categories>");
    return true;
  }
  if(!args.empty())
  {
    uint16_t level = 0;
    if(epee::string_tools::get_xtype_from_string(level, args[0]))
    {
      if(4 < level)
      {
        fail_msg_writer() << tr("wrong number range, use: set_log <log_level_number_0-4> | <categories>");
        return true;
      }
      mlog_set_log_level(level);
    }
    else
    {
      mlog_set_log(args[0].c_str());
    }
  }
  
  success_msg_writer() << "New log categories: " << mlog_get_categories();
  return true;
}
//----------------------------------------------------------------------------------------------------
bool simple_wallet::ask_wallet_create_if_needed()
{
  LOG_PRINT_L3("simple_wallet::ask_wallet_create_if_needed() started");
  std::string wallet_path;
  std::string confirm_creation;
  bool wallet_name_valid = false;
  bool keys_file_exists;
  bool wallet_file_exists;

  do{
      LOG_PRINT_L3("User asked to specify wallet file name.");
      wallet_path = input_line(
        tr(m_restoring ? "Specify a new wallet file name for your restored wallet (e.g., MyWallet).\n"
        "Wallet file name (or Ctrl-C to quit): " :
        "Specify wallet file name (e.g., MyWallet). If the wallet doesn't exist, it will be created.\n"
        "Wallet file name (or Ctrl-C to quit): ")
      );
      if(std::cin.eof())
      {
        LOG_ERROR("Unexpected std::cin.eof() - Exited simple_wallet::ask_wallet_create_if_needed()");
        return false;
      }
      if(!tools::wallet2::wallet_valid_path_format(wallet_path))
      {
        fail_msg_writer() << tr("Wallet name not valid. Please try again or use Ctrl-C to quit.");
        wallet_name_valid = false;
      }
      else
      {
        tools::wallet2::wallet_exists(wallet_path, keys_file_exists, wallet_file_exists);
        LOG_PRINT_L3("wallet_path: " << wallet_path << "");
        LOG_PRINT_L3("keys_file_exists: " << std::boolalpha << keys_file_exists << std::noboolalpha
        << "  wallet_file_exists: " << std::boolalpha << wallet_file_exists << std::noboolalpha);

        if((keys_file_exists || wallet_file_exists) && (!m_generate_new.empty() || m_restoring))
        {
          fail_msg_writer() << tr("Attempting to generate or restore wallet, but specified file(s) exist.  Exiting to not risk overwriting.");
          return false;
        }
        if(wallet_file_exists && keys_file_exists) //Yes wallet, yes keys
        {
          success_msg_writer() << tr("Wallet and key files found, loading...");
          m_wallet_file = wallet_path;
          return true;
        }
        else if(!wallet_file_exists && keys_file_exists) //No wallet, yes keys
        {
          success_msg_writer() << tr("Key file found but not wallet file. Regenerating...");
          m_wallet_file = wallet_path;
          return true;
        }
        else if(wallet_file_exists && !keys_file_exists) //Yes wallet, no keys
        {
          fail_msg_writer() << tr("Key file not found. Failed to open wallet: ") << "\"" << wallet_path << "\". Exiting.";
          return false;
        }
        else if(!wallet_file_exists && !keys_file_exists) //No wallet, no keys
        {
          bool ok = true;
          if (!m_restoring)
          {
            message_writer() << tr("No wallet found with that name. Confirm creation of new wallet named: ") << wallet_path;
            confirm_creation = input_line(tr("(Y/Yes/N/No): "));
            if(std::cin.eof())
            {
              LOG_ERROR("Unexpected std::cin.eof() - Exited simple_wallet::ask_wallet_create_if_needed()");
              return false;
            }
            ok = command_line::is_yes(confirm_creation);
          }
          if (ok)
          {
            success_msg_writer() << tr("Generating new wallet...");
            m_generate_new = wallet_path;
            return true;
          }
        }
      }
    } while(!wallet_name_valid);

  LOG_ERROR("Failed out of do-while loop in ask_wallet_create_if_needed()");
  return false;
}

/*!
 * \brief Prints the seed with a nice message
 * \param seed seed to print
 */
void simple_wallet::print_seed(std::string seed)
{
  success_msg_writer(true) << "\n" << tr("NOTE: the following 25 words can be used to recover access to your wallet. "
    "Write them down and store them somewhere safe and secure. Please do not store them in "
    "your email or on file storage services outside of your immediate control.\n");
  boost::replace_nth(seed, " ", 15, "\n");
  boost::replace_nth(seed, " ", 7, "\n");
  // don't log
  std::cout << seed << std::endl;
}
//----------------------------------------------------------------------------------------------------
static bool might_be_partial_seed(std::string words)
{
  std::vector<std::string> seed;

  boost::algorithm::trim(words);
  boost::split(seed, words, boost::is_any_of(" "), boost::token_compress_on);
  return seed.size() < 24;
}
//----------------------------------------------------------------------------------------------------
bool simple_wallet::init(const boost::program_options::variables_map& vm)
{
  const bool testnet = tools::wallet2::has_testnet_option(vm);
  const bool stagenet = tools::wallet2::has_stagenet_option(vm);
  if (testnet && stagenet)
  {
    fail_msg_writer() << tr("Can't specify more than one of --testnet and --stagenet");
    return false;
  }
  const network_type nettype = testnet ? TESTNET : stagenet ? STAGENET : MAINNET;

  std::string multisig_keys;

  if (!handle_command_line(vm))
    return false;

  if((!m_generate_new.empty()) + (!m_wallet_file.empty()) + (!m_generate_from_device.empty()) + (!m_generate_from_view_key.empty()) + (!m_generate_from_spend_key.empty()) + (!m_generate_from_keys.empty()) + (!m_generate_from_multisig_keys.empty()) + (!m_generate_from_json.empty()) > 1)
  {
    fail_msg_writer() << tr("can't specify more than one of --generate-new-wallet=\"wallet_name\", --wallet-file=\"wallet_name\", --generate-from-view-key=\"wallet_name\", --generate-from-spend-key=\"wallet_name\", --generate-from-keys=\"wallet_name\", --generate-from-multisig-keys=\"wallet_name\", --generate-from-json=\"jsonfilename\" and --generate-from-device=\"wallet_name\"");
    return false;
  }
  else if (m_generate_new.empty() && m_wallet_file.empty() && m_generate_from_device.empty() && m_generate_from_view_key.empty() && m_generate_from_spend_key.empty() && m_generate_from_keys.empty() && m_generate_from_multisig_keys.empty() && m_generate_from_json.empty())
  {
    if(!ask_wallet_create_if_needed()) return false;
  }

  if (!m_generate_new.empty() || m_restoring)
  {
    if (!m_subaddress_lookahead.empty() && !parse_subaddress_lookahead(m_subaddress_lookahead))
      return false;

    std::string old_language;
    // check for recover flag.  if present, require electrum word list (only recovery option for now).
    if (m_restore_deterministic_wallet || m_restore_multisig_wallet)
    {
      if (m_non_deterministic)
      {
        fail_msg_writer() << tr("can't specify both --restore-deterministic-wallet or --restore-multisig-wallet and --non-deterministic");
        return false;
      }
      if (!m_wallet_file.empty())
      {
        if (m_restore_multisig_wallet)
          fail_msg_writer() << tr("--restore-multisig-wallet uses --generate-new-wallet, not --wallet-file");
        else
          fail_msg_writer() << tr("--restore-deterministic-wallet uses --generate-new-wallet, not --wallet-file");
        return false;
      }

      if (m_electrum_seed.empty())
      {
        if (m_restore_multisig_wallet)
        {
            const char *prompt = "Specify multisig seed: ";
            m_electrum_seed = input_line(prompt);
            if (std::cin.eof())
              return false;
            if (m_electrum_seed.empty())
            {
              fail_msg_writer() << tr("specify a recovery parameter with the --electrum-seed=\"multisig seed here\"");
              return false;
            }
        }
        else
        {
          m_electrum_seed = "";
          do
          {
            const char *prompt = m_electrum_seed.empty() ? "Specify Electrum seed: " : "Electrum seed continued: ";
            std::string electrum_seed = input_line(prompt);
            if (std::cin.eof())
              return false;
            if (electrum_seed.empty())
            {
              fail_msg_writer() << tr("specify a recovery parameter with the --electrum-seed=\"words list here\"");
              return false;
            }
            m_electrum_seed += electrum_seed + " ";
          } while (might_be_partial_seed(m_electrum_seed));
        }
      }

      if (m_restore_multisig_wallet)
      {
        if (!epee::string_tools::parse_hexstr_to_binbuff(m_electrum_seed, multisig_keys))
        {
          fail_msg_writer() << tr("Multisig seed failed verification");
          return false;
        }
      }
      else
      {
        if (!crypto::ElectrumWords::words_to_bytes(m_electrum_seed, m_recovery_key, old_language))
        {
          fail_msg_writer() << tr("Electrum-style word list failed verification");
          return false;
        }
      }

      auto pwd_container = password_prompter(tr("Enter seed encryption passphrase, empty if none"), false);
      if (std::cin.eof() || !pwd_container)
        return false;
      epee::wipeable_string seed_pass = pwd_container->password();
      if (!seed_pass.empty())
      {
        if (m_restore_multisig_wallet)
        {
          crypto::secret_key key;
          crypto::cn_slow_hash(seed_pass.data(), seed_pass.size(), (crypto::hash&)key);
          sc_reduce32((unsigned char*)key.data);
          multisig_keys = m_wallet->decrypt(multisig_keys, key, true);
        }
        else
          m_recovery_key = cryptonote::decrypt_key(m_recovery_key, seed_pass);
      }
    }
    if (!m_generate_from_view_key.empty())
    {
      m_wallet_file = m_generate_from_view_key;
      // parse address
      std::string address_string = input_line("Standard address: ");
      if (std::cin.eof())
        return false;
      if (address_string.empty()) {
        fail_msg_writer() << tr("No data supplied, cancelled");
        return false;
      }
      cryptonote::address_parse_info info;
      if(!get_account_address_from_str(info, nettype, address_string))
      {
          fail_msg_writer() << tr("failed to parse address");
          return false;
      }
      if (info.is_subaddress)
      {
        fail_msg_writer() << tr("This address is a subaddress which cannot be used here.");
        return false;
      }

      // parse view secret key
      std::string viewkey_string = input_line("View key: ");
      if (std::cin.eof())
        return false;
      if (viewkey_string.empty()) {
        fail_msg_writer() << tr("No data supplied, cancelled");
        return false;
      }
      cryptonote::blobdata viewkey_data;
      if(!epee::string_tools::parse_hexstr_to_binbuff(viewkey_string, viewkey_data) || viewkey_data.size() != sizeof(crypto::secret_key))
      {
        fail_msg_writer() << tr("failed to parse view key secret key");
        return false;
      }
      crypto::secret_key viewkey = *reinterpret_cast<const crypto::secret_key*>(viewkey_data.data());

      m_wallet_file=m_generate_from_view_key;

      // check the view key matches the given address
      crypto::public_key pkey;
      if (!crypto::secret_key_to_public_key(viewkey, pkey)) {
        fail_msg_writer() << tr("failed to verify view key secret key");
        return false;
      }
      if (info.address.m_view_public_key != pkey) {
        fail_msg_writer() << tr("view key does not match standard address");
        return false;
      }

      bool r = new_wallet(vm, info.address, boost::none, viewkey);
      CHECK_AND_ASSERT_MES(r, false, tr("account creation failed"));
    }
    else if (!m_generate_from_spend_key.empty())
    {
      m_wallet_file = m_generate_from_spend_key;
      // parse spend secret key
      std::string spendkey_string = input_line("Secret spend key: ");
      if (std::cin.eof())
        return false;
      if (spendkey_string.empty()) {
        fail_msg_writer() << tr("No data supplied, cancelled");
        return false;
      }
      if (!epee::string_tools::hex_to_pod(spendkey_string, m_recovery_key))
      {
        fail_msg_writer() << tr("failed to parse spend key secret key");
        return false;
      }
      bool r = new_wallet(vm, m_recovery_key, true, false, "");
      CHECK_AND_ASSERT_MES(r, false, tr("account creation failed"));
    }
    else if (!m_generate_from_keys.empty())
    {
      m_wallet_file = m_generate_from_keys;
      // parse address
      std::string address_string = input_line("Standard address: ");
      if (std::cin.eof())
        return false;
      if (address_string.empty()) {
        fail_msg_writer() << tr("No data supplied, cancelled");
        return false;
      }
      cryptonote::address_parse_info info;
      if(!get_account_address_from_str(info, nettype, address_string))
      {
          fail_msg_writer() << tr("failed to parse address");
          return false;
      }
      if (info.is_subaddress)
      {
        fail_msg_writer() << tr("This address is a subaddress which cannot be used here.");
        return false;
      }

      // parse spend secret key
      std::string spendkey_string = input_line("Secret spend key: ");
      if (std::cin.eof())
        return false;
      if (spendkey_string.empty()) {
        fail_msg_writer() << tr("No data supplied, cancelled");
        return false;
      }
      cryptonote::blobdata spendkey_data;
      if(!epee::string_tools::parse_hexstr_to_binbuff(spendkey_string, spendkey_data) || spendkey_data.size() != sizeof(crypto::secret_key))
      {
        fail_msg_writer() << tr("failed to parse spend key secret key");
        return false;
      }
      crypto::secret_key spendkey = *reinterpret_cast<const crypto::secret_key*>(spendkey_data.data());

      // parse view secret key
      std::string viewkey_string = input_line("Secret view key: ");
      if (std::cin.eof())
        return false;
      if (viewkey_string.empty()) {
        fail_msg_writer() << tr("No data supplied, cancelled");
        return false;
      }
      cryptonote::blobdata viewkey_data;
      if(!epee::string_tools::parse_hexstr_to_binbuff(viewkey_string, viewkey_data) || viewkey_data.size() != sizeof(crypto::secret_key))
      {
        fail_msg_writer() << tr("failed to parse view key secret key");
        return false;
      }
      crypto::secret_key viewkey = *reinterpret_cast<const crypto::secret_key*>(viewkey_data.data());

      m_wallet_file=m_generate_from_keys;

      // check the spend and view keys match the given address
      crypto::public_key pkey;
      if (!crypto::secret_key_to_public_key(spendkey, pkey)) {
        fail_msg_writer() << tr("failed to verify spend key secret key");
        return false;
      }
      if (info.address.m_spend_public_key != pkey) {
        fail_msg_writer() << tr("spend key does not match standard address");
        return false;
      }
      if (!crypto::secret_key_to_public_key(viewkey, pkey)) {
        fail_msg_writer() << tr("failed to verify view key secret key");
        return false;
      }
      if (info.address.m_view_public_key != pkey) {
        fail_msg_writer() << tr("view key does not match standard address");
        return false;
      }
      bool r = new_wallet(vm, info.address, spendkey, viewkey);
      CHECK_AND_ASSERT_MES(r, false, tr("account creation failed"));
    }
    
    // Asks user for all the data required to merge secret keys from multisig wallets into one master wallet, which then gets full control of the multisig wallet. The resulting wallet will be the same as any other regular wallet.
    else if (!m_generate_from_multisig_keys.empty())
    {
      m_wallet_file = m_generate_from_multisig_keys;
      unsigned int multisig_m;
      unsigned int multisig_n;
      
      // parse multisig type
      std::string multisig_type_string = input_line("Multisig type (input as M/N with M <= N and M > 1): ");
      if (std::cin.eof())
        return false;
      if (multisig_type_string.empty())
      {
        fail_msg_writer() << tr("No data supplied, cancelled");
        return false;
      }
      if (sscanf(multisig_type_string.c_str(), "%u/%u", &multisig_m, &multisig_n) != 2)
      {
        fail_msg_writer() << tr("Error: expected M/N, but got: ") << multisig_type_string;
        return false;
      }
      if (multisig_m <= 1 || multisig_m > multisig_n)
      {
        fail_msg_writer() << tr("Error: expected N > 1 and N <= M, but got: ") << multisig_type_string;
        return false;
      }
      if (multisig_m != multisig_n)
      {
        fail_msg_writer() << tr("Error: M/N is currently unsupported. ");
        return false;
      }      
      message_writer() << boost::format(tr("Generating master wallet from %u of %u multisig wallet keys")) % multisig_m % multisig_n;
      
      // parse multisig address
      std::string address_string = input_line("Multisig wallet address: ");
      if (std::cin.eof())
        return false;
      if (address_string.empty()) {
        fail_msg_writer() << tr("No data supplied, cancelled");
        return false;
      }
      cryptonote::address_parse_info info;
      if(!get_account_address_from_str(info, nettype, address_string))
      {
          fail_msg_writer() << tr("failed to parse address");
          return false;
      }
      
      // parse secret view key
      std::string viewkey_string = input_line("Secret view key: ");
      if (std::cin.eof())
        return false;
      if (viewkey_string.empty())
      {
        fail_msg_writer() << tr("No data supplied, cancelled");
        return false;
      }
      cryptonote::blobdata viewkey_data;
      if(!epee::string_tools::parse_hexstr_to_binbuff(viewkey_string, viewkey_data) || viewkey_data.size() != sizeof(crypto::secret_key))
      {
        fail_msg_writer() << tr("failed to parse secret view key");
        return false;
      }
      crypto::secret_key viewkey = *reinterpret_cast<const crypto::secret_key*>(viewkey_data.data());
      
      // check that the view key matches the given address
      crypto::public_key pkey;
      if (!crypto::secret_key_to_public_key(viewkey, pkey))
      {
        fail_msg_writer() << tr("failed to verify secret view key");
        return false;
      }
      if (info.address.m_view_public_key != pkey)
      {
        fail_msg_writer() << tr("view key does not match standard address");
        return false;
      }
      
      // parse multisig spend keys
      crypto::secret_key spendkey;
      // parsing N/N
      if(multisig_m == multisig_n)
      {
        std::vector<crypto::secret_key> multisig_secret_spendkeys(multisig_n);
        std::string spendkey_string;
        cryptonote::blobdata spendkey_data;
        // get N secret spend keys from user
        for(unsigned int i=0; i<multisig_n; ++i)
        {
          spendkey_string = input_line(tr((boost::format(tr("Secret spend key (%u of %u):")) % (i+1) % multisig_m).str().c_str()));
          if (std::cin.eof())
            return false;
          if (spendkey_string.empty())
          {
            fail_msg_writer() << tr("No data supplied, cancelled");
            return false;
          }
          if(!epee::string_tools::parse_hexstr_to_binbuff(spendkey_string, spendkey_data) || spendkey_data.size() != sizeof(crypto::secret_key))
          {
            fail_msg_writer() << tr("failed to parse spend key secret key");
            return false;
          }
          multisig_secret_spendkeys[i] = *reinterpret_cast<const crypto::secret_key*>(spendkey_data.data());
        }
        
        // sum the spend keys together to get the master spend key
        spendkey = multisig_secret_spendkeys[0];
        for(unsigned int i=1; i<multisig_n; ++i)
          sc_add(reinterpret_cast<unsigned char*>(&spendkey), reinterpret_cast<unsigned char*>(&spendkey), reinterpret_cast<unsigned char*>(&multisig_secret_spendkeys[i]));
      }
      // parsing M/N
      else
      {
        fail_msg_writer() << tr("Error: M/N is currently unsupported");
        return false;
      }
      
      // check that the spend key matches the given address
      if (!crypto::secret_key_to_public_key(spendkey, pkey))
      {
        fail_msg_writer() << tr("failed to verify spend key secret key");
        return false;
      }
      if (info.address.m_spend_public_key != pkey)
      {
        fail_msg_writer() << tr("spend key does not match standard address");
        return false;
      }
      
      // create wallet
      bool r = new_wallet(vm, info.address, spendkey, viewkey);
      CHECK_AND_ASSERT_MES(r, false, tr("account creation failed"));
    }
    
    else if (!m_generate_from_json.empty())
    {
      m_wallet_file = m_generate_from_json;
      try
      {
        m_wallet = tools::wallet2::make_from_json(vm, m_wallet_file, password_prompter);
      }
      catch (const std::exception &e)
      {
        fail_msg_writer() << e.what();
        return false;
      }
      if (!m_wallet)
        return false;
    }
    else if (!m_generate_from_device.empty())
    {
      m_wallet_file = m_generate_from_device;
      // create wallet
      bool r = new_wallet(vm, "Ledger");
      CHECK_AND_ASSERT_MES(r, false, tr("account creation failed"));
      // if no block_height is specified, assume its a new account and start it "now"
      if(m_wallet->get_refresh_from_block_height() == 0) {
        {
          tools::scoped_message_writer wrt = tools::msg_writer();
          wrt << tr("No restore height is specified.");
          wrt << tr("Assumed you are creating a new account, restore will be done from current estimated blockchain height.");
          wrt << tr("Use --restore-height if you want to restore an already setup account from a specific height");
        }
        std::string confirm = input_line(tr("Is this okay?  (Y/Yes/N/No): "));
        if (std::cin.eof() || !command_line::is_yes(confirm))
          CHECK_AND_ASSERT_MES(false, false, tr("account creation aborted"));

        m_wallet->set_refresh_from_block_height(m_wallet->estimate_blockchain_height()-1);
        m_wallet->explicit_refresh_from_block_height(true);
        m_restore_height = m_wallet->get_refresh_from_block_height();
      }
    }
    else
    {
      if (m_generate_new.empty()) {
        fail_msg_writer() << tr("specify a wallet path with --generate-new-wallet (not --wallet-file)");
        return false;
      }
      m_wallet_file = m_generate_new;
      bool r;
      if (m_restore_multisig_wallet)
        r = new_wallet(vm, multisig_keys, old_language);
      else
        r = new_wallet(vm, m_recovery_key, m_restore_deterministic_wallet, m_non_deterministic, old_language);
      CHECK_AND_ASSERT_MES(r, false, tr("account creation failed"));
    }

    if (m_restoring && m_generate_from_json.empty() && m_generate_from_device.empty())
    {
      m_wallet->explicit_refresh_from_block_height(!command_line::is_arg_defaulted(vm, arg_restore_height));
    }
    if (!m_wallet->explicit_refresh_from_block_height() && m_restoring)
    {
      uint32_t version;
      bool connected = try_connect_to_daemon(false, &version);
      while (true)
      {
        std::string heightstr;
        if (!connected || version < MAKE_CORE_RPC_VERSION(1, 6))
          heightstr = input_line("Restore from specific blockchain height (optional, default 0): ");
        else
          heightstr = input_line("Restore from specific blockchain height (optional, default 0),\nor alternatively from specific date (YYYY-MM-DD): ");
        if (std::cin.eof())
          return false;
        if (heightstr.empty())
        {
          m_restore_height = 0;
          break;
        }
        try
        {
          m_restore_height = boost::lexical_cast<uint64_t>(heightstr);
          break;
        }
        catch (const boost::bad_lexical_cast &)
        {
          if (!connected || version < MAKE_CORE_RPC_VERSION(1, 6))
          {
            fail_msg_writer() << tr("bad m_restore_height parameter: ") << heightstr;
            continue;
          }
          if (heightstr.size() != 10 || heightstr[4] != '-' || heightstr[7] != '-')
          {
            fail_msg_writer() << tr("date format must be YYYY-MM-DD");
            continue;
          }
          uint16_t year;
          uint8_t month;  // 1, 2, ..., 12
          uint8_t day;    // 1, 2, ..., 31
          try
          {
            year  = boost::lexical_cast<uint16_t>(heightstr.substr(0,4));
            // lexical_cast<uint8_t> won't work because uint8_t is treated as character type
            month = boost::lexical_cast<uint16_t>(heightstr.substr(5,2));
            day   = boost::lexical_cast<uint16_t>(heightstr.substr(8,2));
            m_restore_height = m_wallet->get_blockchain_height_by_date(year, month, day);
            success_msg_writer() << tr("Restore height is: ") << m_restore_height;
            std::string confirm = input_line(tr("Is this okay?  (Y/Yes/N/No): "));
            if (std::cin.eof())
              return false;
            if(command_line::is_yes(confirm))
              break;
          }
          catch (const boost::bad_lexical_cast &)
          {
            fail_msg_writer() << tr("bad m_restore_height parameter: ") << heightstr;
          }
          catch (const std::runtime_error& e)
          {
            fail_msg_writer() << e.what();
          }
        }
      }
    }
    if (m_restoring)
    {
      uint64_t estimate_height = m_wallet->estimate_blockchain_height();
      if (m_restore_height >= estimate_height)
      {
        success_msg_writer() << tr("Restore height ") << m_restore_height << (" is not yet reached. The current estimated height is ") << estimate_height;
        std::string confirm = input_line(tr("Still apply restore height?  (Y/Yes/N/No): "));
        if (std::cin.eof() || command_line::is_no(confirm))
          m_restore_height = 0;
      }
      m_wallet->set_refresh_from_block_height(m_restore_height);
    }
  }
  else
  {
    assert(!m_wallet_file.empty());
    if (!m_subaddress_lookahead.empty())
    {
      fail_msg_writer() << tr("can't specify --subaddress-lookahead and --wallet-file at the same time");
      return false;
    }
    bool r = open_wallet(vm);
    CHECK_AND_ASSERT_MES(r, false, tr("failed to open account"));
  }
  if (!m_wallet)
  {
    fail_msg_writer() << tr("wallet is null");
    return false;
  }

  // set --trusted-daemon if local and not overridden
  if (!m_trusted_daemon)
  {
    try
    {
      if (tools::is_local_address(m_wallet->get_daemon_address()))
      {
        MINFO(tr("Daemon is local, assuming trusted"));
        m_trusted_daemon = true;
      }
    }
    catch (const std::exception &e) { }
  }

  if (!is_daemon_trusted())
    message_writer() << (boost::format(tr("Warning: using an untrusted daemon at %s, privacy will be lessened")) % m_wallet->get_daemon_address()).str();

  if (m_wallet->get_ring_database().empty())
    fail_msg_writer() << tr("Failed to initialize ring database: privacy enhancing features will be inactive");

  m_wallet->callback(this);

  return true;
}
//----------------------------------------------------------------------------------------------------
bool simple_wallet::deinit()
{
  if (!m_wallet.get())
    return true;

  return close_wallet();
}
//----------------------------------------------------------------------------------------------------
bool simple_wallet::handle_command_line(const boost::program_options::variables_map& vm)
{
  m_wallet_file                   = command_line::get_arg(vm, arg_wallet_file);
  m_generate_new                  = command_line::get_arg(vm, arg_generate_new_wallet);
  m_generate_from_device          = command_line::get_arg(vm, arg_generate_from_device);
  m_generate_from_view_key        = command_line::get_arg(vm, arg_generate_from_view_key);
  m_generate_from_spend_key       = command_line::get_arg(vm, arg_generate_from_spend_key);
  m_generate_from_keys            = command_line::get_arg(vm, arg_generate_from_keys);
  m_generate_from_multisig_keys   = command_line::get_arg(vm, arg_generate_from_multisig_keys);
  m_generate_from_json            = command_line::get_arg(vm, arg_generate_from_json);
  m_mnemonic_language             = command_line::get_arg(vm, arg_mnemonic_language);
  m_electrum_seed                 = command_line::get_arg(vm, arg_electrum_seed);
  m_restore_deterministic_wallet  = command_line::get_arg(vm, arg_restore_deterministic_wallet);
  m_restore_multisig_wallet       = command_line::get_arg(vm, arg_restore_multisig_wallet);
  m_non_deterministic             = command_line::get_arg(vm, arg_non_deterministic);
  if (!command_line::is_arg_defaulted(vm, arg_trusted_daemon) || !command_line::is_arg_defaulted(vm, arg_untrusted_daemon))
    m_trusted_daemon = command_line::get_arg(vm, arg_trusted_daemon) && !command_line::get_arg(vm, arg_untrusted_daemon);
  if (!command_line::is_arg_defaulted(vm, arg_trusted_daemon) && !command_line::is_arg_defaulted(vm, arg_untrusted_daemon))
    message_writer() << tr("--trusted-daemon and --untrusted-daemon are both seen, assuming untrusted");
  m_allow_mismatched_daemon_version = command_line::get_arg(vm, arg_allow_mismatched_daemon_version);
  m_restore_height                = command_line::get_arg(vm, arg_restore_height);
  m_do_not_relay                  = command_line::get_arg(vm, arg_do_not_relay);
  m_subaddress_lookahead          = command_line::get_arg(vm, arg_subaddress_lookahead);
  m_use_english_language_names    = command_line::get_arg(vm, arg_use_english_language_names);
  m_restoring                     = !m_generate_from_view_key.empty() ||
                                    !m_generate_from_spend_key.empty() ||
                                    !m_generate_from_keys.empty() ||
                                    !m_generate_from_multisig_keys.empty() ||
                                    !m_generate_from_json.empty() ||
                                    !m_generate_from_device.empty() ||
                                    m_restore_deterministic_wallet ||
                                    m_restore_multisig_wallet;

  return true;
}
//----------------------------------------------------------------------------------------------------
bool simple_wallet::try_connect_to_daemon(bool silent, uint32_t* version)
{
  uint32_t version_ = 0;
  if (!version)
    version = &version_;
  if (!m_wallet->check_connection(version))
  {
    if (!silent)
      fail_msg_writer() << tr("wallet failed to connect to daemon: ") << m_wallet->get_daemon_address() << ". " <<
        tr("Daemon either is not started or wrong port was passed. "
        "Please make sure daemon is running or change the daemon address using the 'set_daemon' command.");
    return false;
  }
  if (!m_allow_mismatched_daemon_version && ((*version >> 16) != CORE_RPC_VERSION_MAJOR))
  {
    if (!silent)
      fail_msg_writer() << boost::format(tr("Daemon uses a different RPC major version (%u) than the wallet (%u): %s. Either update one of them, or use --allow-mismatched-daemon-version.")) % (*version>>16) % CORE_RPC_VERSION_MAJOR % m_wallet->get_daemon_address();
    return false;
  }
  return true;
}

/*!
 * \brief Gets the word seed language from the user.
 * 
 * User is asked to choose from a list of supported languages.
 * 
 * \return The chosen language.
 */
std::string simple_wallet::get_mnemonic_language()
{
  std::vector<std::string> language_list;
  std::string language_choice;
  int language_number = -1;
  crypto::ElectrumWords::get_language_list(language_list, m_use_english_language_names);
  std::cout << tr("List of available languages for your wallet's seed:") << std::endl;
  std::cout << tr("If your display freezes, exit blind with ^C, then run again with --use-english-language-names") << std::endl;
  int ii;
  std::vector<std::string>::iterator it;
  for (it = language_list.begin(), ii = 0; it != language_list.end(); it++, ii++)
  {
    std::cout << ii << " : " << *it << std::endl;
  }
  while (language_number < 0)
  {
    language_choice = input_line(tr("Enter the number corresponding to the language of your choice: "));
    if (std::cin.eof())
      return std::string();
    try
    {
      language_number = std::stoi(language_choice);
      if (!((language_number >= 0) && (static_cast<unsigned int>(language_number) < language_list.size())))
      {
        language_number = -1;
        fail_msg_writer() << tr("invalid language choice entered. Please try again.\n");
      }
    }
    catch (const std::exception &e)
    {
      fail_msg_writer() << tr("invalid language choice entered. Please try again.\n");
    }
  }
  return language_list[language_number];
}
//----------------------------------------------------------------------------------------------------
boost::optional<tools::password_container> simple_wallet::get_and_verify_password() const
{
  auto pwd_container = default_password_prompter(m_wallet_file.empty());
  if (!pwd_container)
    return boost::none;

  if (!m_wallet->verify_password(pwd_container->password()))
  {
    fail_msg_writer() << tr("invalid password");
    return boost::none;
  }
  return pwd_container;
}
//----------------------------------------------------------------------------------------------------
bool simple_wallet::new_wallet(const boost::program_options::variables_map& vm,
  const crypto::secret_key& recovery_key, bool recover, bool two_random, const std::string &old_language)
{
  auto rc = tools::wallet2::make_new(vm, password_prompter);
  m_wallet = std::move(rc.first);
  if (!m_wallet)
  {
    return false;
  }

  if (!m_subaddress_lookahead.empty())
  {
    auto lookahead = parse_subaddress_lookahead(m_subaddress_lookahead);
    assert(lookahead);
    m_wallet->set_subaddress_lookahead(lookahead->first, lookahead->second);
  }

  bool was_deprecated_wallet = m_restore_deterministic_wallet && ((old_language == crypto::ElectrumWords::old_language_name) ||
    crypto::ElectrumWords::get_is_old_style_seed(m_electrum_seed));

  std::string mnemonic_language = old_language;

  std::vector<std::string> language_list;
  crypto::ElectrumWords::get_language_list(language_list);
  if (mnemonic_language.empty() && std::find(language_list.begin(), language_list.end(), m_mnemonic_language) != language_list.end())
  {
    mnemonic_language = m_mnemonic_language;
  }

  // Ask for seed language if:
  // it's a deterministic wallet AND
  // a seed language is not already specified AND
  // (it is not a wallet restore OR if it was a deprecated wallet
  // that was earlier used before this restore)
  if ((!two_random) && (mnemonic_language.empty() || mnemonic_language == crypto::ElectrumWords::old_language_name) && (!m_restore_deterministic_wallet || was_deprecated_wallet))
  {
    if (was_deprecated_wallet)
    {
      // The user had used an older version of the wallet with old style mnemonics.
      message_writer(console_color_green, false) << "\n" << tr("You had been using "
        "a deprecated version of the wallet. Please use the new seed that we provide.\n");
    }
    mnemonic_language = get_mnemonic_language();
    if (mnemonic_language.empty())
      return false;
  }

  m_wallet->set_seed_language(mnemonic_language);

  bool create_address_file = command_line::get_arg(vm, arg_create_address_file);

  crypto::secret_key recovery_val;
  try
  {
    recovery_val = m_wallet->generate(m_wallet_file, std::move(rc.second).password(), recovery_key, recover, two_random, create_address_file);
    message_writer(console_color_white, true) << tr("Generated new wallet: ")
      << m_wallet->get_account().get_public_address_str(m_wallet->nettype());
    std::cout << tr("View key: ") << string_tools::pod_to_hex(m_wallet->get_account().get_keys().m_view_secret_key) << ENDL;
  }
  catch (const std::exception& e)
  {
    fail_msg_writer() << tr("failed to generate new wallet: ") << e.what();
    return false;
  }

  // convert rng value to electrum-style word list
  std::string electrum_words;

  crypto::ElectrumWords::bytes_to_words(recovery_val, electrum_words, mnemonic_language);

  success_msg_writer() <<
    "**********************************************************************\n" <<
    tr("Your wallet has been generated!\n"
    "To start synchronizing with the daemon, use the \"refresh\" command.\n"
    "Use the \"help\" command to see the list of available commands.\n"
    "Use \"help <command>\" to see a command's documentation.\n"
    "Always use the \"exit\" command when closing loki-wallet-cli to save \n"
    "your current session's state. Otherwise, you might need to synchronize \n"
    "your wallet again (your wallet keys are NOT at risk in any case).\n")
  ;

  if (!two_random)
  {
    print_seed(electrum_words);
  }
  success_msg_writer() << "**********************************************************************";

  return true;
}
//----------------------------------------------------------------------------------------------------
bool simple_wallet::new_wallet(const boost::program_options::variables_map& vm,
  const cryptonote::account_public_address& address, const boost::optional<crypto::secret_key>& spendkey,
  const crypto::secret_key& viewkey)
{
  auto rc = tools::wallet2::make_new(vm, password_prompter);
  m_wallet = std::move(rc.first);
  if (!m_wallet)
  {
    return false;
  }

  if (!m_subaddress_lookahead.empty())
  {
    auto lookahead = parse_subaddress_lookahead(m_subaddress_lookahead);
    assert(lookahead);
    m_wallet->set_subaddress_lookahead(lookahead->first, lookahead->second);
  }

  if (m_restore_height)
    m_wallet->set_refresh_from_block_height(m_restore_height);

  bool create_address_file = command_line::get_arg(vm, arg_create_address_file);

  try
  {
    if (spendkey)
    {
      m_wallet->generate(m_wallet_file, std::move(rc.second).password(), address, *spendkey, viewkey, create_address_file);
    }
    else
    {
      m_wallet->generate(m_wallet_file, std::move(rc.second).password(), address, viewkey, create_address_file);
    }
    message_writer(console_color_white, true) << tr("Generated new wallet: ")
      << m_wallet->get_account().get_public_address_str(m_wallet->nettype());
  }
  catch (const std::exception& e)
  {
    fail_msg_writer() << tr("failed to generate new wallet: ") << e.what();
    return false;
  }


  return true;
}

//----------------------------------------------------------------------------------------------------
bool simple_wallet::new_wallet(const boost::program_options::variables_map& vm,
                               const std::string &device_name) {
  auto rc = tools::wallet2::make_new(vm, password_prompter);
  m_wallet = std::move(rc.first);
  if (!m_wallet)
  {
    return false;
  }

  if (!m_subaddress_lookahead.empty())
  {
    auto lookahead = parse_subaddress_lookahead(m_subaddress_lookahead);
    assert(lookahead);
    m_wallet->set_subaddress_lookahead(lookahead->first, lookahead->second);
  }

  if (m_restore_height)
    m_wallet->set_refresh_from_block_height(m_restore_height);

  try
  {
    m_wallet->restore(m_wallet_file, std::move(rc.second).password(), device_name);
    message_writer(console_color_white, true) << tr("Generated new wallet on hw device: ")
      << m_wallet->get_account().get_public_address_str(m_wallet->nettype());
  }
  catch (const std::exception& e)
  {
    fail_msg_writer() << tr("failed to generate new wallet: ") << e.what();
    return false;
  }

  return true;
}
//----------------------------------------------------------------------------------------------------
bool simple_wallet::new_wallet(const boost::program_options::variables_map& vm,
    const std::string &multisig_keys, const std::string &old_language)
{
  auto rc = tools::wallet2::make_new(vm, password_prompter);
  m_wallet = std::move(rc.first);
  if (!m_wallet)
  {
    return false;
  }

  if (!m_subaddress_lookahead.empty())
  {
    auto lookahead = parse_subaddress_lookahead(m_subaddress_lookahead);
    assert(lookahead);
    m_wallet->set_subaddress_lookahead(lookahead->first, lookahead->second);
  }

  std::string mnemonic_language = old_language;

  std::vector<std::string> language_list;
  crypto::ElectrumWords::get_language_list(language_list);
  if (mnemonic_language.empty() && std::find(language_list.begin(), language_list.end(), m_mnemonic_language) != language_list.end())
  {
    mnemonic_language = m_mnemonic_language;
  }

  m_wallet->set_seed_language(mnemonic_language);

  bool create_address_file = command_line::get_arg(vm, arg_create_address_file);

  try
  {
    m_wallet->generate(m_wallet_file, std::move(rc.second).password(), multisig_keys, create_address_file);
    bool ready;
    uint32_t threshold, total;
    if (!m_wallet->multisig(&ready, &threshold, &total) || !ready)
    {
      fail_msg_writer() << tr("failed to generate new mutlisig wallet");
      return false;
    }
    message_writer(console_color_white, true) << boost::format(tr("Generated new %u/%u multisig wallet: ")) % threshold % total
      << m_wallet->get_account().get_public_address_str(m_wallet->nettype());
  }
  catch (const std::exception& e)
  {
    fail_msg_writer() << tr("failed to generate new wallet: ") << e.what();
    return false;
  }

  return true;
}
//----------------------------------------------------------------------------------------------------
bool simple_wallet::open_wallet(const boost::program_options::variables_map& vm)
{
  if (!tools::wallet2::wallet_valid_path_format(m_wallet_file))
  {
    fail_msg_writer() << tr("wallet file path not valid: ") << m_wallet_file;
    return false;
  }

  bool keys_file_exists;
  bool wallet_file_exists;

  tools::wallet2::wallet_exists(m_wallet_file, keys_file_exists, wallet_file_exists);
  if(!keys_file_exists)
  {
    fail_msg_writer() << tr("Key file not found. Failed to open wallet");
    return false;
  }
  
  epee::wipeable_string password;
  try
  {
    auto rc = tools::wallet2::make_from_file(vm, m_wallet_file, password_prompter);
    m_wallet = std::move(rc.first);
    password = std::move(std::move(rc.second).password());
    if (!m_wallet)
    {
      return false;
    }

    std::string prefix;
    bool ready;
    uint32_t threshold, total;
    if (m_wallet->watch_only())
      prefix = tr("Opened watch-only wallet");
    else if (m_wallet->multisig(&ready, &threshold, &total))
      prefix = (boost::format(tr("Opened %u/%u multisig wallet%s")) % threshold % total % (ready ? "" : " (not yet finalized)")).str();
    else
      prefix = tr("Opened wallet");
    message_writer(console_color_white, true) <<
      prefix << ": " << m_wallet->get_account().get_public_address_str(m_wallet->nettype());
    if (m_wallet->get_account().get_device()) {
       message_writer(console_color_white, true) << "Wallet is on device: " << m_wallet->get_account().get_device().get_name();
    }
    // If the wallet file is deprecated, we should ask for mnemonic language again and store
    // everything in the new format.
    // NOTE: this is_deprecated() refers to the wallet file format before becoming JSON. It does not refer to the "old english" seed words form of "deprecated" used elsewhere.
    if (m_wallet->is_deprecated())
    {
      if (m_wallet->is_deterministic())
      {
        message_writer(console_color_green, false) << "\n" << tr("You had been using "
          "a deprecated version of the wallet. Please proceed to upgrade your wallet.\n");
        std::string mnemonic_language = get_mnemonic_language();
        if (mnemonic_language.empty())
          return false;
        m_wallet->set_seed_language(mnemonic_language);
        m_wallet->rewrite(m_wallet_file, password);

        // Display the seed
        std::string seed;
        m_wallet->get_seed(seed);
        print_seed(seed);
      }
      else
      {
        message_writer(console_color_green, false) << "\n" << tr("You had been using "
          "a deprecated version of the wallet. Your wallet file format is being upgraded now.\n");
        m_wallet->rewrite(m_wallet_file, password);
      }
    }
  }
  catch (const std::exception& e)
  {
    fail_msg_writer() << tr("failed to load wallet: ") << e.what();
    if (m_wallet)
    {
      // only suggest removing cache if the password was actually correct
      bool password_is_correct = false;
      try
      {
        password_is_correct = m_wallet->verify_password(password);
      }
      catch (...) { } // guard against I/O errors
      if (password_is_correct)
        fail_msg_writer() << boost::format(tr("You may want to remove the file \"%s\" and try again")) % m_wallet_file;
    }
    return false;
  }
  success_msg_writer() <<
    "**********************************************************************\n" <<
    tr("Use the \"help\" command to see the list of available commands.\n") <<
    tr("Use \"help <command>\" to see a command's documentation.\n") <<
    "**********************************************************************";
  return true;
}
//----------------------------------------------------------------------------------------------------
bool simple_wallet::close_wallet()
{
  if (m_idle_run.load(std::memory_order_relaxed))
  {
    m_idle_run.store(false, std::memory_order_relaxed);
    m_wallet->stop();
    {
      boost::unique_lock<boost::mutex> lock(m_idle_mutex);
      m_idle_cond.notify_one();
    }
    m_idle_thread.join();
  }

  bool r = m_wallet->deinit();
  if (!r)
  {
    fail_msg_writer() << tr("failed to deinitialize wallet");
    return false;
  }

  try
  {
    m_wallet->store();
  }
  catch (const std::exception& e)
  {
    fail_msg_writer() << e.what();
    return false;
  }

  return true;
}
//----------------------------------------------------------------------------------------------------
bool simple_wallet::save(const std::vector<std::string> &args)
{
  try
  {
    LOCK_IDLE_SCOPE();
    m_wallet->store();
    success_msg_writer() << tr("Wallet data saved");
  }
  catch (const std::exception& e)
  {
    fail_msg_writer() << e.what();
  }

  return true;
}
//----------------------------------------------------------------------------------------------------
bool simple_wallet::save_watch_only(const std::vector<std::string> &args/* = std::vector<std::string>()*/)
{
  if (m_wallet->multisig())
  {
    fail_msg_writer() << tr("wallet is multisig and cannot save a watch-only version");
    return true;
  }

  const auto pwd_container = password_prompter(tr("Password for new watch-only wallet"), true);

  if (!pwd_container)
  {
    fail_msg_writer() << tr("failed to read wallet password");
    return true;
  }

  try
  {
    std::string new_keys_filename;
    m_wallet->write_watch_only_wallet(m_wallet_file, pwd_container->password(), new_keys_filename);
    success_msg_writer() << tr("Watch only wallet saved as: ") << new_keys_filename;
  }
  catch (const std::exception &e)
  {
    fail_msg_writer() << tr("Failed to save watch only wallet: ") << e.what();
    return true;
  }
  return true;
}

//----------------------------------------------------------------------------------------------------
bool simple_wallet::start_mining(const std::vector<std::string>& args)
{
  if (!is_daemon_trusted())
  {
    fail_msg_writer() << tr("this command requires a trusted daemon. Enable with --trusted-daemon");
    return true;
  }

  if (!try_connect_to_daemon())
    return true;

  if (!m_wallet)
  {
    fail_msg_writer() << tr("wallet is null");
    return true;
  }
  COMMAND_RPC_START_MINING::request req = AUTO_VAL_INIT(req); 
  req.miner_address = m_wallet->get_account().get_public_address_str(m_wallet->nettype());

  bool ok = true;
  size_t max_mining_threads_count = (std::max)(tools::get_max_concurrency(), static_cast<unsigned>(2));
  size_t arg_size = args.size();
  if(arg_size >= 3)
  {
    if (!parse_bool_and_use(args[2], [&](bool r) { req.ignore_battery = r; }))
      return true;
  }
  if(arg_size >= 2)
  {
    if (!parse_bool_and_use(args[1], [&](bool r) { req.do_background_mining = r; }))
      return true;
  }
  if(arg_size >= 1)
  {
    uint16_t num = 1;
    ok = string_tools::get_xtype_from_string(num, args[0]);
    ok = ok && (1 <= num && num <= max_mining_threads_count);
    req.threads_count = num;
  }
  else
  {
    req.threads_count = 1;
  }

  if (!ok)
  {
    fail_msg_writer() << tr("invalid arguments. Please use start_mining [<number_of_threads>] [do_bg_mining] [ignore_battery], "
      "<number_of_threads> should be from 1 to ") << max_mining_threads_count;
    return true;
  }

  COMMAND_RPC_START_MINING::response res;
  bool r = m_wallet->invoke_http_json("/start_mining", req, res);
  std::string err = interpret_rpc_response(r, res.status);
  if (err.empty())
    success_msg_writer() << tr("Mining started in daemon");
  else
    fail_msg_writer() << tr("mining has NOT been started: ") << err;
  return true;
}
//----------------------------------------------------------------------------------------------------
bool simple_wallet::stop_mining(const std::vector<std::string>& args)
{
  if (!try_connect_to_daemon())
    return true;

  if (!m_wallet)
  {
    fail_msg_writer() << tr("wallet is null");
    return true;
  }

  COMMAND_RPC_STOP_MINING::request req;
  COMMAND_RPC_STOP_MINING::response res;
  bool r = m_wallet->invoke_http_json("/stop_mining", req, res);
  std::string err = interpret_rpc_response(r, res.status);
  if (err.empty())
    success_msg_writer() << tr("Mining stopped in daemon");
  else
    fail_msg_writer() << tr("mining has NOT been stopped: ") << err;
  return true;
}
//----------------------------------------------------------------------------------------------------
bool simple_wallet::set_daemon(const std::vector<std::string>& args)
{
  std::string daemon_url;

  if (args.size() < 1)
  {
    fail_msg_writer() << tr("missing daemon URL argument");
    return true;
  }

  boost::regex rgx("^(.*://)?([A-Za-z0-9\\-\\.]+)(:[0-9]+)?");
  boost::cmatch match;
  // If user input matches URL regex
  if (boost::regex_match(args[0].c_str(), match, rgx))
  {
    if (match.length() < 4)
    {
      fail_msg_writer() << tr("Unexpected array length - Exited simple_wallet::set_daemon()");
      return true;
    }
    // If no port has been provided, use the default from config
    if (!match[3].length())
    {
      int daemon_port = m_wallet->nettype() == cryptonote::TESTNET ? config::testnet::RPC_DEFAULT_PORT : m_wallet->nettype() == cryptonote::STAGENET ? config::stagenet::RPC_DEFAULT_PORT : config::RPC_DEFAULT_PORT;
      daemon_url = match[1] + match[2] + std::string(":") + std::to_string(daemon_port);
    } else {
      daemon_url = args[0];
    }
    LOCK_IDLE_SCOPE();
    m_wallet->init(daemon_url);
  } else {
    fail_msg_writer() << tr("This does not seem to be a valid daemon URL.");
  }
  return true;
}
//----------------------------------------------------------------------------------------------------
bool simple_wallet::save_bc(const std::vector<std::string>& args)
{
  if (!try_connect_to_daemon())
    return true;

  if (!m_wallet)
  {
    fail_msg_writer() << tr("wallet is null");
    return true;
  }
  COMMAND_RPC_SAVE_BC::request req;
  COMMAND_RPC_SAVE_BC::response res;
  bool r = m_wallet->invoke_http_json("/save_bc", req, res);
  std::string err = interpret_rpc_response(r, res.status);
  if (err.empty())
    success_msg_writer() << tr("Blockchain saved");
  else
    fail_msg_writer() << tr("blockchain can't be saved: ") << err;
  return true;
}
//----------------------------------------------------------------------------------------------------
void simple_wallet::on_new_block(uint64_t height, const cryptonote::block& block)
{
  if (!m_auto_refresh_refreshing)
    m_refresh_progress_reporter.update(height, false);
}
//----------------------------------------------------------------------------------------------------
void simple_wallet::on_money_received(uint64_t height, const crypto::hash &txid, const cryptonote::transaction& tx, uint64_t amount, const cryptonote::subaddress_index& subaddr_index)
{
  message_writer(console_color_green, false) << "\r" <<
    tr("Height ") << height << ", " <<
    tr("txid ") << txid << ", " <<
    print_money(amount) << ", " <<
    tr("idx ") << subaddr_index;
  if (m_auto_refresh_refreshing)
    m_cmd_binder.print_prompt();
  else
    m_refresh_progress_reporter.update(height, true);
}
//----------------------------------------------------------------------------------------------------
void simple_wallet::on_unconfirmed_money_received(uint64_t height, const crypto::hash &txid, const cryptonote::transaction& tx, uint64_t amount, const cryptonote::subaddress_index& subaddr_index)
{
  // Not implemented in CLI wallet
}
//----------------------------------------------------------------------------------------------------
void simple_wallet::on_money_spent(uint64_t height, const crypto::hash &txid, const cryptonote::transaction& in_tx, uint64_t amount, const cryptonote::transaction& spend_tx, const cryptonote::subaddress_index& subaddr_index)
{
  message_writer(console_color_magenta, false) << "\r" <<
    tr("Height ") << height << ", " <<
    tr("txid ") << txid << ", " <<
    tr("spent ") << print_money(amount) << ", " <<
    tr("idx ") << subaddr_index;
  if (m_auto_refresh_refreshing)
    m_cmd_binder.print_prompt();
  else
    m_refresh_progress_reporter.update(height, true);
}
//----------------------------------------------------------------------------------------------------
void simple_wallet::on_skip_transaction(uint64_t height, const crypto::hash &txid, const cryptonote::transaction& tx)
{
}
//----------------------------------------------------------------------------------------------------
bool simple_wallet::refresh_main(uint64_t start_height, bool reset, bool is_init)
{
  if (!try_connect_to_daemon(is_init))
    return true;

  LOCK_IDLE_SCOPE();

  if (reset)
    m_wallet->rescan_blockchain(false);

#ifdef HAVE_READLINE
  rdln::suspend_readline pause_readline;
#endif

  message_writer() << tr("Starting refresh...");

  uint64_t fetched_blocks = 0;
  bool ok = false;
  std::ostringstream ss;
  try
  {
    m_in_manual_refresh.store(true, std::memory_order_relaxed);
    epee::misc_utils::auto_scope_leave_caller scope_exit_handler = epee::misc_utils::create_scope_leave_handler([&](){m_in_manual_refresh.store(false, std::memory_order_relaxed);});
    m_wallet->refresh(start_height, fetched_blocks);
    ok = true;
    // Clear line "Height xxx of xxx"
    std::cout << "\r                                                                \r";
    success_msg_writer(true) << tr("Refresh done, blocks received: ") << fetched_blocks;
    if (is_init)
      print_accounts();
    show_balance_unlocked();
  }
  catch (const tools::error::daemon_busy&)
  {
    ss << tr("daemon is busy. Please try again later.");
  }
  catch (const tools::error::no_connection_to_daemon&)
  {
    ss << tr("no connection to daemon. Please make sure daemon is running.");
  }
  catch (const tools::error::wallet_rpc_error& e)
  {
    LOG_ERROR("RPC error: " << e.to_string());
    ss << tr("RPC error: ") << e.what();
  }
  catch (const tools::error::refresh_error& e)
  {
    LOG_ERROR("refresh error: " << e.to_string());
    ss << tr("refresh error: ") << e.what();
  }
  catch (const tools::error::wallet_internal_error& e)
  {
    LOG_ERROR("internal error: " << e.to_string());
    ss << tr("internal error: ") << e.what();
  }
  catch (const std::exception& e)
  {
    LOG_ERROR("unexpected error: " << e.what());
    ss << tr("unexpected error: ") << e.what();
  }
  catch (...)
  {
    LOG_ERROR("unknown error");
    ss << tr("unknown error");
  }

  if (!ok)
  {
    fail_msg_writer() << tr("refresh failed: ") << ss.str() << ". " << tr("Blocks received: ") << fetched_blocks;
  }

  return true;
}
//----------------------------------------------------------------------------------------------------
bool simple_wallet::refresh(const std::vector<std::string>& args)
{
  uint64_t start_height = 0;
  if(!args.empty()){
    try
    {
        start_height = boost::lexical_cast<uint64_t>( args[0] );
    }
    catch(const boost::bad_lexical_cast &)
    {
        start_height = 0;
    }
  }
  return refresh_main(start_height, false);
}
//----------------------------------------------------------------------------------------------------
bool simple_wallet::show_balance_unlocked(bool detailed)
{
  std::string extra;
  if (m_wallet->has_multisig_partial_key_images())
    extra = tr(" (Some owned outputs have partial key images - import_multisig_info needed)");
  else if (m_wallet->has_unknown_key_images())
    extra += tr(" (Some owned outputs have missing key images - import_key_images needed)");
  success_msg_writer() << tr("Currently selected account: [") << m_current_subaddress_account << tr("] ") << m_wallet->get_subaddress_label({m_current_subaddress_account, 0});
  const std::string tag = m_wallet->get_account_tags().second[m_current_subaddress_account];
  success_msg_writer() << tr("Tag: ") << (tag.empty() ? std::string{tr("(No tag assigned)")} : tag);
  success_msg_writer() << tr("Balance: ") << print_money(m_wallet->balance(m_current_subaddress_account)) << ", "
    << tr("unlocked balance: ") << print_money(m_wallet->unlocked_balance(m_current_subaddress_account)) << extra;
  std::map<uint32_t, uint64_t> balance_per_subaddress = m_wallet->balance_per_subaddress(m_current_subaddress_account);
  std::map<uint32_t, uint64_t> unlocked_balance_per_subaddress = m_wallet->unlocked_balance_per_subaddress(m_current_subaddress_account);
  if (!detailed || balance_per_subaddress.empty())
    return true;
  success_msg_writer() << tr("Balance per address:");
  success_msg_writer() << boost::format("%15s %21s %21s %7s %21s") % tr("Address") % tr("Balance") % tr("Unlocked balance") % tr("Outputs") % tr("Label");
  std::vector<tools::wallet2::transfer_details> transfers;
  m_wallet->get_transfers(transfers);
  for (const auto& i : balance_per_subaddress)
  {
    cryptonote::subaddress_index subaddr_index = {m_current_subaddress_account, i.first};
    std::string address_str = m_wallet->get_subaddress_as_str(subaddr_index).substr(0, 6);
    uint64_t num_unspent_outputs = std::count_if(transfers.begin(), transfers.end(), [&subaddr_index](const tools::wallet2::transfer_details& td) { return !td.m_spent && td.m_subaddr_index == subaddr_index; });
    success_msg_writer() << boost::format(tr("%8u %6s %21s %21s %7u %21s")) % i.first % address_str % print_money(i.second) % print_money(unlocked_balance_per_subaddress[i.first]) % num_unspent_outputs % m_wallet->get_subaddress_label(subaddr_index);
  }
  return true;
}
//----------------------------------------------------------------------------------------------------
bool simple_wallet::show_balance(const std::vector<std::string>& args/* = std::vector<std::string>()*/)
{
  if (args.size() > 1 || (args.size() == 1 && args[0] != "detail"))
  {
    fail_msg_writer() << tr("usage: balance [detail]");
    return true;
  }
  LOCK_IDLE_SCOPE();
  show_balance_unlocked(args.size() == 1);
  return true;
}
//----------------------------------------------------------------------------------------------------
bool simple_wallet::show_incoming_transfers(const std::vector<std::string>& args)
{
  if (args.size() > 3)
  {
    fail_msg_writer() << tr("usage: incoming_transfers [available|unavailable] [verbose] [index=<N>]");
    return true;
  }
  auto local_args = args;
  LOCK_IDLE_SCOPE();

  bool filter = false;
  bool available = false;
  bool verbose = false;
  if (local_args.size() > 0)
  {
    if (local_args[0] == "available")
    {
      filter = true;
      available = true;
      local_args.erase(local_args.begin());
    }
    else if (local_args[0] == "unavailable")
    {
      filter = true;
      available = false;
      local_args.erase(local_args.begin());
    }
  }
  if (local_args.size() > 0 && local_args[0] == "verbose")
  {
    verbose = true;
    local_args.erase(local_args.begin());
  }

  PAUSE_READLINE();

  std::set<uint32_t> subaddr_indices;
  if (local_args.size() > 0 && local_args[0].substr(0, 6) == "index=")
  {
    if (!parse_subaddress_indices(local_args[0], subaddr_indices))
      return true;
    local_args.erase(local_args.begin());
  }

  if (local_args.size() > 0)
  {
    fail_msg_writer() << tr("usage: incoming_transfers [available|unavailable] [verbose] [index=<N>]");
    return true;
  }

  tools::wallet2::transfer_container transfers;
  m_wallet->get_transfers(transfers);

  bool transfers_found = false;
  for (const auto& td : transfers)
  {
    if (!filter || available != td.m_spent)
    {
      if (m_current_subaddress_account != td.m_subaddr_index.major || (!subaddr_indices.empty() && subaddr_indices.count(td.m_subaddr_index.minor) == 0))
        continue;
      if (!transfers_found)
      {
        std::string verbose_string;
        if (verbose)
          verbose_string = (boost::format("%68s%68s") % tr("pubkey") % tr("key image")).str();
        message_writer() << boost::format("%21s%8s%12s%8s%16s%68s%16s%s") % tr("amount") % tr("spent") % tr("unlocked") % tr("ringct") % tr("global index") % tr("tx id") % tr("addr index") % verbose_string;
        transfers_found = true;
      }
      std::string verbose_string;
      if (verbose)
        verbose_string = (boost::format("%68s%68s") % td.get_public_key() % (td.m_key_image_known ? epee::string_tools::pod_to_hex(td.m_key_image) : td.m_key_image_partial ? (epee::string_tools::pod_to_hex(td.m_key_image) + "/p") : std::string(64, '?'))).str();
      message_writer(td.m_spent ? console_color_magenta : console_color_green, false) <<
        boost::format("%21s%8s%12s%8s%16u%68s%16u%s") %
        print_money(td.amount()) %
        (td.m_spent ? tr("T") : tr("F")) %
        (m_wallet->is_transfer_unlocked(td) ? tr("unlocked") : tr("locked")) %
        (td.is_rct() ? tr("RingCT") : tr("-")) %
        td.m_global_output_index %
        td.m_txid %
        td.m_subaddr_index.minor %
        verbose_string;
    }
  }

  if (!transfers_found)
  {
    if (!filter)
    {
      success_msg_writer() << tr("No incoming transfers");
    }
    else if (available)
    {
      success_msg_writer() << tr("No incoming available transfers");
    }
    else
    {
      success_msg_writer() << tr("No incoming unavailable transfers");
    }
  }

  return true;
}
//----------------------------------------------------------------------------------------------------
bool simple_wallet::show_payments(const std::vector<std::string> &args)
{
  if(args.empty())
  {
    fail_msg_writer() << tr("expected at least one payment ID");
    return true;
  }

  LOCK_IDLE_SCOPE();

  PAUSE_READLINE();

  message_writer() << boost::format("%68s%68s%12s%21s%16s%16s") %
    tr("payment") % tr("transaction") % tr("height") % tr("amount") % tr("unlock time") % tr("addr index");

  bool payments_found = false;
  for(std::string arg : args)
  {
    crypto::hash payment_id;
    if(tools::wallet2::parse_payment_id(arg, payment_id))
    {
      std::list<tools::wallet2::payment_details> payments;
      m_wallet->get_payments(payment_id, payments);
      if(payments.empty())
      {
        success_msg_writer() << tr("No payments with id ") << payment_id;
        continue;
      }

      for (const tools::wallet2::payment_details& pd : payments)
      {
        if(!payments_found)
        {
          payments_found = true;
        }
        success_msg_writer(true) <<
          boost::format("%68s%68s%12s%21s%16s%16s") %
          payment_id %
          pd.m_tx_hash %
          pd.m_block_height %
          print_money(pd.m_amount) %
          pd.m_unlock_time %
          pd.m_subaddr_index.minor;
      }
    }
    else
    {
      fail_msg_writer() << tr("payment ID has invalid format, expected 16 or 64 character hex string: ") << arg;
    }
  }

  return true;
}
//----------------------------------------------------------------------------------------------------
uint64_t simple_wallet::get_daemon_blockchain_height(std::string& err)
{
  if (!m_wallet)
  {
    throw std::runtime_error("simple_wallet null wallet");
  }

  COMMAND_RPC_GET_HEIGHT::request req;
  COMMAND_RPC_GET_HEIGHT::response res = boost::value_initialized<COMMAND_RPC_GET_HEIGHT::response>();
  bool r = m_wallet->invoke_http_json("/getheight", req, res);
  err = interpret_rpc_response(r, res.status);
  return res.height;
}
//----------------------------------------------------------------------------------------------------
bool simple_wallet::show_blockchain_height(const std::vector<std::string>& args)
{
  if (!try_connect_to_daemon())
    return true;

  std::string err;
  uint64_t bc_height = get_daemon_blockchain_height(err);
  if (err.empty())
    success_msg_writer() << bc_height;
  else
    fail_msg_writer() << tr("failed to get blockchain height: ") << err;
  return true;
}
//----------------------------------------------------------------------------------------------------
bool simple_wallet::rescan_spent(const std::vector<std::string> &args)
{
  if (!is_daemon_trusted())
  {
    fail_msg_writer() << tr("this command requires a trusted daemon. Enable with --trusted-daemon");
    return true;
  }

  if (!try_connect_to_daemon())
    return true;

  try
  {
    LOCK_IDLE_SCOPE();
    m_wallet->rescan_spent();
  }
  catch (const tools::error::daemon_busy&)
  {
    fail_msg_writer() << tr("daemon is busy. Please try again later.");
  }
  catch (const tools::error::no_connection_to_daemon&)
  {
    fail_msg_writer() << tr("no connection to daemon. Please make sure daemon is running.");
  }
  catch (const tools::error::is_key_image_spent_error&)
  {
    fail_msg_writer() << tr("failed to get spent status");
  }
  catch (const tools::error::wallet_rpc_error& e)
  {
    LOG_ERROR("RPC error: " << e.to_string());
    fail_msg_writer() << tr("RPC error: ") << e.what();
  }
  catch (const std::exception& e)
  {
    LOG_ERROR("unexpected error: " << e.what());
    fail_msg_writer() << tr("unexpected error: ") << e.what();
  }
  catch (...)
  {
    LOG_ERROR("unknown error");
    fail_msg_writer() << tr("unknown error");
  }

  return true;
}
//----------------------------------------------------------------------------------------------------
bool simple_wallet::print_ring_members(const std::vector<tools::wallet2::pending_tx>& ptx_vector, std::ostream& ostr)
{
  uint32_t version;
  if (!try_connect_to_daemon(false, &version))
  {
    fail_msg_writer() << tr("failed to connect to the daemon");
    return false;
  }
  // available for RPC version 1.4 or higher
  if (version < MAKE_CORE_RPC_VERSION(1, 4))
    return true;
  std::string err;
  uint64_t blockchain_height = get_daemon_blockchain_height(err);
  if (!err.empty())
  {
    fail_msg_writer() << tr("failed to get blockchain height: ") << err;
    return false;
  }
  // for each transaction
  for (size_t n = 0; n < ptx_vector.size(); ++n)
  {
    const cryptonote::transaction& tx = ptx_vector[n].tx;
    const tools::wallet2::tx_construction_data& construction_data = ptx_vector[n].construction_data;
    ostr << boost::format(tr("\nTransaction %llu/%llu: txid=%s")) % (n + 1) % ptx_vector.size() % cryptonote::get_transaction_hash(tx);
    // for each input
    std::vector<uint64_t>     spent_key_height(tx.vin.size());
    std::vector<crypto::hash> spent_key_txid  (tx.vin.size());
    for (size_t i = 0; i < tx.vin.size(); ++i)
    {
      if (tx.vin[i].type() != typeid(cryptonote::txin_to_key))
        continue;
      const cryptonote::txin_to_key& in_key = boost::get<cryptonote::txin_to_key>(tx.vin[i]);
      const tools::wallet2::transfer_details &td = m_wallet->get_transfer_details(construction_data.selected_transfers[i]);
      const cryptonote::tx_source_entry *sptr = NULL;
      for (const auto &src: construction_data.sources)
        if (src.outputs[src.real_output].second.dest == td.get_public_key())
          sptr = &src;
      if (!sptr)
      {
        fail_msg_writer() << tr("failed to find construction data for tx input");
        return false;
      }
      const cryptonote::tx_source_entry& source = *sptr;

      ostr << boost::format(tr("\nInput %llu/%llu: amount=%s")) % (i + 1) % tx.vin.size() % print_money(source.amount);
      // convert relative offsets of ring member keys into absolute offsets (indices) associated with the amount
      std::vector<uint64_t> absolute_offsets = cryptonote::relative_output_offsets_to_absolute(in_key.key_offsets);
      // get block heights from which those ring member keys originated
      COMMAND_RPC_GET_OUTPUTS_BIN::request req = AUTO_VAL_INIT(req);
      req.outputs.resize(absolute_offsets.size());
      for (size_t j = 0; j < absolute_offsets.size(); ++j)
      {
        req.outputs[j].amount = in_key.amount;
        req.outputs[j].index = absolute_offsets[j];
      }
      COMMAND_RPC_GET_OUTPUTS_BIN::response res = AUTO_VAL_INIT(res);
      bool r = m_wallet->invoke_http_bin("/get_outs.bin", req, res);
      err = interpret_rpc_response(r, res.status);
      if (!err.empty())
      {
        fail_msg_writer() << tr("failed to get output: ") << err;
        return false;
      }
      // make sure that returned block heights are less than blockchain height
      for (auto& res_out : res.outs)
      {
        if (res_out.height >= blockchain_height)
        {
          fail_msg_writer() << tr("output key's originating block height shouldn't be higher than the blockchain height");
          return false;
        }
      }
      ostr << tr("\nOriginating block heights: ");
      for (size_t j = 0; j < absolute_offsets.size(); ++j)
        ostr << tr(j == source.real_output ? " *" : " ") << res.outs[j].height;
      spent_key_height[i] = res.outs[source.real_output].height;
      spent_key_txid  [i] = res.outs[source.real_output].txid;
      // visualize the distribution, using the code by moneroexamples onion-monero-viewer
      const uint64_t resolution = 79;
      std::string ring_str(resolution, '_');
      for (size_t j = 0; j < absolute_offsets.size(); ++j)
      {
        uint64_t pos = (res.outs[j].height * resolution) / blockchain_height;
        ring_str[pos] = 'o';
      }
      uint64_t pos = (res.outs[source.real_output].height * resolution) / blockchain_height;
      ring_str[pos] = '*';
      ostr << tr("\n|") << ring_str << tr("|\n");
    }
    // warn if rings contain keys originating from the same tx or temporally very close block heights
    bool are_keys_from_same_tx      = false;
    bool are_keys_from_close_height = false;
    for (size_t i = 0; i < tx.vin.size(); ++i) {
      for (size_t j = i + 1; j < tx.vin.size(); ++j)
      {
        if (spent_key_txid[i] == spent_key_txid[j])
          are_keys_from_same_tx = true;
        if (std::abs((int64_t)(spent_key_height[i] - spent_key_height[j])) < (int64_t)5)
          are_keys_from_close_height = true;
      }
    }
    if (are_keys_from_same_tx || are_keys_from_close_height)
    {
      ostr
        << tr("\nWarning: Some input keys being spent are from ")
        << (are_keys_from_same_tx ? tr("the same transaction") : tr("blocks that are temporally very close"))
        << tr(", which can break the anonymity of ring signature. Make sure this is intentional!");
    }
    ostr << ENDL;
  }
  return true;
}

//----------------------------------------------------------------------------------------------------
static bool locked_blocks_arg_valid(const std::string& arg, uint64_t& duration)
{
  try
  {
    duration = boost::lexical_cast<uint64_t>(arg);
  }
  catch (const std::exception &e)
  {
    return false;
  }

  if (duration > 1000000)
  {
    fail_msg_writer() << tr("Locked blocks too high, max 1000000 (˜4 yrs)");
    return false;
  }

  return true;
}

//----------------------------------------------------------------------------------------------------
bool simple_wallet::transfer_main(int transfer_type, const std::vector<std::string> &args_)
{
//  "transfer [index=<N1>[,<N2>,...]] [<priority>] <address> <amount> [<payment_id>]"
  if (m_wallet->ask_password() && !get_and_verify_password()) { return true; }
  if (!try_connect_to_daemon())
    return true;

  LOCK_IDLE_SCOPE();

  std::vector<std::string> local_args = args_;

  std::set<uint32_t> subaddr_indices;
  if (local_args.size() > 0 && local_args[0].substr(0, 6) == "index=")
  {
    if (!parse_subaddress_indices(local_args[0], subaddr_indices))
      return true;
    local_args.erase(local_args.begin());
  }

  uint32_t priority = 0;
  if (local_args.size() > 0 && parse_priority(local_args[0], priority))
    local_args.erase(local_args.begin());

  priority = m_wallet->adjust_priority(priority);

  size_t fake_outs_count = DEFAULT_MIX;
  uint64_t adjusted_fake_outs_count = m_wallet->adjust_mixin(fake_outs_count);
  if (adjusted_fake_outs_count > fake_outs_count)
  {
    fail_msg_writer() << (boost::format(tr("ring size %u is too small, minimum is %u")) % (fake_outs_count+1) % (adjusted_fake_outs_count+1)).str();
    return true;
  }

  const size_t min_args = (transfer_type == TransferLocked) ? 3 : 2;
  if(local_args.size() < min_args)
  {
     fail_msg_writer() << tr("wrong number of arguments");
     return true;
  }

  std::vector<uint8_t> extra;
  bool payment_id_seen = false;
  bool expect_even = (transfer_type == TransferLocked);
  if ((expect_even ? 0 : 1) == local_args.size() % 2)
  {
    std::string payment_id_str = local_args.back();
    local_args.pop_back();

    crypto::hash payment_id;
    bool r = tools::wallet2::parse_long_payment_id(payment_id_str, payment_id);
    if(r)
    {
      std::string extra_nonce;
      set_payment_id_to_tx_extra_nonce(extra_nonce, payment_id);
      r = add_extra_nonce_to_tx_extra(extra, extra_nonce);
    }
    else
    {
      crypto::hash8 payment_id8;
      r = tools::wallet2::parse_short_payment_id(payment_id_str, payment_id8);
      if(r)
      {
        std::string extra_nonce;
        set_encrypted_payment_id_to_tx_extra_nonce(extra_nonce, payment_id8);
        r = add_extra_nonce_to_tx_extra(extra, extra_nonce);
      }
    }

    if(!r)
    {
      fail_msg_writer() << tr("payment id has invalid format, expected 16 or 64 character hex string: ") << payment_id_str;
      return true;
    }
    payment_id_seen = true;
  }

  uint64_t locked_blocks = 0;
  if (transfer_type == TransferLocked)
  {
    if (!locked_blocks_arg_valid(local_args.back(), locked_blocks))
    {
      return true;
    }
    local_args.pop_back();
  }

  vector<cryptonote::tx_destination_entry> dsts;
  for (size_t i = 0; i < local_args.size(); i += 2)
  {
    cryptonote::address_parse_info info;
    cryptonote::tx_destination_entry de;
    if (!cryptonote::get_account_address_from_str_or_url(info, m_wallet->nettype(), local_args[i], oa_prompter))
    {
      fail_msg_writer() << tr("failed to parse address");
      return true;
    }
    de.addr = info.address;
    de.is_subaddress = info.is_subaddress;

    if (info.has_payment_id)
    {
      if (payment_id_seen)
      {
        fail_msg_writer() << tr("a single transaction cannot use more than one payment id: ") << local_args[i];
        return true;
      }

      std::string extra_nonce;
      set_encrypted_payment_id_to_tx_extra_nonce(extra_nonce, info.payment_id);
      bool r = add_extra_nonce_to_tx_extra(extra, extra_nonce);
      if(!r)
      {
        fail_msg_writer() << tr("failed to set up payment id, though it was decoded correctly");
        return true;
      }
      payment_id_seen = true;
    }

    bool ok = cryptonote::parse_amount(de.amount, local_args[i + 1]);
    if(!ok || 0 == de.amount)
    {
      fail_msg_writer() << tr("amount is wrong: ") << local_args[i] << ' ' << local_args[i + 1] <<
        ", " << tr("expected number from 0 to ") << print_money(std::numeric_limits<uint64_t>::max());
      return true;
    }

    dsts.push_back(de);
  }

  // prompt is there is no payment id and confirmation is required
  if (!payment_id_seen && m_wallet->confirm_missing_payment_id())
  {
     std::string accepted = input_line(tr("No payment id is included with this transaction. Is this okay?  (Y/Yes/N/No): "));
     if (std::cin.eof())
       return true;
     if (!command_line::is_yes(accepted))
     {
       fail_msg_writer() << tr("transaction cancelled.");

       return true; 
     }
  }

  try
  {
    // figure out what tx will be necessary
    std::vector<tools::wallet2::pending_tx> ptx_vector;
    uint64_t bc_height, unlock_block = 0;
    std::string err;
    switch (transfer_type)
    {
      case TransferLocked:
        bc_height = get_daemon_blockchain_height(err);
        if (!err.empty())
        {
          fail_msg_writer() << tr("failed to get blockchain height: ") << err;
          return true;
        }
        unlock_block = bc_height + locked_blocks;
        ptx_vector = m_wallet->create_transactions_2(dsts, fake_outs_count, unlock_block /* unlock_time */, priority, extra, m_current_subaddress_account, subaddr_indices, is_daemon_trusted());
      break;
      case TransferNew:
        ptx_vector = m_wallet->create_transactions_2(dsts, fake_outs_count, 0 /* unlock_time */, priority, extra, m_current_subaddress_account, subaddr_indices, is_daemon_trusted());
      break;
      default:
        LOG_ERROR("Unknown transfer method, using original");
        /* FALLTHRU */
      case TransferOriginal:
        ptx_vector = m_wallet->create_transactions(dsts, fake_outs_count, 0 /* unlock_time */, priority, extra, is_daemon_trusted());
        break;
    }

    if (ptx_vector.empty())
    {
      fail_msg_writer() << tr("No outputs found, or daemon is not ready");
      return true;
    }

    // if we need to check for backlog, check the worst case tx
    if (m_wallet->confirm_backlog())
    {
      std::stringstream prompt;
      double worst_fee_per_byte = std::numeric_limits<double>::max();
      for (size_t n = 0; n < ptx_vector.size(); ++n)
      {
        const uint64_t blob_size = cryptonote::tx_to_blob(ptx_vector[n].tx).size();
        const double fee_per_byte = ptx_vector[n].fee / (double)blob_size;
        if (fee_per_byte < worst_fee_per_byte)
        {
          worst_fee_per_byte = fee_per_byte;
        }
      }
      try
      {
        std::vector<std::pair<uint64_t, uint64_t>> nblocks = m_wallet->estimate_backlog({std::make_pair(worst_fee_per_byte, worst_fee_per_byte)});
        if (nblocks.size() != 1)
        {
          prompt << "Internal error checking for backlog. " << tr("Is this okay anyway?  (Y/Yes/N/No): ");
        }
        else
        {
          if (nblocks[0].first > m_wallet->get_confirm_backlog_threshold())
            prompt << (boost::format(tr("There is currently a %u block backlog at that fee level. Is this okay?  (Y/Yes/N/No): ")) % nblocks[0].first).str();
        }
      }
      catch (const std::exception &e)
      {
        prompt << tr("Failed to check for backlog: ") << e.what() << ENDL << tr("Is this okay anyway?  (Y/Yes/N/No): ");
      }

      std::string prompt_str = prompt.str();
      if (!prompt_str.empty())
      {
        std::string accepted = input_line(prompt_str);
        if (std::cin.eof())
          return true;
        if (!command_line::is_yes(accepted))
        {
          fail_msg_writer() << tr("transaction cancelled.");

          return true; 
        }
      }
    }

    // if more than one tx necessary, prompt user to confirm
    if (m_wallet->always_confirm_transfers() || ptx_vector.size() > 1)
    {
        uint64_t total_sent = 0;
        uint64_t total_fee = 0;
        uint64_t dust_not_in_fee = 0;
        uint64_t dust_in_fee = 0;
        for (size_t n = 0; n < ptx_vector.size(); ++n)
        {
          total_fee += ptx_vector[n].fee;
          for (auto i: ptx_vector[n].selected_transfers)
            total_sent += m_wallet->get_transfer_details(i).amount();
          total_sent -= ptx_vector[n].change_dts.amount + ptx_vector[n].fee;

          if (ptx_vector[n].dust_added_to_fee)
            dust_in_fee += ptx_vector[n].dust;
          else
            dust_not_in_fee += ptx_vector[n].dust;
        }

        std::stringstream prompt;
        for (size_t n = 0; n < ptx_vector.size(); ++n)
        {
          prompt << tr("\nTransaction ") << (n + 1) << "/" << ptx_vector.size() << ":\n";
          subaddr_indices.clear();
          for (uint32_t i : ptx_vector[n].construction_data.subaddr_indices)
            subaddr_indices.insert(i);
          for (uint32_t i : subaddr_indices)
            prompt << boost::format(tr("Spending from address index %d\n")) % i;
          if (subaddr_indices.size() > 1)
            prompt << tr("WARNING: Outputs of multiple addresses are being used together, which might potentially compromise your privacy.\n");
        }
        prompt << boost::format(tr("Sending %s.  ")) % print_money(total_sent);
        if (ptx_vector.size() > 1)
        {
          prompt << boost::format(tr("Your transaction needs to be split into %llu transactions.  "
            "This will result in a transaction fee being applied to each transaction, for a total fee of %s")) %
            ((unsigned long long)ptx_vector.size()) % print_money(total_fee);
        }
        else
        {
          prompt << boost::format(tr("The transaction fee is %s")) %
            print_money(total_fee);
        }
        if (dust_in_fee != 0) prompt << boost::format(tr(", of which %s is dust from change")) % print_money(dust_in_fee);
        if (dust_not_in_fee != 0)  prompt << tr(".") << ENDL << boost::format(tr("A total of %s from dust change will be sent to dust address")) 
                                                   % print_money(dust_not_in_fee);
        if (transfer_type == TransferLocked)
        {
          float days = locked_blocks / 720.0f;
          prompt << boost::format(tr(".\nThis transaction will unlock on block %llu, in approximately %s days (assuming 2 minutes per block)")) % ((unsigned long long)unlock_block) % days;
        }
        if (m_wallet->print_ring_members())
        {
          if (!print_ring_members(ptx_vector, prompt))
            return true;
        }
        bool default_ring_size = true;
        for (const auto &ptx: ptx_vector)
        {
          for (const auto &vin: ptx.tx.vin)
          {
            if (vin.type() == typeid(txin_to_key))
            {
              const txin_to_key& in_to_key = boost::get<txin_to_key>(vin);
              if (in_to_key.key_offsets.size() != DEFAULT_MIX + 1)
                default_ring_size = false;
            }
          }
        }
        if (m_wallet->confirm_non_default_ring_size() && !default_ring_size)
        {
          prompt << tr("WARNING: this is a non default ring size, which may harm your privacy. Default is recommended.");
        }
        prompt << ENDL << tr("Is this okay?  (Y/Yes/N/No): ");
        
        std::string accepted = input_line(prompt.str());
        if (std::cin.eof())
          return true;
        if (!command_line::is_yes(accepted))
        {
          fail_msg_writer() << tr("transaction cancelled.");

          return true; 
        }
    }

    // actually commit the transactions
    if (m_wallet->multisig())
    {
      bool r = m_wallet->save_multisig_tx(ptx_vector, "multisig_loki_tx");
      if (!r)
      {
        fail_msg_writer() << tr("Failed to write transaction(s) to file");
      }
      else
      {
        success_msg_writer(true) << tr("Unsigned transaction(s) successfully written to file: ") << "multisig_loki_tx";
      }
    }
    else if (m_wallet->watch_only())
    {
      bool r = m_wallet->save_tx(ptx_vector, "unsigned_loki_tx");
      if (!r)
      {
        fail_msg_writer() << tr("Failed to write transaction(s) to file");
      }
      else
      {
        success_msg_writer(true) << tr("Unsigned transaction(s) successfully written to file: ") << "unsigned_loki_tx";
      }
    }
    else
    {
      commit_or_save(ptx_vector, m_do_not_relay);
    }
  }
  catch (const std::exception &e)
  {
    handle_transfer_exception(std::current_exception(), is_daemon_trusted());
  }
  catch (...)
  {
    LOG_ERROR("unknown error");
    fail_msg_writer() << tr("unknown error");
  }

  return true;
}
//----------------------------------------------------------------------------------------------------
bool simple_wallet::transfer(const std::vector<std::string> &args_)
{
  return transfer_main(TransferOriginal, args_);
}
//----------------------------------------------------------------------------------------------------
bool simple_wallet::transfer_new(const std::vector<std::string> &args_)
{
  return transfer_main(TransferNew, args_);
}
//----------------------------------------------------------------------------------------------------
bool simple_wallet::locked_transfer(const std::vector<std::string> &args_)
{
  return transfer_main(TransferLocked, args_);
}
//----------------------------------------------------------------------------------------------------
bool simple_wallet::locked_sweep_all(const std::vector<std::string> &args_)
{
  return sweep_main(0, true, args_);
}
//----------------------------------------------------------------------------------------------------
static cryptonote::account_public_address string_to_address(const std::string& s)
{
  cryptonote::account_public_address address;
  if (!epee::string_tools::hex_to_pod(s, address))
    return service_nodes::null_address;
  return address;
}
//----------------------------------------------------------------------------------------------------
bool simple_wallet::register_service_node(const std::vector<std::string> &args_)
{
  if (m_wallet->ask_password() && !get_and_verify_password()) { return true; }
  if (!try_connect_to_daemon())
    return true;

  std::vector<std::string> local_args = args_;

  std::set<uint32_t> subaddr_indices;
  if (local_args.size() > 0 && local_args[0].substr(0, 6) == "index=")
  {
    if (!parse_subaddress_indices(local_args[0], subaddr_indices))
      return true;
    local_args.erase(local_args.begin());
  }

  uint32_t priority = 0;
  if (local_args.size() > 0 && parse_priority(local_args[0], priority))
    local_args.erase(local_args.begin());

  priority = m_wallet->adjust_priority(priority);

  size_t mixins = DEFAULT_MIX;

  uint64_t staking_requirement_lock_blocks = (m_wallet->nettype() == cryptonote::TESTNET ? STAKING_REQUIREMENT_LOCK_BLOCKS_TESTNET : STAKING_REQUIREMENT_LOCK_BLOCKS);
  uint64_t locked_blocks = staking_requirement_lock_blocks + STAKING_REQUIREMENT_LOCK_BLOCKS_EXCESS;

  std::string err, err2;
  uint64_t bc_height = std::max(m_wallet->get_daemon_blockchain_height(err),
                                m_wallet->get_daemon_blockchain_target_height(err2));

  if (!err.empty() || !err2.empty())
  {
    fail_msg_writer() << tr("unable to get network blockchain height from daemon: ") << (err.empty() ? err2 : err);
    return true;
  }

  if (!m_wallet->is_synced() || bc_height < 10)
  {
    fail_msg_writer() << tr("Wallet not synced. Best guess for the height is ") << bc_height;
    std::string accepted = input_line("Is this correct [y/yes/n/no]? ");
    if (std::cin.eof())
      return true;
    if (!command_line::is_yes(accepted))
    {
      std::string height = input_line(tr("Please enter the current network block height (0 to cancel): "));
      try
      {
        bc_height = boost::lexical_cast<uint64_t>(height);
      }
      catch (const std::exception &e)
      {
        fail_msg_writer() << tr("Invalid block height");
        return true;
      }
      if (bc_height == 0)
        return true;
    }
  }

  uint64_t unlock_block = bc_height + locked_blocks;

  if (local_args.size() < 4)
  {
    fail_msg_writer() << tr("Usage: register_service_node [index=<N1>[,<N2>,...]] [priority] <operator cut> <address1> <fraction1> [<address2> <fraction2> [...]] <amount> <expiration timestamp> <service node pubkey> <signature>");
    fail_msg_writer() << tr("");
    fail_msg_writer() << tr("Prepare this command in the daemon with the prepare_registration command");
    fail_msg_writer() << tr("");
    fail_msg_writer() << tr("This command must be run from the daemon that will be acting as a service node");
    return true;
  }

  std::vector<std::string> address_portions_args(local_args.begin(), local_args.begin() + local_args.size() - 3);
  std::vector<cryptonote::account_public_address> addresses;
  std::vector<uint32_t> portions;
  uint32_t portions_for_operator;
  uint64_t amount;
  if (!service_nodes::convert_registration_args(m_wallet->nettype(), address_portions_args, addresses, portions, portions_for_operator, amount))
  {
    fail_msg_writer() << tr("Could not convert registration args");
    return true;
  }

  size_t timestamp_index = local_args.size() - 3;
  size_t key_index = local_args.size() - 2;
  size_t signature_index = local_args.size() - 1;

  uint64_t expiration_timestamp = 0;

  try
  {
    expiration_timestamp = boost::lexical_cast<uint64_t>(local_args[timestamp_index]);
  }
  catch (const std::exception &e)
  {
    fail_msg_writer() << tr("Invalid timestamp");
    return true;
  }

  if (expiration_timestamp <= (uint64_t)time(nullptr))
  {
    fail_msg_writer() << tr("This registration has expired.");
    return true;
  }

  crypto::public_key service_node_key;
  const std::vector<std::string> service_node_key_as_str = {local_args[key_index]};
  if (!epee::string_tools::hex_to_pod(local_args[key_index], service_node_key))
  {
    fail_msg_writer() << tr("failed to parse service node pubkey");
    return true;
  }

  crypto::signature signature;
  if (!epee::string_tools::hex_to_pod(local_args[signature_index], signature))
  {
    fail_msg_writer() << tr("failed to parse service node signature");
    return true;
  }

  std::vector<uint8_t> extra;

  add_service_node_pubkey_to_tx_extra(extra, service_node_key);

  if (!add_service_node_register_to_tx_extra(extra, addresses, portions_for_operator, portions, expiration_timestamp, signature))
  {
    fail_msg_writer() << tr("failed to serialize service node registration tx extra");
    return true;
  }

  uint64_t expected_staking_requirement = std::max(
      service_nodes::get_staking_requirement(m_wallet->nettype(), bc_height),
      service_nodes::get_staking_requirement(m_wallet->nettype(), bc_height+STAKING_REQUIREMENT_LOCK_BLOCKS_EXCESS)
      );

  if (amount < expected_staking_requirement / MAX_NUMBER_OF_CONTRIBUTORS)
  {
    fail_msg_writer() << tr("This staking amount is not enough and cannot be used for a registration");
    fail_msg_writer() << tr("If it looks correct, please send a little bit extra to ensure that it is still correct when it makes it into a block");
    fail_msg_writer() << tr("Please send at least: ") << print_money(expected_staking_requirement / MAX_NUMBER_OF_CONTRIBUTORS);
    return true;
  }

  LOCK_IDLE_SCOPE();

  cryptonote::account_public_address address = addresses[0];

  if (!m_wallet->contains_address(address))
  {
    fail_msg_writer() << tr("The first reserved address for this registration does not belong to this wallet.");
    fail_msg_writer() << tr("Service node operator must specify an address owned by this wallet for service node registration.");
    return true;
  }

  try
  {
    const auto& response = m_wallet->get_service_nodes(service_node_key_as_str);
    if (response.service_node_states.size() >= 1)
    {
      fail_msg_writer() << tr("This service node is already registered");
      return true;
    }
  }
  catch(const std::exception &e)
  {
    fail_msg_writer() << e.what();
    return true;
  }

  add_service_node_contributor_to_tx_extra(extra, address);

  vector<cryptonote::tx_destination_entry> dsts;
  cryptonote::tx_destination_entry de;
  de.addr = address;
  de.is_subaddress = false;
  de.amount = amount;
  dsts.push_back(de);

  try
  {
    // figure out what tx will be necessary
    auto ptx_vector = m_wallet->create_transactions_2(dsts, mixins, unlock_block /* unlock_time */, priority, extra, m_current_subaddress_account, subaddr_indices, is_daemon_trusted(), true);

    if (ptx_vector.empty())
    {
      fail_msg_writer() << tr("No outputs found, or daemon is not ready");
      return true;
    }

    if (ptx_vector.size() > 1)
    {
      fail_msg_writer() << tr("Too many outputs. Please sweep_all first");
      return true;
    }

    // give user total and fee, and prompt to confirm
    uint64_t total_fee = 0, total_sent = 0;
    for (size_t n = 0; n < ptx_vector.size(); ++n)
    {
      total_fee += ptx_vector[n].fee;
      for (auto i: ptx_vector[n].selected_transfers)
        total_sent += m_wallet->get_transfer_details(i).amount();
      total_sent -= ptx_vector[n].change_dts.amount + ptx_vector[n].fee;
    }

    std::ostringstream prompt;
    for (size_t n = 0; n < ptx_vector.size(); ++n)
    {
      prompt << tr("\nTransaction ") << (n + 1) << "/" << ptx_vector.size() << ":\n";
      subaddr_indices.clear();
      for (uint32_t i : ptx_vector[n].construction_data.subaddr_indices)
        subaddr_indices.insert(i);
      for (uint32_t i : subaddr_indices)
        prompt << boost::format(tr("Spending from address index %d\n")) % i;
      if (subaddr_indices.size() > 1)
        prompt << tr("WARNING: Outputs of multiple addresses are being used together, which might potentially compromise your privacy.\n");
    }
    if (m_wallet->print_ring_members() && !print_ring_members(ptx_vector, prompt))
      return true;
    if (ptx_vector.size() > 1) {
      prompt << boost::format(tr("Staking %s for %u blocks in %llu transactions for a total fee of %s.  Is this okay?  (Y/Yes/N/No): ")) %
        print_money(total_sent) %
        locked_blocks %
        ((unsigned long long)ptx_vector.size()) %
        print_money(total_fee);
    }
    else {
      prompt << boost::format(tr("Staking %s for %u blocks a total fee of %s.  Is this okay?  (Y/Yes/N/No): ")) %
        print_money(total_sent) %
        locked_blocks %
        print_money(total_fee);
    }
    std::string accepted = input_line(prompt.str());
    if (std::cin.eof())
      return true;
    if (!command_line::is_yes(accepted))
    {
      fail_msg_writer() << tr("transaction cancelled.");

      return true;
    }

    // actually commit the transactions
    if (m_wallet->multisig())
    {
      bool r = m_wallet->save_multisig_tx(ptx_vector, "multisig_loki_tx");
      if (!r)
      {
        fail_msg_writer() << tr("Failed to write transaction(s) to file");
      }
      else
      {
        success_msg_writer(true) << tr("Unsigned transaction(s) successfully written to file: ") << "multisig_loki_tx";
      }
    }
    else if (m_wallet->watch_only())
    {
      bool r = m_wallet->save_tx(ptx_vector, "unsigned_loki_tx");
      if (!r)
      {
        fail_msg_writer() << tr("Failed to write transaction(s) to file");
      }
      else
      {
        success_msg_writer(true) << tr("Unsigned transaction(s) successfully written to file: ") << "unsigned_loki_tx";
      }
    }
    else
    {
      commit_or_save(ptx_vector, m_do_not_relay);
      success_msg_writer(false) << tr("Wait for transaction to be included in a block before registration is complete.");
      success_msg_writer(false) << tr("Use the print_sn command in the daemon to check the status.");
    }
  }
  catch (const std::exception& e)
  {
    handle_transfer_exception(std::current_exception(), is_daemon_trusted());
  }
  catch (...)
  {
    LOG_ERROR("unknown error");
    fail_msg_writer() << tr("unknown error");
  }

  return true;
}
//----------------------------------------------------------------------------------------------------
bool simple_wallet::stake(const std::vector<std::string> &args_)
{
  // stake [index=<N1>[,<N2>,...]] [priority] <service node pubkey>

  if (m_wallet->ask_password() && !get_and_verify_password()) { return true; }
  if (!try_connect_to_daemon())
    return true;

  std::vector<std::string> local_args = args_;

  std::set<uint32_t> subaddr_indices;
  if (local_args.size() > 0 && local_args[0].substr(0, 6) == "index=")
  {
    if (!parse_subaddress_indices(local_args[0], subaddr_indices))
      return true;
    local_args.erase(local_args.begin());
  }

  uint32_t priority = 0;
  if (local_args.size() > 0 && parse_priority(local_args[0], priority))
    local_args.erase(local_args.begin());

  priority = m_wallet->adjust_priority(priority);

  size_t mixins = DEFAULT_MIX;

  uint64_t staking_requirement_lock_blocks = (m_wallet->nettype() == cryptonote::TESTNET ? STAKING_REQUIREMENT_LOCK_BLOCKS_TESTNET : STAKING_REQUIREMENT_LOCK_BLOCKS);
  uint64_t locked_blocks = staking_requirement_lock_blocks + STAKING_REQUIREMENT_LOCK_BLOCKS_EXCESS;

  std::string err, err2;
  uint64_t bc_height = std::max(m_wallet->get_daemon_blockchain_height(err),
                                m_wallet->get_daemon_blockchain_target_height(err2));

  if (!err.empty() || !err2.empty())
  {
    fail_msg_writer() << tr("unable to get network blockchain height from daemon: ") << (err.empty() ? err2 : err);
    return true;
  }

  if (!m_wallet->is_synced() || bc_height < 10)
  {
    fail_msg_writer() << tr("Wallet not synced. Best guess for the height is ") << bc_height;
    std::string accepted = input_line("Is this correct [y/yes/n/no]? ");
    if (std::cin.eof())
      return true;
    if (!command_line::is_yes(accepted))
    {
      std::string height = input_line(tr("Please enter the current network block height (0 to cancel): "));
      try
      {
        bc_height = boost::lexical_cast<uint64_t>(height);
      }
      catch (const std::exception &e)
      {
        fail_msg_writer() << tr("Invalid block height");
        return true;
      }
      if (bc_height == 0)
        return true;
    }
  }

  uint64_t unlock_block = bc_height + locked_blocks;

  if (local_args.size() < 3)
  {
    fail_msg_writer() << tr("Usage: stake [index=<N1>[,<N2>,...]] [priority] <service node pubkey> <address> <amount>");
    return true;
  }

  crypto::public_key service_node_key;
  std::vector<std::string> const service_node_key_as_str = {local_args[0]};
  if (!epee::string_tools::hex_to_pod(local_args[0], service_node_key))
  {
    fail_msg_writer() << tr("failed to parse service node pubkey");
    return true;
  }

  uint64_t amount;
  if (!cryptonote::parse_amount(amount, local_args[2]) || amount == 0)
  {
    fail_msg_writer() << tr("amount is wrong: ") << local_args[2] <<
      ", " << tr("expected number from ") << print_money(1) << " to " << print_money(std::numeric_limits<uint64_t>::max());
    return true;
  }

  cryptonote::address_parse_info info;
  if (!cryptonote::get_account_address_from_str_or_url(info, m_wallet->nettype(), local_args[1], oa_prompter))
  {
    fail_msg_writer() << tr("failed to parse address");
    return true;
  }

  if (info.has_payment_id)
  {
    fail_msg_writer() << tr("Do not use payment ids for staking");
    return true;
  }

  cryptonote::account_public_address address = info.address;

  if (!m_wallet->contains_address(address))
  {
    fail_msg_writer() << tr("The specified address is not owned by this wallet.");
    return true;
  }

  // Check if client can stake into this service node, if so, how much.
  try
  {
    const auto& response = m_wallet->get_service_nodes(service_node_key_as_str);
    if (response.service_node_states.size() != 1)
    {
      fail_msg_writer() << tr("Could not find service node in service node list, please make sure it is registered first.");
      return true;
    }

    const auto& snode_info = response.service_node_states.front();
    bool full = false;

    uint64_t can_contrib_total = 0;
    uint64_t must_contrib_total = 0;

    if (snode_info.contributors.size() < MAX_NUMBER_OF_CONTRIBUTORS)
      can_contrib_total = snode_info.staking_requirement - snode_info.total_reserved;
    else
      full = true;

    for (const auto& contributor : snode_info.contributors)
    {
      if (string_to_address(contributor.address) == address)
      {
        uint64_t max_increase_reserve = snode_info.staking_requirement - snode_info.total_reserved;
        uint64_t max_increase_amount_to = contributor.reserved + max_increase_reserve;
        can_contrib_total = max_increase_amount_to - contributor.amount;
        must_contrib_total = contributor.reserved - contributor.amount;
        full = false;
      }
    }

    if (full)
    {
      fail_msg_writer() << tr("This service node already has the maximum number of participants, and the specified address is not one of them");
      return true;
    }
    if (can_contrib_total == 0)
    {
      fail_msg_writer() << tr("You may not contribute any more to this service node");
      return true;
    }
    if (amount > can_contrib_total)
    {
      fail_msg_writer() << tr("You may only contribute up to ") << print_money(can_contrib_total) << tr(" more loki to this service node");
      return true;
    }
    if (amount < must_contrib_total)
    {
      fail_msg_writer() << tr("Warning: You must contribute ") << print_money(must_contrib_total) << tr(" loki to meet your registration requirements for this service node");
      fail_msg_writer() << tr("You have only specified ") << print_money(amount);
    }
  }
  catch(const std::exception &e)
  {
    fail_msg_writer() << e.what();
    return true;
  }

  std::vector<uint8_t> extra;

  add_service_node_pubkey_to_tx_extra(extra, service_node_key);

  add_service_node_contributor_to_tx_extra(extra, address);

  vector<cryptonote::tx_destination_entry> dsts;
  cryptonote::tx_destination_entry de;
  de.addr = address;
  de.is_subaddress = false;
  de.amount = amount;
  dsts.push_back(de);

  LOCK_IDLE_SCOPE();

  try
  {
    // figure out what tx will be necessary
    auto ptx_vector = m_wallet->create_transactions_2(dsts, mixins, unlock_block /* unlock_time */, priority, extra, m_current_subaddress_account, subaddr_indices, is_daemon_trusted(), true);

    if (ptx_vector.empty())
    {
      fail_msg_writer() << tr("No outputs found, or daemon is not ready");
      return true;
    }

    if (ptx_vector.size() > 1)
    {
      fail_msg_writer() << tr("Too many outputs. Please sweep_all first");
      return true;
    }

    // give user total and fee, and prompt to confirm
    uint64_t total_fee = 0, total_sent = 0;
    for (size_t n = 0; n < ptx_vector.size(); ++n)
    {
      total_fee += ptx_vector[n].fee;
      for (auto i: ptx_vector[n].selected_transfers)
        total_sent += m_wallet->get_transfer_details(i).amount();
      total_sent -= ptx_vector[n].change_dts.amount + ptx_vector[n].fee;
    }

    std::ostringstream prompt;
    for (size_t n = 0; n < ptx_vector.size(); ++n)
    {
      prompt << tr("\nTransaction ") << (n + 1) << "/" << ptx_vector.size() << ":\n";
      subaddr_indices.clear();
      for (uint32_t i : ptx_vector[n].construction_data.subaddr_indices)
        subaddr_indices.insert(i);
      for (uint32_t i : subaddr_indices)
        prompt << boost::format(tr("Spending from address index %d\n")) % i;
      if (subaddr_indices.size() > 1)
        prompt << tr("WARNING: Outputs of multiple addresses are being used together, which might potentially compromise your privacy.\n");
    }
    if (m_wallet->print_ring_members() && !print_ring_members(ptx_vector, prompt))
      return true;
    if (ptx_vector.size() > 1) {
      prompt << boost::format(tr("Staking %s for %u blocks in %llu transactions for a total fee of %s.  Is this okay?  (Y/Yes/N/No): ")) %
        print_money(total_sent) %
        locked_blocks %
        ((unsigned long long)ptx_vector.size()) %
        print_money(total_fee);
    }
    else {
      prompt << boost::format(tr("Staking %s for %u blocks a total fee of %s.  Is this okay?  (Y/Yes/N/No): ")) %
        print_money(total_sent) %
        locked_blocks %
        print_money(total_fee);
    }
    std::string accepted = input_line(prompt.str());
    if (std::cin.eof())
      return true;
    if (!command_line::is_yes(accepted))
    {
      fail_msg_writer() << tr("transaction cancelled.");

      return true;
    }

    // actually commit the transactions
    if (m_wallet->multisig())
    {
      bool r = m_wallet->save_multisig_tx(ptx_vector, "multisig_loki_tx");
      if (!r)
      {
        fail_msg_writer() << tr("Failed to write transaction(s) to file");
      }
      else
      {
        success_msg_writer(true) << tr("Unsigned transaction(s) successfully written to file: ") << "multisig_loki_tx";
      }
    }
    else if (m_wallet->watch_only())
    {
      bool r = m_wallet->save_tx(ptx_vector, "unsigned_loki_tx");
      if (!r)
      {
        fail_msg_writer() << tr("Failed to write transaction(s) to file");
      }
      else
      {
        success_msg_writer(true) << tr("Unsigned transaction(s) successfully written to file: ") << "unsigned_loki_tx";
      }
    }
    else
    {
      commit_or_save(ptx_vector, m_do_not_relay);
    }
  }
  catch (const std::exception& e)
  {
    handle_transfer_exception(std::current_exception(), is_daemon_trusted());
  }
  catch (...)
  {
    LOG_ERROR("unknown error");
    fail_msg_writer() << tr("unknown error");
  }

  return true;
}
//----------------------------------------------------------------------------------------------------
bool simple_wallet::sweep_unmixable(const std::vector<std::string> &args_)
{
  if (m_wallet->ask_password() && !get_and_verify_password()) { return true; }
  if (!try_connect_to_daemon())
    return true;

  LOCK_IDLE_SCOPE();
  try
  {
    // figure out what tx will be necessary
    auto ptx_vector = m_wallet->create_unmixable_sweep_transactions(is_daemon_trusted());

    if (ptx_vector.empty())
    {
      fail_msg_writer() << tr("No unmixable outputs found");
      return true;
    }

    // give user total and fee, and prompt to confirm
    uint64_t total_fee = 0, total_unmixable = 0;
    for (size_t n = 0; n < ptx_vector.size(); ++n)
    {
      total_fee += ptx_vector[n].fee;
      for (auto i: ptx_vector[n].selected_transfers)
        total_unmixable += m_wallet->get_transfer_details(i).amount();
    }

    std::string prompt_str = tr("Sweeping ") + print_money(total_unmixable);
    if (ptx_vector.size() > 1) {
      prompt_str = (boost::format(tr("Sweeping %s in %llu transactions for a total fee of %s.  Is this okay?  (Y/Yes/N/No): ")) %
        print_money(total_unmixable) %
        ((unsigned long long)ptx_vector.size()) %
        print_money(total_fee)).str();
    }
    else {
      prompt_str = (boost::format(tr("Sweeping %s for a total fee of %s.  Is this okay?  (Y/Yes/N/No): ")) %
        print_money(total_unmixable) %
        print_money(total_fee)).str();
    }
    std::string accepted = input_line(prompt_str);
    if (std::cin.eof())
      return true;
    if (!command_line::is_yes(accepted))
    {
      fail_msg_writer() << tr("transaction cancelled.");

      return true;
    }

    // actually commit the transactions
    if (m_wallet->multisig())
    {
      bool r = m_wallet->save_multisig_tx(ptx_vector, "multisig_loki_tx");
      if (!r)
      {
        fail_msg_writer() << tr("Failed to write transaction(s) to file");
      }
      else
      {
        success_msg_writer(true) << tr("Unsigned transaction(s) successfully written to file: ") << "multisig_loki_tx";
      }
    }
    else if (m_wallet->watch_only())
    {
      bool r = m_wallet->save_tx(ptx_vector, "unsigned_loki_tx");
      if (!r)
      {
        fail_msg_writer() << tr("Failed to write transaction(s) to file");
      }
      else
      {
        success_msg_writer(true) << tr("Unsigned transaction(s) successfully written to file: ") << "unsigned_loki_tx";
      }
    }
    else
    {
      commit_or_save(ptx_vector, m_do_not_relay);
    }
  }
  catch (const std::exception &e)
  {
    handle_transfer_exception(std::current_exception(), is_daemon_trusted());
  }
  catch (...)
  {
    LOG_ERROR("unknown error");
    fail_msg_writer() << tr("unknown error");
  }

  return true;
}
//----------------------------------------------------------------------------------------------------
bool simple_wallet::sweep_main(uint64_t below, bool locked, const std::vector<std::string> &args_)
{
  // sweep_all [index=<N1>[,<N2>,...]] <address> [<payment_id>]
  if (args_.size() == 0)
  {
    fail_msg_writer() << tr("No address given");
    return true;
  }

  if (m_wallet->ask_password() && !get_and_verify_password()) { return true; }
  if (!try_connect_to_daemon())
    return true;

  std::vector<std::string> local_args = args_;

  std::set<uint32_t> subaddr_indices;
  if (local_args.size() > 0 && local_args[0].substr(0, 6) == "index=")
  {
    if (!parse_subaddress_indices(local_args[0], subaddr_indices))
      return true;
    local_args.erase(local_args.begin());
  }

  uint32_t priority = 0;
  if (local_args.size() > 0 && parse_priority(local_args[0], priority))
    local_args.erase(local_args.begin());

  priority = m_wallet->adjust_priority(priority);

  size_t fake_outs_count = DEFAULT_MIX;

  uint64_t adjusted_fake_outs_count = m_wallet->adjust_mixin(fake_outs_count);
  if (adjusted_fake_outs_count != fake_outs_count)
  {
    fail_msg_writer() << (boost::format(tr("ring size %u is incorrect, must be %u")) % (fake_outs_count+1) % (adjusted_fake_outs_count+1)).str();
    return true;
  }

  uint64_t unlock_block = 0;
  if (locked) {
    uint64_t locked_blocks = 0;

    if (local_args.size() < 2) {
      fail_msg_writer() << tr("missing lockedblocks parameter");
      return true;
    }

    try
    {
      locked_blocks = boost::lexical_cast<uint64_t>(local_args[1]);
    }
    catch (const std::exception &e)
    {
      fail_msg_writer() << tr("bad locked_blocks parameter");
      return true;
    }
    if (locked_blocks > 1000000)
    {
      fail_msg_writer() << tr("Locked blocks too high, max 1000000 (˜4 yrs)");
      return true;
    }
    std::string err;
    uint64_t bc_height = get_daemon_blockchain_height(err);
    if (!err.empty())
    {
      fail_msg_writer() << tr("failed to get blockchain height: ") << err;
      return true;
    }
    unlock_block = bc_height + locked_blocks;

    local_args.erase(local_args.begin() + 1);
  }

  std::vector<uint8_t> extra;
  bool payment_id_seen = false;
  if (local_args.size() >= 2)
  {
    std::string payment_id_str = local_args.back();

    crypto::hash payment_id;
    bool r = tools::wallet2::parse_long_payment_id(payment_id_str, payment_id);
    if(r)
    {
      std::string extra_nonce;
      set_payment_id_to_tx_extra_nonce(extra_nonce, payment_id);
      r = add_extra_nonce_to_tx_extra(extra, extra_nonce);
      payment_id_seen = true;
    }
    else
    {
      crypto::hash8 payment_id8;
      r = tools::wallet2::parse_short_payment_id(payment_id_str, payment_id8);
      if(r)
      {
        std::string extra_nonce;
        set_encrypted_payment_id_to_tx_extra_nonce(extra_nonce, payment_id8);
        r = add_extra_nonce_to_tx_extra(extra, extra_nonce);
        payment_id_seen = true;
      }
    }

    if(!r && local_args.size() == 3)
    {
      fail_msg_writer() << tr("payment id has invalid format, expected 16 or 64 character hex string: ") << payment_id_str;
      return true;
    }
    if (payment_id_seen)
      local_args.pop_back();
  }

  cryptonote::address_parse_info info;
  if (!cryptonote::get_account_address_from_str_or_url(info, m_wallet->nettype(), local_args[0], oa_prompter))
  {
    fail_msg_writer() << tr("failed to parse address");
    return true;
  }

  if (info.has_payment_id)
  {
    if (payment_id_seen)
    {
      fail_msg_writer() << tr("a single transaction cannot use more than one payment id: ") << local_args[0];
      return true;
    }

    std::string extra_nonce;
    set_encrypted_payment_id_to_tx_extra_nonce(extra_nonce, info.payment_id);
    bool r = add_extra_nonce_to_tx_extra(extra, extra_nonce);
    if(!r)
    {
      fail_msg_writer() << tr("failed to set up payment id, though it was decoded correctly");
      return true;
    }
    payment_id_seen = true;
  }

  // prompt is there is no payment id and confirmation is required
  if (!payment_id_seen && m_wallet->confirm_missing_payment_id())
  {
     std::string accepted = input_line(tr("No payment id is included with this transaction. Is this okay?  (Y/Yes/N/No): "));
     if (std::cin.eof())
       return true;
     if (!command_line::is_yes(accepted))
     {
       fail_msg_writer() << tr("transaction cancelled.");

       return true; 
     }
  }

  LOCK_IDLE_SCOPE();

  try
  {
    // figure out what tx will be necessary
    auto ptx_vector = m_wallet->create_transactions_all(below, info.address, info.is_subaddress, fake_outs_count, unlock_block /* unlock_time */, priority, extra, m_current_subaddress_account, subaddr_indices, is_daemon_trusted());

    if (ptx_vector.empty())
    {
      fail_msg_writer() << tr("No outputs found, or daemon is not ready");
      return true;
    }

    // give user total and fee, and prompt to confirm
    uint64_t total_fee = 0, total_sent = 0;
    for (size_t n = 0; n < ptx_vector.size(); ++n)
    {
      total_fee += ptx_vector[n].fee;
      for (auto i: ptx_vector[n].selected_transfers)
        total_sent += m_wallet->get_transfer_details(i).amount();
    }

    std::ostringstream prompt;
    for (size_t n = 0; n < ptx_vector.size(); ++n)
    {
      prompt << tr("\nTransaction ") << (n + 1) << "/" << ptx_vector.size() << ":\n";
      subaddr_indices.clear();
      for (uint32_t i : ptx_vector[n].construction_data.subaddr_indices)
        subaddr_indices.insert(i);
      for (uint32_t i : subaddr_indices)
        prompt << boost::format(tr("Spending from address index %d\n")) % i;
      if (subaddr_indices.size() > 1)
        prompt << tr("WARNING: Outputs of multiple addresses are being used together, which might potentially compromise your privacy.\n");
    }
    if (m_wallet->print_ring_members() && !print_ring_members(ptx_vector, prompt))
      return true;
    if (ptx_vector.size() > 1) {
      prompt << boost::format(tr("Sweeping %s in %llu transactions for a total fee of %s.  Is this okay?  (Y/Yes/N/No): ")) %
        print_money(total_sent) %
        ((unsigned long long)ptx_vector.size()) %
        print_money(total_fee);
    }
    else {
      prompt << boost::format(tr("Sweeping %s for a total fee of %s.  Is this okay?  (Y/Yes/N/No): ")) %
        print_money(total_sent) %
        print_money(total_fee);
    }
    std::string accepted = input_line(prompt.str());
    if (std::cin.eof())
      return true;
    if (!command_line::is_yes(accepted))
    {
      fail_msg_writer() << tr("transaction cancelled.");

      return true;
    }

    // actually commit the transactions
    if (m_wallet->multisig())
    {
      bool r = m_wallet->save_multisig_tx(ptx_vector, "multisig_loki_tx");
      if (!r)
      {
        fail_msg_writer() << tr("Failed to write transaction(s) to file");
      }
      else
      {
        success_msg_writer(true) << tr("Unsigned transaction(s) successfully written to file: ") << "multisig_loki_tx";
      }
    }
    else if (m_wallet->watch_only())
    {
      bool r = m_wallet->save_tx(ptx_vector, "unsigned_loki_tx");
      if (!r)
      {
        fail_msg_writer() << tr("Failed to write transaction(s) to file");
      }
      else
      {
        success_msg_writer(true) << tr("Unsigned transaction(s) successfully written to file: ") << "unsigned_loki_tx";
      }
    }
    else
    {
      commit_or_save(ptx_vector, m_do_not_relay);
    }
  }
  catch (const std::exception& e)
  {
    handle_transfer_exception(std::current_exception(), is_daemon_trusted());
  }
  catch (...)
  {
    LOG_ERROR("unknown error");
    fail_msg_writer() << tr("unknown error");
  }

  return true;
}
//----------------------------------------------------------------------------------------------------
bool simple_wallet::sweep_single(const std::vector<std::string> &args_)
{
  if (m_wallet->ask_password() && !get_and_verify_password()) { return true; }
  if (!try_connect_to_daemon())
    return true;

  std::vector<std::string> local_args = args_;

  uint32_t priority = 0;
  if (local_args.size() > 0 && parse_priority(local_args[0], priority))
    local_args.erase(local_args.begin());

  priority = m_wallet->adjust_priority(priority);

  size_t fake_outs_count = DEFAULT_MIX;

  std::vector<uint8_t> extra;
  bool payment_id_seen = false;
  if (local_args.size() == 3)
  {
    crypto::hash payment_id;
    crypto::hash8 payment_id8;
    std::string extra_nonce;
    if (tools::wallet2::parse_long_payment_id(local_args.back(), payment_id))
    {
      set_payment_id_to_tx_extra_nonce(extra_nonce, payment_id);
    }
    else if(tools::wallet2::parse_short_payment_id(local_args.back(), payment_id8))
    {
      set_encrypted_payment_id_to_tx_extra_nonce(extra_nonce, payment_id8);
    }
    else
    {
      fail_msg_writer() << tr("failed to parse Payment ID");
      return true;
    }

    if (!add_extra_nonce_to_tx_extra(extra, extra_nonce))
    {
      fail_msg_writer() << tr("failed to set up payment id, though it was decoded correctly");
      return true;
    }

    local_args.pop_back();
    payment_id_seen = true;
  }

  if (local_args.size() != 2)
  {
    fail_msg_writer() << tr("usage: sweep_single [<priority>] <key_image> <address> [<payment_id>]");
    return true;
  }

  crypto::key_image ki;
  if (!epee::string_tools::hex_to_pod(local_args[0], ki))
  {
    fail_msg_writer() << tr("failed to parse key image");
    return true;
  }

  cryptonote::address_parse_info info;
  if (!cryptonote::get_account_address_from_str_or_url(info, m_wallet->nettype(), local_args[1], oa_prompter))
  {
    fail_msg_writer() << tr("failed to parse address");
    return true;
  }

  if (info.has_payment_id)
  {
    if (payment_id_seen)
    {
      fail_msg_writer() << tr("a single transaction cannot use more than one payment id: ") << local_args[0];
      return true;
    }

    std::string extra_nonce;
    set_encrypted_payment_id_to_tx_extra_nonce(extra_nonce, info.payment_id);
    if (!add_extra_nonce_to_tx_extra(extra, extra_nonce))
    {
      fail_msg_writer() << tr("failed to set up payment id, though it was decoded correctly");
      return true;
    }
    payment_id_seen = true;
  }

  // prompt if there is no payment id and confirmation is required
  if (!payment_id_seen && m_wallet->confirm_missing_payment_id())
  {
     std::string accepted = input_line(tr("No payment id is included with this transaction. Is this okay?  (Y/Yes/N/No): "));
     if (std::cin.eof())
       return true;
     if (!command_line::is_yes(accepted))
     {
       fail_msg_writer() << tr("transaction cancelled.");

       // would like to return false, because no tx made, but everything else returns true
       // and I don't know what returning false might adversely affect.  *sigh*
       return true; 
     }
  }

  try
  {
    // figure out what tx will be necessary
    auto ptx_vector = m_wallet->create_transactions_single(ki, info.address, info.is_subaddress, fake_outs_count, 0 /* unlock_time */, priority, extra, is_daemon_trusted());

    if (ptx_vector.empty())
    {
      fail_msg_writer() << tr("No outputs found");
      return true;
    }
    if (ptx_vector.size() > 1)
    {
      fail_msg_writer() << tr("Multiple transactions are created, which is not supposed to happen");
      return true;
    }
    if (ptx_vector[0].selected_transfers.size() != 1)
    {
      fail_msg_writer() << tr("The transaction uses multiple or no inputs, which is not supposed to happen");
      return true;
    }

    // give user total and fee, and prompt to confirm
    uint64_t total_fee = ptx_vector[0].fee;
    uint64_t total_sent = m_wallet->get_transfer_details(ptx_vector[0].selected_transfers.front()).amount();
    std::ostringstream prompt;
    if (!print_ring_members(ptx_vector, prompt))
      return true;
    prompt << boost::format(tr("Sweeping %s for a total fee of %s.  Is this okay?  (Y/Yes/N/No): ")) %
      print_money(total_sent) %
      print_money(total_fee);
    std::string accepted = input_line(prompt.str());
    if (std::cin.eof())
      return true;
    if (!command_line::is_yes(accepted))
    {
      fail_msg_writer() << tr("transaction cancelled.");
      return true;
    }

    // actually commit the transactions
    if (m_wallet->multisig())
    {
      bool r = m_wallet->save_multisig_tx(ptx_vector, "multisig_loki_tx");
      if (!r)
      {
        fail_msg_writer() << tr("Failed to write transaction(s) to file");
      }
      else
      {
        success_msg_writer(true) << tr("Unsigned transaction(s) successfully written to file: ") << "multisig_loki_tx";
      }
    }
    else if (m_wallet->watch_only())
    {
      bool r = m_wallet->save_tx(ptx_vector, "unsigned_loki_tx");
      if (!r)
      {
        fail_msg_writer() << tr("Failed to write transaction(s) to file");
      }
      else
      {
        success_msg_writer(true) << tr("Unsigned transaction(s) successfully written to file: ") << "unsigned_loki_tx";
      }
    }
    else
    {
      m_wallet->commit_tx(ptx_vector[0]);
      success_msg_writer(true) << tr("Money successfully sent, transaction: ") << get_transaction_hash(ptx_vector[0].tx);
    }

  }
  catch (const std::exception& e)
  {
    handle_transfer_exception(std::current_exception(), is_daemon_trusted());
  }
  catch (...)
  {
    LOG_ERROR("unknown error");
    fail_msg_writer() << tr("unknown error");
  }

  return true;
}
//----------------------------------------------------------------------------------------------------
bool simple_wallet::sweep_all(const std::vector<std::string> &args_)
{
  return sweep_main(0, false, args_);
}
//----------------------------------------------------------------------------------------------------
bool simple_wallet::sweep_below(const std::vector<std::string> &args_)
{
  uint64_t below = 0;
  if (args_.size() < 1)
  {
    fail_msg_writer() << tr("missing threshold amount");
    return true;
  }
  if (!cryptonote::parse_amount(below, args_[0]))
  {
    fail_msg_writer() << tr("invalid amount threshold");
    return true;
  }
  return sweep_main(below, false, std::vector<std::string>(++args_.begin(), args_.end()));
}
//----------------------------------------------------------------------------------------------------
bool simple_wallet::donate(const std::vector<std::string> &args_)
{
  if(m_wallet->nettype() != cryptonote::MAINNET)
  {
    fail_msg_writer() << tr("donations are not enabled on the testnet or on the stagenet");
    return true;
  }

  if (0)
  {
      std::vector<std::string> local_args = args_;
      if(local_args.empty() || local_args.size() > 5)
      {
         fail_msg_writer() << tr("usage: donate [index=<N1>[,<N2>,...]] [<priority>] <amount> [<payment_id>]");
         return true;
      }
      std::string amount_str;
      std::string payment_id_str;
      // get payment id and pop
      crypto::hash payment_id;
      crypto::hash8 payment_id8;
      if (tools::wallet2::parse_long_payment_id (local_args.back(), payment_id ) ||
          tools::wallet2::parse_short_payment_id(local_args.back(), payment_id8))
      {
        payment_id_str = local_args.back();
        local_args.pop_back();
      }
      // get amount and pop
      amount_str = local_args.back();
      local_args.pop_back();
      // push back address, amount, payment id
      local_args.push_back(MONERO_DONATION_ADDR);
      local_args.push_back(amount_str);
      if (!payment_id_str.empty())
        local_args.push_back(payment_id_str);
      message_writer() << tr("Donating ") << amount_str << " to The Monero Project (donate.getmonero.org or "<< MONERO_DONATION_ADDR <<").";
      transfer_new(local_args);
  }
  else
  {
    fail_msg_writer() << tr("Donations are not supported in Loki right now");
  }

  return true;

}
//----------------------------------------------------------------------------------------------------
bool simple_wallet::accept_loaded_tx(const std::function<size_t()> get_num_txes, const std::function<const tools::wallet2::tx_construction_data&(size_t)> &get_tx, const std::string &extra_message)
{
  // gather info to ask the user
  uint64_t amount = 0, amount_to_dests = 0, change = 0;
  size_t min_ring_size = ~0;
  std::unordered_map<cryptonote::account_public_address, std::pair<std::string, uint64_t>> dests;
  int first_known_non_zero_change_index = -1;
  std::string payment_id_string = "";
  for (size_t n = 0; n < get_num_txes(); ++n)
  {
    const tools::wallet2::tx_construction_data &cd = get_tx(n);

    std::vector<tx_extra_field> tx_extra_fields;
    bool has_encrypted_payment_id = false;
    crypto::hash8 payment_id8 = crypto::null_hash8;
    if (cryptonote::parse_tx_extra(cd.extra, tx_extra_fields))
    {
      tx_extra_nonce extra_nonce;
      if (find_tx_extra_field_by_type(tx_extra_fields, extra_nonce))
      {
        crypto::hash payment_id;
        if(get_encrypted_payment_id_from_tx_extra_nonce(extra_nonce.nonce, payment_id8))
        {
          if (!payment_id_string.empty())
            payment_id_string += ", ";
          payment_id_string = std::string("encrypted payment ID ") + epee::string_tools::pod_to_hex(payment_id8);
          has_encrypted_payment_id = true;
        }
        else if (get_payment_id_from_tx_extra_nonce(extra_nonce.nonce, payment_id))
        {
          if (!payment_id_string.empty())
            payment_id_string += ", ";
          payment_id_string = std::string("unencrypted payment ID ") + epee::string_tools::pod_to_hex(payment_id);
        }
      }
    }

    for (size_t s = 0; s < cd.sources.size(); ++s)
    {
      amount += cd.sources[s].amount;
      size_t ring_size = cd.sources[s].outputs.size();
      if (ring_size < min_ring_size)
        min_ring_size = ring_size;
    }
    for (size_t d = 0; d < cd.splitted_dsts.size(); ++d)
    {
      const tx_destination_entry &entry = cd.splitted_dsts[d];
      std::string address, standard_address = get_account_address_as_str(m_wallet->nettype(), entry.is_subaddress, entry.addr);
      if (has_encrypted_payment_id && !entry.is_subaddress)
      {
        address = get_account_integrated_address_as_str(m_wallet->nettype(), entry.addr, payment_id8);
        address += std::string(" (" + standard_address + " with encrypted payment id " + epee::string_tools::pod_to_hex(payment_id8) + ")");
      }
      else
        address = standard_address;
      auto i = dests.find(entry.addr);
      if (i == dests.end())
        dests.insert(std::make_pair(entry.addr, std::make_pair(address, entry.amount)));
      else
        i->second.second += entry.amount;
      amount_to_dests += entry.amount;
    }
    if (cd.change_dts.amount > 0)
    {
      auto it = dests.find(cd.change_dts.addr);
      if (it == dests.end())
      {
        fail_msg_writer() << tr("Claimed change does not go to a paid address");
        return false;
      }
      if (it->second.second < cd.change_dts.amount)
      {
        fail_msg_writer() << tr("Claimed change is larger than payment to the change address");
        return false;
      }
      if (cd.change_dts.amount > 0)
      {
        if (first_known_non_zero_change_index == -1)
          first_known_non_zero_change_index = n;
        if (memcmp(&cd.change_dts.addr, &get_tx(first_known_non_zero_change_index).change_dts.addr, sizeof(cd.change_dts.addr)))
        {
          fail_msg_writer() << tr("Change goes to more than one address");
          return false;
        }
      }
      change += cd.change_dts.amount;
      it->second.second -= cd.change_dts.amount;
      if (it->second.second == 0)
        dests.erase(cd.change_dts.addr);
    }
  }

  if (payment_id_string.empty())
    payment_id_string = "no payment ID";

  std::string dest_string;
  size_t n_dummy_outputs = 0;
  for (auto i = dests.begin(); i != dests.end(); )
  {
    if (i->second.second > 0)
    {
      if (!dest_string.empty())
        dest_string += ", ";
      dest_string += (boost::format(tr("sending %s to %s")) % print_money(i->second.second) % i->second.first).str();
    }
    else
      ++n_dummy_outputs;
    ++i;
  }
  if (n_dummy_outputs > 0)
  {
    if (!dest_string.empty())
      dest_string += ", ";
    dest_string += std::to_string(n_dummy_outputs) + tr(" dummy output(s)");
  }
  if (dest_string.empty())
    dest_string = tr("with no destinations");

  std::string change_string;
  if (change > 0)
  {
    std::string address = get_account_address_as_str(m_wallet->nettype(), get_tx(0).subaddr_account > 0, get_tx(0).change_dts.addr);
    change_string += (boost::format(tr("%s change to %s")) % print_money(change) % address).str();
  }
  else
    change_string += tr("no change");

  uint64_t fee = amount - amount_to_dests;
  std::string prompt_str = (boost::format(tr("Loaded %lu transactions, for %s, fee %s, %s, %s, with min ring size %lu, %s. %sIs this okay? (Y/Yes/N/No): ")) % (unsigned long)get_num_txes() % print_money(amount) % print_money(fee) % dest_string % change_string % (unsigned long)min_ring_size % payment_id_string % extra_message).str();
  return command_line::is_yes(input_line(prompt_str));
}
//----------------------------------------------------------------------------------------------------
bool simple_wallet::accept_loaded_tx(const tools::wallet2::unsigned_tx_set &txs)
{
  std::string extra_message;
  if (!txs.transfers.empty())
    extra_message = (boost::format("%u outputs to import. ") % (unsigned)txs.transfers.size()).str();
  return accept_loaded_tx([&txs](){return txs.txes.size();}, [&txs](size_t n)->const tools::wallet2::tx_construction_data&{return txs.txes[n];}, extra_message);
}
//----------------------------------------------------------------------------------------------------
bool simple_wallet::accept_loaded_tx(const tools::wallet2::signed_tx_set &txs)
{
  std::string extra_message;
  if (!txs.key_images.empty())
    extra_message = (boost::format("%u key images to import. ") % (unsigned)txs.key_images.size()).str();
  return accept_loaded_tx([&txs](){return txs.ptx.size();}, [&txs](size_t n)->const tools::wallet2::tx_construction_data&{return txs.ptx[n].construction_data;}, extra_message);
}
//----------------------------------------------------------------------------------------------------
bool simple_wallet::sign_transfer(const std::vector<std::string> &args_)
{
  if (m_wallet->key_on_device())
  {
    fail_msg_writer() << tr("command not supported by HW wallet");
    return true;
  }
  if(m_wallet->multisig())
  {
     fail_msg_writer() << tr("This is a multisig wallet, it can only sign with sign_multisig");
     return true;
  }
  if(m_wallet->watch_only())
  {
     fail_msg_writer() << tr("This is a watch only wallet");
     return true;
  }
  if (args_.size() > 1 || (args_.size() == 1 && args_[0] != "export"))
  {
    fail_msg_writer() << tr("usage: sign_transfer [export]");
    return true;
  }
  if (m_wallet->ask_password() && !get_and_verify_password()) { return true; }
  const bool export_raw = args_.size() == 1;

  std::vector<tools::wallet2::pending_tx> ptx;
  try
  {
    bool r = m_wallet->sign_tx("unsigned_loki_tx", "signed_loki_tx", ptx, [&](const tools::wallet2::unsigned_tx_set &tx){ return accept_loaded_tx(tx); }, export_raw);
    if (!r)
    {
      fail_msg_writer() << tr("Failed to sign transaction");
      return true;
    }
  }
  catch (const std::exception &e)
  {
    fail_msg_writer() << tr("Failed to sign transaction: ") << e.what();
    return true;
  }

  std::string txids_as_text;
  for (const auto &t: ptx)
  {
    if (!txids_as_text.empty())
      txids_as_text += (", ");
    txids_as_text += epee::string_tools::pod_to_hex(get_transaction_hash(t.tx));
  }
  success_msg_writer(true) << tr("Transaction successfully signed to file ") << "signed_loki_tx" << ", txid " << txids_as_text;
  if (export_raw)
  {
    std::string rawfiles_as_text;
    for (size_t i = 0; i < ptx.size(); ++i)
    {
      if (i > 0)
        rawfiles_as_text += ", ";
      rawfiles_as_text += "signed_loki_tx_raw" + (ptx.size() == 1 ? "" : ("_" + std::to_string(i)));
    }
    success_msg_writer(true) << tr("Transaction raw hex data exported to ") << rawfiles_as_text;
  }
  return true;
}
//----------------------------------------------------------------------------------------------------
bool simple_wallet::submit_transfer(const std::vector<std::string> &args_)
{
  if (m_wallet->key_on_device())
  {
    fail_msg_writer() << tr("command not supported by HW wallet");
    return true;
  }
  if (!try_connect_to_daemon())
    return true;

  try
  {
    std::vector<tools::wallet2::pending_tx> ptx_vector;
    bool r = m_wallet->load_tx("signed_loki_tx", ptx_vector, [&](const tools::wallet2::signed_tx_set &tx){ return accept_loaded_tx(tx); });
    if (!r)
    {
      fail_msg_writer() << tr("Failed to load transaction from file");
      return true;
    }

    commit_or_save(ptx_vector, false);
  }
  catch (const std::exception& e)
  {
    handle_transfer_exception(std::current_exception(), is_daemon_trusted());
  }
  catch (...)
  {
    LOG_ERROR("Unknown error");
    fail_msg_writer() << tr("unknown error");
  }

  return true;
}
//----------------------------------------------------------------------------------------------------
bool simple_wallet::get_tx_key(const std::vector<std::string> &args_)
{
  std::vector<std::string> local_args = args_;

  if (m_wallet->key_on_device())
  {
    fail_msg_writer() << tr("command not supported by HW wallet");
    return true;
  }
  if(local_args.size() != 1) {
    fail_msg_writer() << tr("usage: get_tx_key <txid>");
    return true;
  }
  if (m_wallet->ask_password() && !get_and_verify_password()) { return true; }

  crypto::hash txid;
  if (!epee::string_tools::hex_to_pod(local_args[0], txid))
  {
    fail_msg_writer() << tr("failed to parse txid");
    return true;
  }

  LOCK_IDLE_SCOPE();

  crypto::secret_key tx_key;
  std::vector<crypto::secret_key> additional_tx_keys;
  if (m_wallet->get_tx_key(txid, tx_key, additional_tx_keys))
  {
    ostringstream oss;
    oss << epee::string_tools::pod_to_hex(tx_key);
    for (size_t i = 0; i < additional_tx_keys.size(); ++i)
      oss << epee::string_tools::pod_to_hex(additional_tx_keys[i]);
    success_msg_writer() << tr("Tx key: ") << oss.str();
    return true;
  }
  else
  {
    fail_msg_writer() << tr("no tx keys found for this txid");
    return true;
  }
}
//----------------------------------------------------------------------------------------------------
bool simple_wallet::get_tx_proof(const std::vector<std::string> &args)
{
  if (m_wallet->key_on_device())
  {
    fail_msg_writer() << tr("command not supported by HW wallet");
    return true;
  }
  if (args.size() != 2 && args.size() != 3)
  {
    fail_msg_writer() << tr("usage: get_tx_proof <txid> <address> [<message>]");
    return true;
  }

  crypto::hash txid;
  if(!epee::string_tools::hex_to_pod(args[0], txid))
  {
    fail_msg_writer() << tr("failed to parse txid");
    return true;
  }

  cryptonote::address_parse_info info;
  if(!cryptonote::get_account_address_from_str_or_url(info, m_wallet->nettype(), args[1], oa_prompter))
  {
    fail_msg_writer() << tr("failed to parse address");
    return true;
  }

  if (m_wallet->ask_password() && !get_and_verify_password()) { return true; }

  try
  {
    std::string sig_str = m_wallet->get_tx_proof(txid, info.address, info.is_subaddress, args.size() == 3 ? args[2] : "");
    const std::string filename = "loki_tx_proof";
    if (epee::file_io_utils::save_string_to_file(filename, sig_str))
      success_msg_writer() << tr("signature file saved to: ") << filename;
    else
      fail_msg_writer() << tr("failed to save signature file");
  }
  catch (const std::exception &e)
  {
    fail_msg_writer() << tr("error: ") << e.what();
  }
  return true;
}
//----------------------------------------------------------------------------------------------------
bool simple_wallet::check_tx_key(const std::vector<std::string> &args_)
{
  std::vector<std::string> local_args = args_;

  if(local_args.size() != 3) {
    fail_msg_writer() << tr("usage: check_tx_key <txid> <txkey> <address>");
    return true;
  }

  if (!try_connect_to_daemon())
    return true;

  if (!m_wallet)
  {
    fail_msg_writer() << tr("wallet is null");
    return true;
  }
  crypto::hash txid;
  if(!epee::string_tools::hex_to_pod(local_args[0], txid))
  {
    fail_msg_writer() << tr("failed to parse txid");
    return true;
  }

  crypto::secret_key tx_key;
  std::vector<crypto::secret_key> additional_tx_keys;
  if(!epee::string_tools::hex_to_pod(local_args[1].substr(0, 64), tx_key))
  {
    fail_msg_writer() << tr("failed to parse tx key");
    return true;
  }
  local_args[1] = local_args[1].substr(64);
  while (!local_args[1].empty())
  {
    additional_tx_keys.resize(additional_tx_keys.size() + 1);
    if(!epee::string_tools::hex_to_pod(local_args[1].substr(0, 64), additional_tx_keys.back()))
    {
      fail_msg_writer() << tr("failed to parse tx key");
      return true;
    }
    local_args[1] = local_args[1].substr(64);
  }

  cryptonote::address_parse_info info;
  if(!cryptonote::get_account_address_from_str_or_url(info, m_wallet->nettype(), local_args[2], oa_prompter))
  {
    fail_msg_writer() << tr("failed to parse address");
    return true;
  }

  try
  {
    uint64_t received;
    bool in_pool;
    uint64_t confirmations;
    m_wallet->check_tx_key(txid, tx_key, additional_tx_keys, info.address, received, in_pool, confirmations);

    if (received > 0)
    {
      success_msg_writer() << get_account_address_as_str(m_wallet->nettype(), info.is_subaddress, info.address) << " " << tr("received") << " " << print_money(received) << " " << tr("in txid") << " " << txid;
      if (in_pool)
      {
        success_msg_writer() << tr("WARNING: this transaction is not yet included in the blockchain!");
      }
      else
      {
        if (confirmations != (uint64_t)-1)
        {
          success_msg_writer() << boost::format(tr("This transaction has %u confirmations")) % confirmations;
        }
        else
        {
          success_msg_writer() << tr("WARNING: failed to determine number of confirmations!");
        }
      }
    }
    else
    {
      fail_msg_writer() << get_account_address_as_str(m_wallet->nettype(), info.is_subaddress, info.address) << " " << tr("received nothing in txid") << " " << txid;
    }
  }
  catch (const std::exception &e)
  {
    fail_msg_writer() << tr("error: ") << e.what();
  }
  return true;
}
//----------------------------------------------------------------------------------------------------
bool simple_wallet::check_tx_proof(const std::vector<std::string> &args)
{
  if(args.size() != 3 && args.size() != 4) {
    fail_msg_writer() << tr("usage: check_tx_proof <txid> <address> <signature_file> [<message>]");
    return true;
  }

  if (!try_connect_to_daemon())
    return true;

  // parse txid
  crypto::hash txid;
  if(!epee::string_tools::hex_to_pod(args[0], txid))
  {
    fail_msg_writer() << tr("failed to parse txid");
    return true;
  }

  // parse address
  cryptonote::address_parse_info info;
  if(!cryptonote::get_account_address_from_str_or_url(info, m_wallet->nettype(), args[1], oa_prompter))
  {
    fail_msg_writer() << tr("failed to parse address");
    return true;
  }

  // read signature file
  std::string sig_str;
  if (!epee::file_io_utils::load_file_to_string(args[2], sig_str))
  {
    fail_msg_writer() << tr("failed to load signature file");
    return true;
  }

  try
  {
    uint64_t received;
    bool in_pool;
    uint64_t confirmations;
    if (m_wallet->check_tx_proof(txid, info.address, info.is_subaddress, args.size() == 4 ? args[3] : "", sig_str, received, in_pool, confirmations))
    {
      success_msg_writer() << tr("Good signature");
      if (received > 0)
      {
        success_msg_writer() << get_account_address_as_str(m_wallet->nettype(), info.is_subaddress, info.address) << " " << tr("received") << " " << print_money(received) << " " << tr("in txid") << " " << txid;
        if (in_pool)
        {
          success_msg_writer() << tr("WARNING: this transaction is not yet included in the blockchain!");
        }
        else
        {
          if (confirmations != (uint64_t)-1)
          {
            success_msg_writer() << boost::format(tr("This transaction has %u confirmations")) % confirmations;
          }
          else
          {
            success_msg_writer() << tr("WARNING: failed to determine number of confirmations!");
          }
        }
      }
      else
      {
        fail_msg_writer() << get_account_address_as_str(m_wallet->nettype(), info.is_subaddress, info.address) << " " << tr("received nothing in txid") << " " << txid;
      }
    }
    else
    {
      fail_msg_writer() << tr("Bad signature");
    }
  }
  catch (const std::exception &e)
  {
    fail_msg_writer() << tr("error: ") << e.what();
  }
  return true;
}
//----------------------------------------------------------------------------------------------------
bool simple_wallet::get_spend_proof(const std::vector<std::string> &args)
{
  if (m_wallet->key_on_device())
  {
    fail_msg_writer() << tr("command not supported by HW wallet");
    return true;
  }
  if(args.size() != 1 && args.size() != 2) {
    fail_msg_writer() << tr("usage: get_spend_proof <txid> [<message>]");
    return true;
  }

  if (m_wallet->watch_only())
  {
    fail_msg_writer() << tr("wallet is watch-only and cannot generate the proof");
    return true;
  }

  crypto::hash txid;
  if (!epee::string_tools::hex_to_pod(args[0], txid))
  {
    fail_msg_writer() << tr("failed to parse txid");
    return true;
  }

  if (!try_connect_to_daemon())
  {
    fail_msg_writer() << tr("failed to connect to the daemon");
    return true;
  }

  if (m_wallet->ask_password() && !get_and_verify_password()) { return true; }

  try
  {
    const std::string sig_str = m_wallet->get_spend_proof(txid, args.size() == 2 ? args[1] : "");
    const std::string filename = "loki_spend_proof";
    if (epee::file_io_utils::save_string_to_file(filename, sig_str))
      success_msg_writer() << tr("signature file saved to: ") << filename;
    else
      fail_msg_writer() << tr("failed to save signature file");
  }
  catch (const std::exception &e)
  {
    fail_msg_writer() << e.what();
  }
  return true;
}
//----------------------------------------------------------------------------------------------------
bool simple_wallet::check_spend_proof(const std::vector<std::string> &args)
{
  if(args.size() != 2 && args.size() != 3) {
    fail_msg_writer() << tr("usage: check_spend_proof <txid> <signature_file> [<message>]");
    return true;
  }

  crypto::hash txid;
  if (!epee::string_tools::hex_to_pod(args[0], txid))
  {
    fail_msg_writer() << tr("failed to parse txid");
    return true;
  }

  if (!try_connect_to_daemon())
  {
    fail_msg_writer() << tr("failed to connect to the daemon");
    return true;
  }

  std::string sig_str;
  if (!epee::file_io_utils::load_file_to_string(args[1], sig_str))
  {
    fail_msg_writer() << tr("failed to load signature file");
    return true;
  }

  try
  {
    if (m_wallet->check_spend_proof(txid, args.size() == 3 ? args[2] : "", sig_str))
      success_msg_writer() << tr("Good signature");
    else
      fail_msg_writer() << tr("Bad signature");
  }
  catch (const std::exception& e)
  {
    fail_msg_writer() << e.what();
  }
  return true;
}
//----------------------------------------------------------------------------------------------------
bool simple_wallet::get_reserve_proof(const std::vector<std::string> &args)
{
  if (m_wallet->key_on_device())
  {
    fail_msg_writer() << tr("command not supported by HW wallet");
    return true;
  }
  if(args.size() != 1 && args.size() != 2) {
    fail_msg_writer() << tr("usage: get_reserve_proof (all|<amount>) [<message>]");
    return true;
  }

  if (m_wallet->watch_only() || m_wallet->multisig())
  {
    fail_msg_writer() << tr("The reserve proof can be generated only by a full wallet");
    return true;
  }

  boost::optional<std::pair<uint32_t, uint64_t>> account_minreserve;
  if (args[0] != "all")
  {
    account_minreserve = std::pair<uint32_t, uint64_t>();
    account_minreserve->first = m_current_subaddress_account;
    if (!cryptonote::parse_amount(account_minreserve->second, args[0]))
    {
      fail_msg_writer() << tr("amount is wrong: ") << args[0];
      return true;
    }
  }

  if (!try_connect_to_daemon())
  {
    fail_msg_writer() << tr("failed to connect to the daemon");
    return true;
  }

  if (m_wallet->ask_password() && !get_and_verify_password()) { return true; }

  LOCK_IDLE_SCOPE();

  try
  {
    const std::string sig_str = m_wallet->get_reserve_proof(account_minreserve, args.size() == 2 ? args[1] : "");
    const std::string filename = "loki_reserve_proof";
    if (epee::file_io_utils::save_string_to_file(filename, sig_str))
      success_msg_writer() << tr("signature file saved to: ") << filename;
    else
      fail_msg_writer() << tr("failed to save signature file");
  }
  catch (const std::exception &e)
  {
    fail_msg_writer() << e.what();
  }
  return true;
}
//----------------------------------------------------------------------------------------------------
bool simple_wallet::check_reserve_proof(const std::vector<std::string> &args)
{
  if(args.size() != 2 && args.size() != 3) {
    fail_msg_writer() << tr("usage: check_reserve_proof <address> <signature_file> [<message>]");
    return true;
  }

  if (!try_connect_to_daemon())
  {
    fail_msg_writer() << tr("failed to connect to the daemon");
    return true;
  }

  cryptonote::address_parse_info info;
  if(!cryptonote::get_account_address_from_str_or_url(info, m_wallet->nettype(), args[0], oa_prompter))
  {
    fail_msg_writer() << tr("failed to parse address");
    return true;
  }
  if (info.is_subaddress)
  {
    fail_msg_writer() << tr("Address must not be a subaddress");
    return true;
  }

  std::string sig_str;
  if (!epee::file_io_utils::load_file_to_string(args[1], sig_str))
  {
    fail_msg_writer() << tr("failed to load signature file");
    return true;
  }

  LOCK_IDLE_SCOPE();

  try
  {
    uint64_t total, spent;
    if (m_wallet->check_reserve_proof(info.address, args.size() == 3 ? args[2] : "", sig_str, total, spent))
    {
      success_msg_writer() << boost::format(tr("Good signature -- total: %s, spent: %s, unspent: %s")) % print_money(total) % print_money(spent) % print_money(total - spent);
    }
    else
    {
      fail_msg_writer() << tr("Bad signature");
    }
  }
  catch (const std::exception& e)
  {
    fail_msg_writer() << e.what();
  }
  return true;
}
//----------------------------------------------------------------------------------------------------
static std::string get_human_readable_timestamp(uint64_t ts)
{
  char buffer[64];
  if (ts < 1234567890)
    return "<unknown>";
  time_t tt = ts;
  struct tm tm;
#ifdef WIN32
  gmtime_s(&tm, &tt);
#else
  gmtime_r(&tt, &tm);
#endif
  uint64_t now = time(NULL);
  uint64_t diff = ts > now ? ts - now : now - ts;
  strftime(buffer, sizeof(buffer), "%Y-%m-%d %H:%M:%S", &tm);
  return std::string(buffer);
}
//----------------------------------------------------------------------------------------------------
static std::string get_human_readable_timespan(std::chrono::seconds seconds)
{
  uint64_t ts = seconds.count();
  if (ts < 60)
    return std::to_string(ts) + tr(" seconds");
  if (ts < 3600)
    return std::to_string((uint64_t)(ts / 60)) + tr(" minutes");
  if (ts < 3600 * 24)
    return std::to_string((uint64_t)(ts / 3600)) + tr(" hours");
  if (ts < 3600 * 24 * 30.5)
    return std::to_string((uint64_t)(ts / (3600 * 24))) + tr(" days");
  if (ts < 3600 * 24 * 365.25)
    return std::to_string((uint64_t)(ts / (3600 * 24 * 365.25))) + tr(" months");
  return tr("a long time");
}
//----------------------------------------------------------------------------------------------------
// mutates local_args as it parses and consumes arguments
bool simple_wallet::get_transfers(std::vector<std::string>& local_args, std::vector<transfer_view>& transfers) const
{
  bool in = true;
  bool out = true;
  bool pending = true;
  bool failed = true;
  bool pool = true;
  uint64_t min_height = 0;
  uint64_t max_height = (uint64_t)-1;
  
  // optional in/out selector
  if (local_args.size() > 0) {
    if (local_args[0] == "in" || local_args[0] == "incoming") {
      out = pending = failed = false;
      local_args.erase(local_args.begin());
    }
    else if (local_args[0] == "out" || local_args[0] == "outgoing") {
      in = pool = false;
      local_args.erase(local_args.begin());
    }
    else if (local_args[0] == "pending") {
      in = out = failed = false;
      local_args.erase(local_args.begin());
    }
    else if (local_args[0] == "failed") {
      in = out = pending = pool = false;
      local_args.erase(local_args.begin());
    }
    else if (local_args[0] == "pool") {
      in = out = pending = failed = false;
      local_args.erase(local_args.begin());
    }
    else if (local_args[0] == "all" || local_args[0] == "both") {
      local_args.erase(local_args.begin());
    }
  }

  // subaddr_index
  std::set<uint32_t> subaddr_indices;
  if (local_args.size() > 0 && local_args[0].substr(0, 6) == "index=")
  {
    if (!parse_subaddress_indices(local_args[0], subaddr_indices))
      return false;
    local_args.erase(local_args.begin());
  }

  // min height
  if (local_args.size() > 0 && local_args[0].find('=') == std::string::npos) {
    try {
      min_height = boost::lexical_cast<uint64_t>(local_args[0]);
    }
    catch (const boost::bad_lexical_cast &) {
      fail_msg_writer() << tr("bad min_height parameter:") << " " << local_args[0];
      return false;
    }
    local_args.erase(local_args.begin());
  }

  // max height
  if (local_args.size() > 0 && local_args[0].find('=') == std::string::npos) {
    try {
      max_height = boost::lexical_cast<uint64_t>(local_args[0]);
    }
    catch (const boost::bad_lexical_cast &) {
      fail_msg_writer() << tr("bad max_height parameter:") << " " << local_args[0];
      return false;
    }
    local_args.erase(local_args.begin());
  }
  
  if (in) {
    std::list<std::pair<crypto::hash, tools::wallet2::payment_details>> payments;
    m_wallet->get_payments(payments, min_height, max_height, m_current_subaddress_account, subaddr_indices);
    for (std::list<std::pair<crypto::hash, tools::wallet2::payment_details>>::const_iterator i = payments.begin(); i != payments.end(); ++i) {
      const tools::wallet2::payment_details &pd = i->second;
      std::string payment_id = string_tools::pod_to_hex(i->first);
      if (payment_id.substr(16).find_first_not_of('0') == std::string::npos)
        payment_id = payment_id.substr(0,16);
      std::string note = m_wallet->get_tx_note(pd.m_tx_hash);
      std::string destination = m_wallet->get_subaddress_as_str({m_current_subaddress_account, pd.m_subaddr_index.minor});
      transfers.push_back({
        pd.m_block_height,
        pd.m_timestamp,
        "in",
        true,
        pd.m_amount,
        pd.m_tx_hash,
        payment_id,
        0,
        {{destination, pd.m_amount}},
        {pd.m_subaddr_index.minor},
        note
      });
    }
  }

  if (out) {
    std::list<std::pair<crypto::hash, tools::wallet2::confirmed_transfer_details>> payments;
    m_wallet->get_payments_out(payments, min_height, max_height, m_current_subaddress_account, subaddr_indices);
    for (std::list<std::pair<crypto::hash, tools::wallet2::confirmed_transfer_details>>::const_iterator i = payments.begin(); i != payments.end(); ++i) {
      const tools::wallet2::confirmed_transfer_details &pd = i->second;
      uint64_t change = pd.m_change == (uint64_t)-1 ? 0 : pd.m_change; // change may not be known
      uint64_t fee = pd.m_amount_in - pd.m_amount_out;
      std::vector<std::pair<std::string, uint64_t>> destinations;
      for (const auto &d: pd.m_dests) {
        destinations.push_back({get_account_address_as_str(m_wallet->nettype(), d.is_subaddress, d.addr), d.amount});
      }
      std::string payment_id = string_tools::pod_to_hex(i->second.m_payment_id);
      if (payment_id.substr(16).find_first_not_of('0') == std::string::npos)
        payment_id = payment_id.substr(0,16);
      std::string note = m_wallet->get_tx_note(i->first);
      transfers.push_back({
        pd.m_block_height,
        pd.m_timestamp,
        "out",
        true,
        pd.m_amount_in - change - fee,
        i->first,
        payment_id,
        fee,
        destinations,
        pd.m_subaddr_indices,
        note
      });
    }
  }

  if (pool) {
    try
    {
      m_wallet->update_pool_state();
      std::list<std::pair<crypto::hash, tools::wallet2::pool_payment_details>> payments;
      m_wallet->get_unconfirmed_payments(payments, m_current_subaddress_account, subaddr_indices);
      for (std::list<std::pair<crypto::hash, tools::wallet2::pool_payment_details>>::const_iterator i = payments.begin(); i != payments.end(); ++i) {
        const tools::wallet2::payment_details &pd = i->second.m_pd;
        std::string payment_id = string_tools::pod_to_hex(i->first);
        if (payment_id.substr(16).find_first_not_of('0') == std::string::npos)
          payment_id = payment_id.substr(0,16);
        std::string note = m_wallet->get_tx_note(pd.m_tx_hash);
        std::string double_spend_note;
        if (i->second.m_double_spend_seen)
          double_spend_note = tr("[Double spend seen on the network: this transaction may or may not end up being mined] ");
        transfers.push_back({
          tr("pool"),
          pd.m_timestamp,
          "in",
          false,
          pd.m_amount,
          pd.m_tx_hash,
          payment_id,
          0,
          {{"-", pd.m_amount}},
          {pd.m_subaddr_index.minor},
          note + double_spend_note
        });
      }
    }
    catch (const std::exception& e)
    {
      fail_msg_writer() << "Failed to get pool state:" << e.what();
    }
  }

  // print unconfirmed last
  if (pending || failed) {
    std::list<std::pair<crypto::hash, tools::wallet2::unconfirmed_transfer_details>> upayments;
    m_wallet->get_unconfirmed_payments_out(upayments, m_current_subaddress_account, subaddr_indices);
    for (std::list<std::pair<crypto::hash, tools::wallet2::unconfirmed_transfer_details>>::const_iterator i = upayments.begin(); i != upayments.end(); ++i) {
      const tools::wallet2::unconfirmed_transfer_details &pd = i->second;
      uint64_t amount = pd.m_amount_in;
      uint64_t fee = amount - pd.m_amount_out;
      std::vector<std::pair<std::string, uint64_t>> destinations;
      for (const auto &d: pd.m_dests) {
        destinations.push_back({get_account_address_as_str(m_wallet->nettype(), d.is_subaddress, d.addr), d.amount});
      }
      std::string payment_id = string_tools::pod_to_hex(i->second.m_payment_id);
      if (payment_id.substr(16).find_first_not_of('0') == std::string::npos)
        payment_id = payment_id.substr(0,16);
      std::string note = m_wallet->get_tx_note(i->first);
      bool is_failed = pd.m_state == tools::wallet2::unconfirmed_transfer_details::failed;
      if ((failed && is_failed) || (!is_failed && pending)) {
        transfers.push_back({
          (is_failed ? tr("failed") : tr("pending")),
          pd.m_timestamp,
          "out",
          false,
          amount - pd.m_change - fee,
          i->first,
          payment_id,
          fee,
          destinations,
          pd.m_subaddr_indices,
          note
        });
      }
    }
  }
  // sort by block, then by timestamp (unconfirmed last)
  std::sort(transfers.begin(), transfers.end(), [](const transfer_view& a, const transfer_view& b) -> bool {
    if (a.confirmed && !b.confirmed)
      return true;
    if (a.block == b.block)
      return a.timestamp < b.timestamp;
    return a.block < b.block;
  });

  return true;
}
//----------------------------------------------------------------------------------------------------
bool simple_wallet::show_transfers(const std::vector<std::string> &args_)
{
  std::vector<std::string> local_args = args_;

  if(local_args.size() > 4) {
    fail_msg_writer() << tr("usage: show_transfers [in|out|all|pending|failed] [index=<N1>[,<N2>,...]] [<min_height> [<max_height>]]");
    return true;
  }

  LOCK_IDLE_SCOPE();

  std::vector<transfer_view> all_transfers;

  if (!get_transfers(local_args, all_transfers))
    return true;
  
  PAUSE_READLINE();

  for (const auto& transfer : all_transfers)
  {
    const auto color = transfer.confirmed ? (transfer.direction == "in" ? console_color_green : console_color_magenta) : console_color_white;

    std::string destinations = "-";
    if (!transfer.outputs.empty())
    {
      destinations = "";
      for (const auto& output : transfer.outputs)
      {
        if (!destinations.empty())
          destinations += ", ";
        destinations += (transfer.direction == "in" ? output.first.substr(0, 6) : output.first) + ":" + print_money(output.second);
      }
    }
    
    auto formatter = boost::format("%8.8llu %6.6s %16.16s %20.20s %s %s %14.14s %s %s - %s");

    message_writer(color, false) << formatter
      % transfer.block
      % transfer.direction
      % get_human_readable_timestamp(transfer.timestamp)
      % print_money(transfer.amount)
      % string_tools::pod_to_hex(transfer.hash)
      % transfer.payment_id
      % print_money(transfer.fee)
      % destinations
      % boost::algorithm::join(transfer.index | boost::adaptors::transformed([](uint32_t i) { return std::to_string(i); }), ", ")
      % transfer.note;
  }

  return true;
}
//----------------------------------------------------------------------------------------------------
bool simple_wallet::export_transfers(const std::vector<std::string>& args_)
{
  std::vector<std::string> local_args = args_;

  if(local_args.size() > 5) {
    fail_msg_writer() << tr("usage: export_transfers [in|out|all|pending|failed] [index=<N1>[,<N2>,...]] [<min_height> [<max_height>]] [output=<path>]");
    return true;
  }

  LOCK_IDLE_SCOPE();
  
  std::vector<transfer_view> all_transfers;

  // might consumes arguments in local_args
  if (!get_transfers(local_args, all_transfers))
    return true;

  // output filename
  std::string filename = (boost::format("output%u.csv") % m_current_subaddress_account).str();
  if (local_args.size() > 0 && local_args[0].substr(0, 7) == "output=")
  {
    filename = local_args[0].substr(7, -1);
    local_args.erase(local_args.begin());
  }

  std::ofstream file(filename);

  // header
  file <<
      boost::format("%8.8s,%9.9s,%16.16s,%20.20s,%20.20s,%64.64s,%16.16s,%14.14s,%100.100s,%20.20s,%s,%s") %
      tr("block") % tr("direction") % tr("timestamp") % tr("amount") % tr("running balance") % tr("hash") % tr("payment ID") % tr("fee") % tr("destination") % tr("amount") % tr("index") % tr("note")
      << std::endl;

  uint64_t running_balance = 0;
  auto formatter = boost::format("%8.8llu,%9.9s,%16.16s,%20.20s,%20.20s,%64.64s,%16.16s,%14.14s,%100.100s,%20.20s,\"%s\",%s");
  
  for (const auto& transfer : all_transfers)
  {
    // ignore unconfirmed transfers in running balance
    if (transfer.confirmed)
    {
      if (transfer.direction == "in")
        running_balance += transfer.amount;
      else
        running_balance -= transfer.amount + transfer.fee;
    }
  
    file << formatter
      % transfer.block
      % transfer.direction
      % get_human_readable_timestamp(transfer.timestamp)
      % print_money(transfer.amount)
      % print_money(running_balance)
      % string_tools::pod_to_hex(transfer.hash)
      % transfer.payment_id
      % print_money(transfer.fee)
      % (transfer.outputs.size() ? transfer.outputs[0].first : "-")
      % (transfer.outputs.size() ? print_money(transfer.outputs[0].second) : "")
      % boost::algorithm::join(transfer.index | boost::adaptors::transformed([](uint32_t i) { return std::to_string(i); }), ", ")
      % transfer.note
      << std::endl;

    for (size_t i = 1; i < transfer.outputs.size(); ++i)
    {
      file << formatter
        % ""
        % ""
        % ""
        % ""
        % ""
        % ""
        % ""
        % ""
        % transfer.outputs[i].first
        % print_money(transfer.outputs[i].second)
        % ""
        % ""
        << std::endl;
    }
  }
  file.close();

  success_msg_writer() << tr("CSV exported to ") << filename;

  return true;
}
//----------------------------------------------------------------------------------------------------
bool simple_wallet::unspent_outputs(const std::vector<std::string> &args_)
{
  if(args_.size() > 3)
  {
    fail_msg_writer() << tr("usage: unspent_outputs [index=<N1>[,<N2>,...]] [<min_amount> [<max_amount>]]");
    return true;
  }
  auto local_args = args_;

  std::set<uint32_t> subaddr_indices;
  if (local_args.size() > 0 && local_args[0].substr(0, 6) != "index=")
  {
    if (!parse_subaddress_indices(local_args[0], subaddr_indices))
      return true;
    local_args.erase(local_args.begin());
  }

  uint64_t min_amount = 0;
  uint64_t max_amount = std::numeric_limits<uint64_t>::max();
  if (local_args.size() > 0)
  {
    if (!cryptonote::parse_amount(min_amount, local_args[0]))
    {
      fail_msg_writer() << tr("amount is wrong: ") << local_args[0];
      return true;
    }
    local_args.erase(local_args.begin());
    if (local_args.size() > 0)
    {
      if (!cryptonote::parse_amount(max_amount, local_args[0]))
      {
        fail_msg_writer() << tr("amount is wrong: ") << local_args[0];
        return true;
      }
      local_args.erase(local_args.begin());
    }
    if (min_amount > max_amount)
    {
      fail_msg_writer() << tr("<min_amount> should be smaller than <max_amount>");
      return true;
    }
  }
  tools::wallet2::transfer_container transfers;
  m_wallet->get_transfers(transfers);
  std::map<uint64_t, tools::wallet2::transfer_container> amount_to_tds;
  uint64_t min_height = std::numeric_limits<uint64_t>::max();
  uint64_t max_height = 0;
  uint64_t found_min_amount = std::numeric_limits<uint64_t>::max();
  uint64_t found_max_amount = 0;
  uint64_t count = 0;
  for (const auto& td : transfers)
  {
    uint64_t amount = td.amount();
    if (td.m_spent || amount < min_amount || amount > max_amount || td.m_subaddr_index.major != m_current_subaddress_account || (subaddr_indices.count(td.m_subaddr_index.minor) == 0 && !subaddr_indices.empty()))
      continue;
    amount_to_tds[amount].push_back(td);
    if (min_height > td.m_block_height) min_height = td.m_block_height;
    if (max_height < td.m_block_height) max_height = td.m_block_height;
    if (found_min_amount > amount) found_min_amount = amount;
    if (found_max_amount < amount) found_max_amount = amount;
    ++count;
  }
  if (amount_to_tds.empty())
  {
    success_msg_writer() << tr("There is no unspent output in the specified address");
    return true;
  }
  for (const auto& amount_tds : amount_to_tds)
  {
    auto& tds = amount_tds.second;
    success_msg_writer() << tr("\nAmount: ") << print_money(amount_tds.first) << tr(", number of keys: ") << tds.size();
    for (size_t i = 0; i < tds.size(); )
    {
      std::ostringstream oss;
      for (size_t j = 0; j < 8 && i < tds.size(); ++i, ++j)
        oss << tds[i].m_block_height << tr(" ");
      success_msg_writer() << oss.str();
    }
  }
  success_msg_writer()
    << tr("\nMin block height: ") << min_height
    << tr("\nMax block height: ") << max_height
    << tr("\nMin amount found: ") << print_money(found_min_amount)
    << tr("\nMax amount found: ") << print_money(found_max_amount)
    << tr("\nTotal count: ") << count;
  const size_t histogram_height = 10;
  const size_t histogram_width  = 50;
  double bin_size = (max_height - min_height + 1.0) / histogram_width;
  size_t max_bin_count = 0;
  std::vector<size_t> histogram(histogram_width, 0);
  for (const auto& amount_tds : amount_to_tds)
  {
    for (auto& td : amount_tds.second)
    {
      uint64_t bin_index = (td.m_block_height - min_height + 1) / bin_size;
      if (bin_index >= histogram_width)
        bin_index = histogram_width - 1;
      histogram[bin_index]++;
      if (max_bin_count < histogram[bin_index])
        max_bin_count = histogram[bin_index];
    }
  }
  for (size_t x = 0; x < histogram_width; ++x)
  {
    double bin_count = histogram[x];
    if (max_bin_count > histogram_height)
      bin_count *= histogram_height / (double)max_bin_count;
    if (histogram[x] > 0 && bin_count < 1.0)
      bin_count = 1.0;
    histogram[x] = bin_count;
  }
  std::vector<std::string> histogram_line(histogram_height, std::string(histogram_width, ' '));
  for (size_t y = 0; y < histogram_height; ++y)
  {
    for (size_t x = 0; x < histogram_width; ++x)
    {
      if (y < histogram[x])
        histogram_line[y][x] = '*';
    }
  }
  double count_per_star = max_bin_count / (double)histogram_height;
  if (count_per_star < 1)
    count_per_star = 1;
  success_msg_writer()
    << tr("\nBin size: ") << bin_size
    << tr("\nOutputs per *: ") << count_per_star;
  ostringstream histogram_str;
  histogram_str << tr("count\n  ^\n");
  for (size_t y = histogram_height; y > 0; --y)
    histogram_str << tr("  |") << histogram_line[y - 1] << tr("|\n");
  histogram_str
    << tr("  +") << std::string(histogram_width, '-') << tr("+--> block height\n")
    << tr("   ^") << std::string(histogram_width - 2, ' ') << tr("^\n")
    << tr("  ") << min_height << std::string(histogram_width - 8, ' ') << max_height;
  success_msg_writer() << histogram_str.str();
  return true;
}
//----------------------------------------------------------------------------------------------------
bool simple_wallet::rescan_blockchain(const std::vector<std::string> &args_)
{
  return refresh_main(0, true);
}
//----------------------------------------------------------------------------------------------------
void simple_wallet::wallet_idle_thread()
{
  while (true)
  {
    boost::unique_lock<boost::mutex> lock(m_idle_mutex);
    if (!m_idle_run.load(std::memory_order_relaxed))
      break;

    // auto refresh
    if (m_auto_refresh_enabled)
    {
      m_auto_refresh_refreshing = true;
      try
      {
        uint64_t fetched_blocks;
        if (try_connect_to_daemon(true))
          m_wallet->refresh(0, fetched_blocks);
      }
      catch(...) {}
      m_auto_refresh_refreshing = false;
    }

    if (!m_idle_run.load(std::memory_order_relaxed))
      break;
    m_idle_cond.wait_for(lock, boost::chrono::seconds(90));
  }
}
//----------------------------------------------------------------------------------------------------
std::string simple_wallet::get_prompt() const
{
  std::string addr_start = m_wallet->get_subaddress_as_str({m_current_subaddress_account, 0}).substr(0, 6);
  std::string prompt = std::string("[") + tr("wallet") + " " + addr_start;
  if (!m_wallet->check_connection(NULL))
    prompt += tr(" (no daemon)");
  else if (!m_wallet->is_synced())
    prompt += tr(" (out of sync)");
  prompt += "]: ";
  return prompt;
}
//----------------------------------------------------------------------------------------------------
bool simple_wallet::run()
{
  // check and display warning, but go on anyway
  try_connect_to_daemon();

  refresh_main(0, false, true);

  m_auto_refresh_enabled = m_wallet->auto_refresh();
  m_idle_thread = boost::thread([&]{wallet_idle_thread();});

  message_writer(console_color_green, false) << "Background refresh thread started";
  return m_cmd_binder.run_handling([this](){return get_prompt();}, "");
}
//----------------------------------------------------------------------------------------------------
void simple_wallet::stop()
{
  m_cmd_binder.stop_handling();

  m_idle_run.store(false, std::memory_order_relaxed);
  m_wallet->stop();
  // make the background refresh thread quit
  boost::unique_lock<boost::mutex> lock(m_idle_mutex);
  m_idle_cond.notify_one();
}
//----------------------------------------------------------------------------------------------------
bool simple_wallet::account(const std::vector<std::string> &args/* = std::vector<std::string>()*/)
{
  // Usage:
  //   account
  //   account new <label text with white spaces allowed>
  //   account switch <index>
  //   account label <index> <label text with white spaces allowed>
  //   account tag <tag_name> <account_index_1> [<account_index_2> ...]
  //   account untag <account_index_1> [<account_index_2> ...]
  //   account tag_description <tag_name> <description>

  if (args.empty())
  {
    // print all the existing accounts
    LOCK_IDLE_SCOPE();
    print_accounts();
    return true;
  }

  std::vector<std::string> local_args = args;
  std::string command = local_args[0];
  local_args.erase(local_args.begin());
  if (command == "new")
  {
    // create a new account and switch to it
    std::string label = boost::join(local_args, " ");
    if (label.empty())
      label = tr("(Untitled account)");
    m_wallet->add_subaddress_account(label);
    m_current_subaddress_account = m_wallet->get_num_subaddress_accounts() - 1;
    // update_prompt();
    LOCK_IDLE_SCOPE();
    print_accounts();
  }
  else if (command == "switch" && local_args.size() == 1)
  {
    // switch to the specified account
    uint32_t index_major;
    if (!epee::string_tools::get_xtype_from_string(index_major, local_args[0]))
    {
      fail_msg_writer() << tr("failed to parse index: ") << local_args[0];
      return true;
    }
    if (index_major >= m_wallet->get_num_subaddress_accounts())
    {
      fail_msg_writer() << tr("specify an index between 0 and ") << (m_wallet->get_num_subaddress_accounts() - 1);
      return true;
    }
    m_current_subaddress_account = index_major;
    // update_prompt();
    show_balance();
  }
  else if (command == "label" && local_args.size() >= 1)
  {
    // set label of the specified account
    uint32_t index_major;
    if (!epee::string_tools::get_xtype_from_string(index_major, local_args[0]))
    {
      fail_msg_writer() << tr("failed to parse index: ") << local_args[0];
      return true;
    }
    local_args.erase(local_args.begin());
    std::string label = boost::join(local_args, " ");
    try
    {
      m_wallet->set_subaddress_label({index_major, 0}, label);
      LOCK_IDLE_SCOPE();
      print_accounts();
    }
    catch (const std::exception& e)
    {
      fail_msg_writer() << e.what();
    }
  }
  else if (command == "tag" && local_args.size() >= 2)
  {
    const std::string tag = local_args[0];
    std::set<uint32_t> account_indices;
    for (size_t i = 1; i < local_args.size(); ++i)
    {
      uint32_t account_index;
      if (!epee::string_tools::get_xtype_from_string(account_index, local_args[i]))
      {
        fail_msg_writer() << tr("failed to parse index: ") << local_args[i];
        return true;
      }
      account_indices.insert(account_index);
    }
    try
    {
      m_wallet->set_account_tag(account_indices, tag);
      print_accounts(tag);
    }
    catch (const std::exception& e)
    {
      fail_msg_writer() << e.what();
    }
  }
  else if (command == "untag" && local_args.size() >= 1)
  {
    std::set<uint32_t> account_indices;
    for (size_t i = 0; i < local_args.size(); ++i)
    {
      uint32_t account_index;
      if (!epee::string_tools::get_xtype_from_string(account_index, local_args[i]))
      {
        fail_msg_writer() << tr("failed to parse index: ") << local_args[i];
        return true;
      }
      account_indices.insert(account_index);
    }
    try
    {
      m_wallet->set_account_tag(account_indices, "");
      print_accounts();
    }
    catch (const std::exception& e)
    {
      fail_msg_writer() << e.what();
    }
  }
  else if (command == "tag_description" && local_args.size() >= 1)
  {
    const std::string tag = local_args[0];
    std::string description;
    if (local_args.size() > 1)
    {
      local_args.erase(local_args.begin());
      description = boost::join(local_args, " ");
    }
    try
    {
      m_wallet->set_account_tag_description(tag, description);
      print_accounts(tag);
    }
    catch (const std::exception& e)
    {
      fail_msg_writer() << e.what();
    }
  }
  else
  {
    fail_msg_writer() << tr("usage:\n"
                            "  account\n"
                            "  account new <label text with white spaces allowed>\n"
                            "  account switch <index>\n"
                            "  account label <index> <label text with white spaces allowed>\n"
                            "  account tag <tag_name> <account_index_1> [<account_index_2> ...]\n"
                            "  account untag <account_index_1> [<account_index_2> ...]\n"
                            "  account tag_description <tag_name> <description>");
  }
  return true;
}
//----------------------------------------------------------------------------------------------------
void simple_wallet::print_accounts()
{
  const std::pair<std::map<std::string, std::string>, std::vector<std::string>>& account_tags = m_wallet->get_account_tags();
  size_t num_untagged_accounts = m_wallet->get_num_subaddress_accounts();
  for (const std::pair<std::string, std::string>& p : account_tags.first)
  {
    const std::string& tag = p.first;
    print_accounts(tag);
    num_untagged_accounts -= std::count(account_tags.second.begin(), account_tags.second.end(), tag);
    success_msg_writer() << "";
  }

  if (num_untagged_accounts > 0)
    print_accounts("");

  if (num_untagged_accounts < m_wallet->get_num_subaddress_accounts())
    success_msg_writer() << tr("\nGrand total:\n  Balance: ") << print_money(m_wallet->balance_all()) << tr(", unlocked balance: ") << print_money(m_wallet->unlocked_balance_all());
}
//----------------------------------------------------------------------------------------------------
void simple_wallet::print_accounts(const std::string& tag)
{
  const std::pair<std::map<std::string, std::string>, std::vector<std::string>>& account_tags = m_wallet->get_account_tags();
  if (tag.empty())
  {
    success_msg_writer() << tr("Untagged accounts:");
  }
  else
  {
    if (account_tags.first.count(tag) == 0)
    {
      fail_msg_writer() << boost::format(tr("Tag %s is unregistered.")) % tag;
      return;
    }
    success_msg_writer() << tr("Accounts with tag: ") << tag;
    success_msg_writer() << tr("Tag's description: ") << account_tags.first.find(tag)->second;
  }
  success_msg_writer() << boost::format("  %15s %21s %21s %21s") % tr("Account") % tr("Balance") % tr("Unlocked balance") % tr("Label");
  uint64_t total_balance = 0, total_unlocked_balance = 0;
  for (uint32_t account_index = 0; account_index < m_wallet->get_num_subaddress_accounts(); ++account_index)
  {
    if (account_tags.second[account_index] != tag)
      continue;
    success_msg_writer() << boost::format(tr(" %c%8u %6s %21s %21s %21s"))
      % (m_current_subaddress_account == account_index ? '*' : ' ')
      % account_index
      % m_wallet->get_subaddress_as_str({account_index, 0}).substr(0, 6)
      % print_money(m_wallet->balance(account_index))
      % print_money(m_wallet->unlocked_balance(account_index))
      % m_wallet->get_subaddress_label({account_index, 0});
    total_balance += m_wallet->balance(account_index);
    total_unlocked_balance += m_wallet->unlocked_balance(account_index);
  }
  success_msg_writer() << tr("----------------------------------------------------------------------------------");
  success_msg_writer() << boost::format(tr("%15s %21s %21s")) % "Total" % print_money(total_balance) % print_money(total_unlocked_balance);
}
//----------------------------------------------------------------------------------------------------
bool simple_wallet::print_address(const std::vector<std::string> &args/* = std::vector<std::string>()*/)
{
  // Usage:
  //  address
  //  address new <label text with white spaces allowed>
  //  address all
  //  address <index_min> [<index_max>]
  //  address label <index> <label text with white spaces allowed>

  std::vector<std::string> local_args = args;
  tools::wallet2::transfer_container transfers;
  m_wallet->get_transfers(transfers);

  auto print_address_sub = [this, &transfers](uint32_t index)
  {
    bool used = std::find_if(
      transfers.begin(), transfers.end(),
      [this, &index](const tools::wallet2::transfer_details& td) {
        return td.m_subaddr_index == cryptonote::subaddress_index{ m_current_subaddress_account, index };
      }) != transfers.end();
    success_msg_writer() << index << "  " << m_wallet->get_subaddress_as_str({m_current_subaddress_account, index}) << "  " << (index == 0 ? tr("Primary address") : m_wallet->get_subaddress_label({m_current_subaddress_account, index})) << " " << (used ? tr("(used)") : "");
  };

  uint32_t index = 0;
  if (local_args.empty())
  {
    print_address_sub(index);
  }
  else if (local_args.size() == 1 && local_args[0] == "all")
  {
    local_args.erase(local_args.begin());
    for (; index < m_wallet->get_num_subaddresses(m_current_subaddress_account); ++index)
      print_address_sub(index);
  }
  else if (local_args[0] == "new")
  {
    local_args.erase(local_args.begin());
    std::string label;
    if (local_args.size() > 0)
      label = boost::join(local_args, " ");
    if (label.empty())
      label = tr("(Untitled address)");
    m_wallet->add_subaddress(m_current_subaddress_account, label);
    print_address_sub(m_wallet->get_num_subaddresses(m_current_subaddress_account) - 1);
  }
  else if (local_args.size() >= 2 && local_args[0] == "label")
  {
    if (!epee::string_tools::get_xtype_from_string(index, local_args[1]))
    {
      fail_msg_writer() << tr("failed to parse index: ") << local_args[1];
      return true;
    }
    if (index >= m_wallet->get_num_subaddresses(m_current_subaddress_account))
    {
      fail_msg_writer() << tr("specify an index between 0 and ") << (m_wallet->get_num_subaddresses(m_current_subaddress_account) - 1);
      return true;
    }
    local_args.erase(local_args.begin());
    local_args.erase(local_args.begin());
    std::string label = boost::join(local_args, " ");
    m_wallet->set_subaddress_label({m_current_subaddress_account, index}, label);
    print_address_sub(index);
  }
  else if (local_args.size() <= 2 && epee::string_tools::get_xtype_from_string(index, local_args[0]))
  {
    local_args.erase(local_args.begin());
    uint32_t index_min = index;
    uint32_t index_max = index_min;
    if (local_args.size() > 0)
    {
      if (!epee::string_tools::get_xtype_from_string(index_max, local_args[0]))
      {
        fail_msg_writer() << tr("failed to parse index: ") << local_args[0];
        return true;
      }
      local_args.erase(local_args.begin());
    }
    if (index_max < index_min)
      std::swap(index_min, index_max);
    if (index_min >= m_wallet->get_num_subaddresses(m_current_subaddress_account))
    {
      fail_msg_writer() << tr("<index_min> is already out of bound");
      return true;
    }
    if (index_max >= m_wallet->get_num_subaddresses(m_current_subaddress_account))
    {
      message_writer() << tr("<index_max> exceeds the bound");
      index_max = m_wallet->get_num_subaddresses(m_current_subaddress_account) - 1;
    }
    for (index = index_min; index <= index_max; ++index)
      print_address_sub(index);
  }
  else
  {
    fail_msg_writer() << tr("usage: address [ new <label text with white spaces allowed> | all | <index_min> [<index_max>] | label <index> <label text with white spaces allowed> ]");
  }

  return true;
}
//----------------------------------------------------------------------------------------------------
bool simple_wallet::print_integrated_address(const std::vector<std::string> &args/* = std::vector<std::string>()*/)
{
  crypto::hash8 payment_id;
  if (args.size() > 1)
  {
    fail_msg_writer() << tr("usage: integrated_address [payment ID]");
    return true;
  }
  if (args.size() == 0)
  {
    if (m_current_subaddress_account != 0)
    {
      fail_msg_writer() << tr("Integrated addresses can only be created for account 0");
      return true;
    }
    payment_id = crypto::rand<crypto::hash8>();
    success_msg_writer() << tr("Random payment ID: ") << payment_id;
    success_msg_writer() << tr("Matching integrated address: ") << m_wallet->get_account().get_public_integrated_address_str(payment_id, m_wallet->nettype());
    return true;
  }
  if(tools::wallet2::parse_short_payment_id(args.back(), payment_id))
  {
    if (m_current_subaddress_account != 0)
    {
      fail_msg_writer() << tr("Integrated addresses can only be created for account 0");
      return true;
    }
    success_msg_writer() << m_wallet->get_account().get_public_integrated_address_str(payment_id, m_wallet->nettype());
    return true;
  }
  else {
    address_parse_info info;
    if(get_account_address_from_str(info, m_wallet->nettype(), args.back()))
    {
      if (info.has_payment_id)
      {
        success_msg_writer() << boost::format(tr("Integrated address: %s, payment ID: %s")) %
          get_account_address_as_str(m_wallet->nettype(), false, info.address) % epee::string_tools::pod_to_hex(info.payment_id);
      }
      else
      {
        success_msg_writer() << (info.is_subaddress ? tr("Subaddress: ") : tr("Standard address: ")) << get_account_address_as_str(m_wallet->nettype(), info.is_subaddress, info.address);
      }
      return true;
    }
  }
  fail_msg_writer() << tr("failed to parse payment ID or address");
  return true;
}
//----------------------------------------------------------------------------------------------------
bool simple_wallet::address_book(const std::vector<std::string> &args/* = std::vector<std::string>()*/)
{
  if (args.size() == 0)
  {
  }
  else if (args.size() == 1 || (args[0] != "add" && args[0] != "delete"))
  {
    fail_msg_writer() << tr("usage: address_book [(add (<address> [pid <long or short payment id>])|<integrated address> [<description possibly with whitespaces>])|(delete <index>)]");
    return true;
  }
  else if (args[0] == "add")
  {
    cryptonote::address_parse_info info;
    if(!cryptonote::get_account_address_from_str_or_url(info, m_wallet->nettype(), args[1], oa_prompter))
    {
      fail_msg_writer() << tr("failed to parse address");
      return true;
    }
    crypto::hash payment_id = crypto::null_hash;
    size_t description_start = 2;
    if (info.has_payment_id)
    {
      memcpy(payment_id.data, info.payment_id.data, 8);
    }
    else if (!info.has_payment_id && args.size() >= 4 && args[2] == "pid")
    {
      if (tools::wallet2::parse_long_payment_id(args[3], payment_id))
      {
        description_start += 2;
      }
      else if (tools::wallet2::parse_short_payment_id(args[3], info.payment_id))
      {
        memcpy(payment_id.data, info.payment_id.data, 8);
        description_start += 2;
      }
      else
      {
        fail_msg_writer() << tr("failed to parse payment ID");
        return true;
      }
    }
    std::string description;
    for (size_t i = description_start; i < args.size(); ++i)
    {
      if (i > description_start)
        description += " ";
      description += args[i];
    }
    m_wallet->add_address_book_row(info.address, payment_id, description, info.is_subaddress);
  }
  else
  {
    size_t row_id;
    if(!epee::string_tools::get_xtype_from_string(row_id, args[1]))
    {
      fail_msg_writer() << tr("failed to parse index");
      return true;
    }
    m_wallet->delete_address_book_row(row_id);
  }
  auto address_book = m_wallet->get_address_book();
  if (address_book.empty())
  {
    success_msg_writer() << tr("Address book is empty.");
  }
  else
  {
    for (size_t i = 0; i < address_book.size(); ++i) {
      auto& row = address_book[i];
      success_msg_writer() << tr("Index: ") << i;
      success_msg_writer() << tr("Address: ") << get_account_address_as_str(m_wallet->nettype(), row.m_is_subaddress, row.m_address);
      success_msg_writer() << tr("Payment ID: ") << row.m_payment_id;
      success_msg_writer() << tr("Description: ") << row.m_description << "\n";
    }
  }
  return true;
}
//----------------------------------------------------------------------------------------------------
bool simple_wallet::set_tx_note(const std::vector<std::string> &args)
{
  if (args.size() == 0)
  {
    fail_msg_writer() << tr("usage: set_tx_note [txid] free text note");
    return true;
  }

  cryptonote::blobdata txid_data;
  if(!epee::string_tools::parse_hexstr_to_binbuff(args.front(), txid_data) || txid_data.size() != sizeof(crypto::hash))
  {
    fail_msg_writer() << tr("failed to parse txid");
    return true;
  }
  crypto::hash txid = *reinterpret_cast<const crypto::hash*>(txid_data.data());

  std::string note = "";
  for (size_t n = 1; n < args.size(); ++n)
  {
    if (n > 1)
      note += " ";
    note += args[n];
  }
  m_wallet->set_tx_note(txid, note);

  return true;
}
//----------------------------------------------------------------------------------------------------
bool simple_wallet::get_tx_note(const std::vector<std::string> &args)
{
  if (args.size() != 1)
  {
    fail_msg_writer() << tr("usage: get_tx_note [txid]");
    return true;
  }

  cryptonote::blobdata txid_data;
  if(!epee::string_tools::parse_hexstr_to_binbuff(args.front(), txid_data) || txid_data.size() != sizeof(crypto::hash))
  {
    fail_msg_writer() << tr("failed to parse txid");
    return true;
  }
  crypto::hash txid = *reinterpret_cast<const crypto::hash*>(txid_data.data());

  std::string note = m_wallet->get_tx_note(txid);
  if (note.empty())
    success_msg_writer() << "no note found";
  else
    success_msg_writer() << "note found: " << note;

  return true;
}
//----------------------------------------------------------------------------------------------------
bool simple_wallet::set_description(const std::vector<std::string> &args)
{
  // 0 arguments allowed, for setting the description to empty string

  std::string description = "";
  for (size_t n = 0; n < args.size(); ++n)
  {
    if (n > 0)
      description += " ";
    description += args[n];
  }
  m_wallet->set_description(description);

  return true;
}
//----------------------------------------------------------------------------------------------------
bool simple_wallet::get_description(const std::vector<std::string> &args)
{
  if (args.size() != 0)
  {
    fail_msg_writer() << tr("usage: get_description");
    return true;
  }

  std::string description = m_wallet->get_description();
  if (description.empty())
    success_msg_writer() << tr("no description found");
  else
    success_msg_writer() << tr("description found: ") << description;

  return true;
}
//----------------------------------------------------------------------------------------------------
bool simple_wallet::status(const std::vector<std::string> &args)
{
  uint64_t local_height = m_wallet->get_blockchain_current_height();
  uint32_t version = 0;
  if (!m_wallet->check_connection(&version))
  {
    success_msg_writer() << "Refreshed " << local_height << "/?, no daemon connected";
    return true;
  }

  std::string err;
  uint64_t bc_height = get_daemon_blockchain_height(err);
  if (err.empty())
  {
    bool synced = local_height == bc_height;
    success_msg_writer() << "Refreshed " << local_height << "/" << bc_height << ", " << (synced ? "synced" : "syncing")
        << ", daemon RPC v" << get_version_string(version);
  }
  else
  {
    fail_msg_writer() << "Refreshed " << local_height << "/?, daemon connection error";
  }
  return true;
}
//----------------------------------------------------------------------------------------------------
bool simple_wallet::wallet_info(const std::vector<std::string> &args)
{
  bool ready;
  uint32_t threshold, total;
  std::string description = m_wallet->get_description();
  if (description.empty())
  {
    description = "<Not set>"; 
  }
  message_writer() << tr("Filename: ") << m_wallet->get_wallet_file();
  message_writer() << tr("Description: ") << description;
  message_writer() << tr("Address: ") << m_wallet->get_account().get_public_address_str(m_wallet->nettype());
  std::string type;
  if (m_wallet->watch_only())
    type = tr("Watch only");
  else if (m_wallet->multisig(&ready, &threshold, &total))
    type = (boost::format(tr("%u/%u multisig%s")) % threshold % total % (ready ? "" : " (not yet finalized)")).str();
  else
    type = tr("Normal");
  message_writer() << tr("Type: ") << type;
  message_writer() << tr("Network type: ") << (
    m_wallet->nettype() == cryptonote::TESTNET ? tr("Testnet") :
    m_wallet->nettype() == cryptonote::STAGENET ? tr("Stagenet") : tr("Mainnet"));
  return true;
}
//----------------------------------------------------------------------------------------------------
bool simple_wallet::sign(const std::vector<std::string> &args)
{
  if (m_wallet->key_on_device())
  {
    fail_msg_writer() << tr("command not supported by HW wallet");
    return true;
  }
  if (args.size() != 1)
  {
    fail_msg_writer() << tr("usage: sign <filename>");
    return true;
  }
  if (m_wallet->watch_only())
  {
    fail_msg_writer() << tr("wallet is watch-only and cannot sign");
    return true;
  }
  if (m_wallet->multisig())
  {
    fail_msg_writer() << tr("This wallet is multisig and cannot sign");
    return true;
  }
  if (m_wallet->ask_password() && !get_and_verify_password()) { return true; }
  std::string filename = args[0];
  std::string data;
  bool r = epee::file_io_utils::load_file_to_string(filename, data);
  if (!r)
  {
    fail_msg_writer() << tr("failed to read file ") << filename;
    return true;
  }
  std::string signature = m_wallet->sign(data);
  success_msg_writer() << signature;
  return true;
}
//----------------------------------------------------------------------------------------------------
bool simple_wallet::verify(const std::vector<std::string> &args)
{
  if (args.size() != 3)
  {
    fail_msg_writer() << tr("usage: verify <filename> <address> <signature>");
    return true;
  }
  std::string filename = args[0];
  std::string address_string = args[1];
  std::string signature= args[2];

  std::string data;
  bool r = epee::file_io_utils::load_file_to_string(filename, data);
  if (!r)
  {
    fail_msg_writer() << tr("failed to read file ") << filename;
    return true;
  }

  cryptonote::address_parse_info info;
  if(!cryptonote::get_account_address_from_str_or_url(info, m_wallet->nettype(), address_string, oa_prompter))
  {
    fail_msg_writer() << tr("failed to parse address");
    return true;
  }

  r = m_wallet->verify(data, info.address, signature);
  if (!r)
  {
    fail_msg_writer() << tr("Bad signature from ") << address_string;
  }
  else
  {
    success_msg_writer() << tr("Good signature from ") << address_string;
  }
  return true;
}
//----------------------------------------------------------------------------------------------------
bool simple_wallet::export_key_images(const std::vector<std::string> &args)
{
  if (m_wallet->key_on_device())
  {
    fail_msg_writer() << tr("command not supported by HW wallet");
    return true;
  }
  if (args.size() != 1)
  {
    fail_msg_writer() << tr("usage: export_key_images <filename>");
    return true;
  }
  if (m_wallet->watch_only())
  {
    fail_msg_writer() << tr("wallet is watch-only and cannot export key images");
    return true;
  }
  if (m_wallet->ask_password() && !get_and_verify_password()) { return true; }
  std::string filename = args[0];
  if (m_wallet->confirm_export_overwrite() && !check_file_overwrite(filename))
    return true;

  try
  {
    LOCK_IDLE_SCOPE();
    if (!m_wallet->export_key_images(filename))
    {
      fail_msg_writer() << tr("failed to save file ") << filename;
      return true;
    }
  }
  catch (const std::exception &e)
  {
    LOG_ERROR("Error exporting key images: " << e.what());
    fail_msg_writer() << "Error exporting key images: " << e.what();
    return true;
  }

  success_msg_writer() << tr("Signed key images exported to ") << filename;
  return true;
}
//----------------------------------------------------------------------------------------------------
bool simple_wallet::import_key_images(const std::vector<std::string> &args)
{
  if (m_wallet->key_on_device())
  {
    fail_msg_writer() << tr("command not supported by HW wallet");
    return true;
  }
  if (!is_daemon_trusted())
  {
    fail_msg_writer() << tr("this command requires a trusted daemon. Enable with --trusted-daemon");
    return true;
  }

  if (args.size() != 1)
  {
    fail_msg_writer() << tr("usage: import_key_images <filename>");
    return true;
  }
  std::string filename = args[0];

  LOCK_IDLE_SCOPE();
  try
  {
    uint64_t spent = 0, unspent = 0;
    uint64_t height = m_wallet->import_key_images(filename, spent, unspent);
    if (height > 0)
    {
      success_msg_writer() << "Signed key images imported to height " << height << ", "
          << print_money(spent) << " spent, " << print_money(unspent) << " unspent"; 
    } else {
      fail_msg_writer() << "Failed to import key images";
    }
  }
  catch (const std::exception &e)
  {
    fail_msg_writer() << "Failed to import key images: " << e.what();
    return true;
  }

  return true;
}
//----------------------------------------------------------------------------------------------------
bool simple_wallet::export_outputs(const std::vector<std::string> &args)
{
  if (m_wallet->key_on_device())
  {
    fail_msg_writer() << tr("command not supported by HW wallet");
    return true;
  }
  if (args.size() != 1)
  {
    fail_msg_writer() << tr("usage: export_outputs <filename>");
    return true;
  }
  if (m_wallet->ask_password() && !get_and_verify_password()) { return true; }
  std::string filename = args[0];
  if (m_wallet->confirm_export_overwrite() && !check_file_overwrite(filename))
    return true;

  LOCK_IDLE_SCOPE();
  try
  {
    std::string data = m_wallet->export_outputs_to_str();
    bool r = epee::file_io_utils::save_string_to_file(filename, data);
    if (!r)
    {
      fail_msg_writer() << tr("failed to save file ") << filename;
      return true;
    }
  }
  catch (const std::exception &e)
  {
    LOG_ERROR("Error exporting outputs: " << e.what());
    fail_msg_writer() << "Error exporting outputs: " << e.what();
    return true;
  }

  success_msg_writer() << tr("Outputs exported to ") << filename;
  return true;
}
//----------------------------------------------------------------------------------------------------
bool simple_wallet::import_outputs(const std::vector<std::string> &args)
{
  if (m_wallet->key_on_device())
  {
    fail_msg_writer() << tr("command not supported by HW wallet");
    return true;
  }
  if (args.size() != 1)
  {
    fail_msg_writer() << tr("usage: import_outputs <filename>");
    return true;
  }
  std::string filename = args[0];

  std::string data;
  bool r = epee::file_io_utils::load_file_to_string(filename, data);
  if (!r)
  {
    fail_msg_writer() << tr("failed to read file ") << filename;
    return true;
  }

  try
  {
    LOCK_IDLE_SCOPE();
    size_t n_outputs = m_wallet->import_outputs_from_str(data);
    success_msg_writer() << boost::lexical_cast<std::string>(n_outputs) << " outputs imported";
  }
  catch (const std::exception &e)
  {
    fail_msg_writer() << "Failed to import outputs " << filename << ": " << e.what();
    return true;
  }

  return true;
}
//----------------------------------------------------------------------------------------------------
bool simple_wallet::show_transfer(const std::vector<std::string> &args)
{
  if (args.size() != 1)
  {
    fail_msg_writer() << tr("usage: show_transfer <txid>");
    return true;
  }

  cryptonote::blobdata txid_data;
  if(!epee::string_tools::parse_hexstr_to_binbuff(args.front(), txid_data) || txid_data.size() != sizeof(crypto::hash))
  {
    fail_msg_writer() << tr("failed to parse txid");
    return true;
  }
  crypto::hash txid = *reinterpret_cast<const crypto::hash*>(txid_data.data());

  const uint64_t last_block_height = m_wallet->get_blockchain_current_height();

  std::list<std::pair<crypto::hash, tools::wallet2::payment_details>> payments;
  m_wallet->get_payments(payments, 0, (uint64_t)-1, m_current_subaddress_account);
  for (std::list<std::pair<crypto::hash, tools::wallet2::payment_details>>::const_iterator i = payments.begin(); i != payments.end(); ++i) {
    const tools::wallet2::payment_details &pd = i->second;
    if (pd.m_tx_hash == txid) {
      std::string payment_id = string_tools::pod_to_hex(i->first);
      if (payment_id.substr(16).find_first_not_of('0') == std::string::npos)
        payment_id = payment_id.substr(0,16);
      success_msg_writer() << "Incoming transaction found";
      success_msg_writer() << "txid: " << txid;
      success_msg_writer() << "Height: " << pd.m_block_height;
      success_msg_writer() << "Timestamp: " << get_human_readable_timestamp(pd.m_timestamp);
      success_msg_writer() << "Amount: " << print_money(pd.m_amount);
      success_msg_writer() << "Payment ID: " << payment_id;
      if (pd.m_unlock_time < CRYPTONOTE_MAX_BLOCK_NUMBER)
      {
        uint64_t bh = std::max(pd.m_unlock_time, pd.m_block_height + CRYPTONOTE_DEFAULT_TX_SPENDABLE_AGE);
        if (bh >= last_block_height)
          success_msg_writer() << "Locked: " << (bh - last_block_height) << " blocks to unlock";
        else
          success_msg_writer() << std::to_string(last_block_height - bh) << " confirmations";
      }
      else
      {
        uint64_t current_time = static_cast<uint64_t>(time(NULL));
        uint64_t threshold = current_time + CRYPTONOTE_LOCKED_TX_ALLOWED_DELTA_SECONDS_V2;
        if (threshold >= pd.m_unlock_time)
          success_msg_writer() << "unlocked for " << get_human_readable_timespan(std::chrono::seconds(threshold - pd.m_unlock_time));
        else
          success_msg_writer() << "locked for " << get_human_readable_timespan(std::chrono::seconds(pd.m_unlock_time - threshold));
      }
      success_msg_writer() << "Address index: " << pd.m_subaddr_index.minor;
      success_msg_writer() << "Note: " << m_wallet->get_tx_note(txid);
      return true;
    }
  }

  std::list<std::pair<crypto::hash, tools::wallet2::confirmed_transfer_details>> payments_out;
  m_wallet->get_payments_out(payments_out, 0, (uint64_t)-1, m_current_subaddress_account);
  for (std::list<std::pair<crypto::hash, tools::wallet2::confirmed_transfer_details>>::const_iterator i = payments_out.begin(); i != payments_out.end(); ++i) {
    if (i->first == txid)
    {
      const tools::wallet2::confirmed_transfer_details &pd = i->second;
      uint64_t change = pd.m_change == (uint64_t)-1 ? 0 : pd.m_change; // change may not be known
      uint64_t fee = pd.m_amount_in - pd.m_amount_out;
      std::string dests;
      for (const auto &d: pd.m_dests) {
        if (!dests.empty())
          dests += ", ";
        dests +=  get_account_address_as_str(m_wallet->nettype(), d.is_subaddress, d.addr) + ": " + print_money(d.amount);
      }
      std::string payment_id = string_tools::pod_to_hex(i->second.m_payment_id);
      if (payment_id.substr(16).find_first_not_of('0') == std::string::npos)
        payment_id = payment_id.substr(0,16);
      success_msg_writer() << "Outgoing transaction found";
      success_msg_writer() << "txid: " << txid;
      success_msg_writer() << "Height: " << pd.m_block_height;
      success_msg_writer() << "Timestamp: " << get_human_readable_timestamp(pd.m_timestamp);
      success_msg_writer() << "Amount: " << print_money(pd.m_amount_in - change - fee);
      success_msg_writer() << "Payment ID: " << payment_id;
      success_msg_writer() << "Change: " << print_money(change);
      success_msg_writer() << "Fee: " << print_money(fee);
      success_msg_writer() << "Destinations: " << dests;
      if (pd.m_unlock_time < CRYPTONOTE_MAX_BLOCK_NUMBER)
      {
        uint64_t bh = std::max(pd.m_unlock_time, pd.m_block_height + CRYPTONOTE_DEFAULT_TX_SPENDABLE_AGE);
        if (bh >= last_block_height)
          success_msg_writer() << "Locked: " << (bh - last_block_height) << " blocks to unlock";
        else
          success_msg_writer() << std::to_string(last_block_height - bh) << " confirmations";
      }
      else
      {
        uint64_t current_time = static_cast<uint64_t>(time(NULL));
        uint64_t threshold = current_time + CRYPTONOTE_LOCKED_TX_ALLOWED_DELTA_SECONDS_V2;
        if (threshold >= pd.m_unlock_time)
          success_msg_writer() << "unlocked for " << get_human_readable_timespan(std::chrono::seconds(threshold - pd.m_unlock_time));
        else
          success_msg_writer() << "locked for " << get_human_readable_timespan(std::chrono::seconds(pd.m_unlock_time - threshold));
      }
      success_msg_writer() << "Note: " << m_wallet->get_tx_note(txid);
      return true;
    }
  }

  try
  {
    m_wallet->update_pool_state();
    std::list<std::pair<crypto::hash, tools::wallet2::pool_payment_details>> pool_payments;
    m_wallet->get_unconfirmed_payments(pool_payments, m_current_subaddress_account);
    for (std::list<std::pair<crypto::hash, tools::wallet2::pool_payment_details>>::const_iterator i = pool_payments.begin(); i != pool_payments.end(); ++i) {
      const tools::wallet2::payment_details &pd = i->second.m_pd;
      if (pd.m_tx_hash == txid)
      {
        std::string payment_id = string_tools::pod_to_hex(i->first);
        if (payment_id.substr(16).find_first_not_of('0') == std::string::npos)
          payment_id = payment_id.substr(0,16);
        success_msg_writer() << "Unconfirmed incoming transaction found in the txpool";
        success_msg_writer() << "txid: " << txid;
        success_msg_writer() << "Timestamp: " << get_human_readable_timestamp(pd.m_timestamp);
        success_msg_writer() << "Amount: " << print_money(pd.m_amount);
        success_msg_writer() << "Payment ID: " << payment_id;
        success_msg_writer() << "Address index: " << pd.m_subaddr_index.minor;
        success_msg_writer() << "Note: " << m_wallet->get_tx_note(txid);
        if (i->second.m_double_spend_seen)
          success_msg_writer() << tr("Double spend seen on the network: this transaction may or may not end up being mined");
        return true;
      }
    }
  }
  catch (...)
  {
    fail_msg_writer() << "Failed to get pool state";
  }

  std::list<std::pair<crypto::hash, tools::wallet2::unconfirmed_transfer_details>> upayments;
  m_wallet->get_unconfirmed_payments_out(upayments, m_current_subaddress_account);
  for (std::list<std::pair<crypto::hash, tools::wallet2::unconfirmed_transfer_details>>::const_iterator i = upayments.begin(); i != upayments.end(); ++i) {
    if (i->first == txid)
    {
      const tools::wallet2::unconfirmed_transfer_details &pd = i->second;
      uint64_t amount = pd.m_amount_in;
      uint64_t fee = amount - pd.m_amount_out;
      std::string payment_id = string_tools::pod_to_hex(i->second.m_payment_id);
      if (payment_id.substr(16).find_first_not_of('0') == std::string::npos)
        payment_id = payment_id.substr(0,16);
      bool is_failed = pd.m_state == tools::wallet2::unconfirmed_transfer_details::failed;

      success_msg_writer() << (is_failed ? "Failed" : "Pending") << " outgoing transaction found";
      success_msg_writer() << "txid: " << txid;
      success_msg_writer() << "Timestamp: " << get_human_readable_timestamp(pd.m_timestamp);
      success_msg_writer() << "Amount: " << print_money(amount - pd.m_change - fee);
      success_msg_writer() << "Payment ID: " << payment_id;
      success_msg_writer() << "Change: " << print_money(pd.m_change);
      success_msg_writer() << "Fee: " << print_money(fee);
      success_msg_writer() << "Note: " << m_wallet->get_tx_note(txid);
      return true;
    }
  }

  fail_msg_writer() << tr("Transaction ID not found");
  return true;
}
//----------------------------------------------------------------------------------------------------
bool simple_wallet::process_command(const std::vector<std::string> &args)
{
  return m_cmd_binder.process_command_vec(args);
}
//----------------------------------------------------------------------------------------------------
void simple_wallet::interrupt()
{
  if (m_in_manual_refresh.load(std::memory_order_relaxed))
  {
    m_wallet->stop();
  }
  else
  {
    stop();
  }
}
//----------------------------------------------------------------------------------------------------
void simple_wallet::commit_or_save(std::vector<tools::wallet2::pending_tx>& ptx_vector, bool do_not_relay)
{
  size_t i = 0;
  while (!ptx_vector.empty())
  {
    auto & ptx = ptx_vector.back();
    const crypto::hash txid = get_transaction_hash(ptx.tx);
    if (do_not_relay)
    {
      cryptonote::blobdata blob;
      tx_to_blob(ptx.tx, blob);
      const std::string blob_hex = epee::string_tools::buff_to_hex_nodelimer(blob);
      const std::string filename = "raw_loki_tx" + (ptx_vector.size() == 1 ? "" : ("_" + std::to_string(i++)));
      if (epee::file_io_utils::save_string_to_file(filename, blob_hex))
        success_msg_writer(true) << tr("Transaction successfully saved to ") << filename << tr(", txid ") << txid;
      else
        fail_msg_writer() << tr("Failed to save transaction to ") << filename << tr(", txid ") << txid;
    }
    else
    {
      m_wallet->commit_tx(ptx);
      success_msg_writer(true) << tr("Transaction successfully submitted, transaction ") << txid << ENDL
      << tr("You can check its status by using the `show_transfers` command.");
    }
    // if no exception, remove element from vector
    ptx_vector.pop_back();
  }
}
//----------------------------------------------------------------------------------------------------
int main(int argc, char* argv[])
{
#ifdef WIN32
  // Activate UTF-8 support for Boost filesystem classes on Windows
  std::locale::global(boost::locale::generator().generate(""));
  boost::filesystem::path::imbue(std::locale());
#endif

  po::options_description desc_params(wallet_args::tr("Wallet options"));
  tools::wallet2::init_options(desc_params);
  command_line::add_arg(desc_params, arg_wallet_file);
  command_line::add_arg(desc_params, arg_generate_new_wallet);
  command_line::add_arg(desc_params, arg_generate_from_device);
  command_line::add_arg(desc_params, arg_generate_from_view_key);
  command_line::add_arg(desc_params, arg_generate_from_spend_key);
  command_line::add_arg(desc_params, arg_generate_from_keys);
  command_line::add_arg(desc_params, arg_generate_from_multisig_keys);
  command_line::add_arg(desc_params, arg_generate_from_json);
  command_line::add_arg(desc_params, arg_mnemonic_language);
  command_line::add_arg(desc_params, arg_command);

  command_line::add_arg(desc_params, arg_restore_deterministic_wallet );
  command_line::add_arg(desc_params, arg_restore_multisig_wallet );
  command_line::add_arg(desc_params, arg_non_deterministic );
  command_line::add_arg(desc_params, arg_electrum_seed );
  command_line::add_arg(desc_params, arg_trusted_daemon);
  command_line::add_arg(desc_params, arg_untrusted_daemon);
  command_line::add_arg(desc_params, arg_allow_mismatched_daemon_version);
  command_line::add_arg(desc_params, arg_restore_height);
  command_line::add_arg(desc_params, arg_do_not_relay);
  command_line::add_arg(desc_params, arg_create_address_file);
  command_line::add_arg(desc_params, arg_subaddress_lookahead);
  command_line::add_arg(desc_params, arg_use_english_language_names);

  po::positional_options_description positional_options;
  positional_options.add(arg_command.name, -1);

  boost::optional<po::variables_map> vm;
  bool should_terminate = false;
  std::tie(vm, should_terminate) = wallet_args::main(
   argc, argv,
   "loki-wallet-cli [--wallet-file=<file>|--generate-new-wallet=<file>] [<COMMAND>]",
    sw::tr("This is the command line loki wallet. It needs to connect to a loki\ndaemon to work correctly."),
    desc_params,
    positional_options,
    [](const std::string &s, bool emphasis){ tools::scoped_message_writer(emphasis ? epee::console_color_white : epee::console_color_default, true) << s; },
    "loki-wallet-cli.log"
  );

  if (!vm)
  {
    return 1;
  }

  if (should_terminate)
  {
    return 0;
  }

  cryptonote::simple_wallet w;
  const bool r = w.init(*vm);
  CHECK_AND_ASSERT_MES(r, 1, sw::tr("Failed to initialize wallet"));

  std::vector<std::string> command = command_line::get_arg(*vm, arg_command);
  if (!command.empty())
  {
    if (!w.process_command(command))
      fail_msg_writer() << tr("Unknown command: ") << command.front();
    w.stop();
    w.deinit();
  }
  else
  {
    tools::signal_handler::install([&w](int type) {
      if (tools::password_container::is_prompting.load())
      {
        // must be prompting for password so return and let the signal stop prompt
        return;
      }
#ifdef WIN32
      if (type == CTRL_C_EVENT)
#else
      if (type == SIGINT)
#endif
      {
        // if we're pressing ^C when refreshing, just stop refreshing
        w.interrupt();
      }
      else
      {
        w.stop();
      }
    });
    w.run();

    w.deinit();
  }
  return 0;
  //CATCH_ENTRY_L0("main", 1);
}
<|MERGE_RESOLUTION|>--- conflicted
+++ resolved
@@ -92,11 +92,7 @@
 
 #define DEFAULT_MIX 9
 
-<<<<<<< HEAD
 #define OUTPUT_EXPORT_FILE_MAGIC "Loki output export\003"
-=======
-#define MIN_RING_SIZE 7 // Used to inform user about min ring size -- does not track actual protocol
->>>>>>> 4e7897e5
 
 #define LOCK_IDLE_SCOPE() \
   bool auto_refresh_enabled = m_auto_refresh_enabled.load(std::memory_order_relaxed); \
