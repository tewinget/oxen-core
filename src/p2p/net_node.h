--- conflicted
+++ resolved
@@ -200,16 +200,9 @@
         m_config.m_net_config.handshake_interval = tools::to_seconds(cryptonote::p2p::DEFAULT_HANDSHAKE_INTERVAL);
         m_config.m_net_config.packet_max_size = cryptonote::p2p::DEFAULT_PACKET_MAX_SIZE;
         m_config.m_net_config.config_id = 0;
-<<<<<<< HEAD
-        m_config.m_net_config.connection_timeout = P2P_DEFAULT_CONNECTION_TIMEOUT;
-        m_config.m_net_config.ping_connection_timeout = P2P_DEFAULT_PING_CONNECTION_TIMEOUT;
-        m_config.m_net_config.send_peerlist_sz = P2P_DEFAULT_PEERS_IN_HANDSHAKE;
-=======
         m_config.m_net_config.connection_timeout = cryptonote::p2p::DEFAULT_CONNECTION_TIMEOUT;
         m_config.m_net_config.ping_connection_timeout = cryptonote::p2p::DEFAULT_PING_CONNECTION_TIMEOUT;
         m_config.m_net_config.send_peerlist_sz = cryptonote::p2p::DEFAULT_PEERS_IN_HANDSHAKE;
-        m_config.m_support_flags = 0; // only set in public zone
->>>>>>> e120075c
       }
     };
 
