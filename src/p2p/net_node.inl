--- conflicted
+++ resolved
@@ -980,33 +980,26 @@
         << ")...");
 
     typename net_server::t_connection_context con = AUTO_VAL_INIT(con);
-<<<<<<< HEAD
     bool res;
+    con.m_anchor = peer_type == anchor;
     if (na.get_type_id() == epee::net_utils::ipv4_network_address::ID)
     {
       const epee::net_utils::ipv4_network_address &ipv4 = na.as<const epee::net_utils::ipv4_network_address>();
 
       res = m_net_server.connect(epee::string_tools::get_ip_string_from_int32(ipv4.ip()),
-	epee::string_tools::num_to_string_fast(ipv4.port()),
-	m_config.m_net_config.connection_timeout,
-	con, m_bind_ip);
+        epee::string_tools::num_to_string_fast(ipv4.port()),
+        m_config.m_net_config.connection_timeout,
+        con, m_bind_ip);
     }
     else
     {
       const epee::net_utils::ipv6_network_address &ipv6 = na.as<const epee::net_utils::ipv6_network_address>();
 
       res = m_net_server.connect(ipv6.ip(),
-	epee::string_tools::num_to_string_fast(ipv6.port()),
-	m_config.m_net_config.connection_timeout,
-	con, m_bind_ipv6_address);
-    }
-=======
-    con.m_anchor = peer_type == anchor;
-    bool res = m_net_server.connect(epee::string_tools::get_ip_string_from_int32(ipv4.ip()),
-      epee::string_tools::num_to_string_fast(ipv4.port()),
-      m_config.m_net_config.connection_timeout,
-      con);
->>>>>>> 4a0e4c7d
+        epee::string_tools::num_to_string_fast(ipv6.port()),
+        m_config.m_net_config.connection_timeout,
+        con, m_bind_ipv6_address);
+    }
 
     if(!res)
     {
@@ -2168,9 +2161,6 @@
   }
 
   template<class t_payload_net_handler>
-<<<<<<< HEAD
-  void node_server<t_payload_net_handler>::add_upnp_port_mapping_impl(uint32_t port, bool ipv6) // if ipv6 false, do ipv4
-=======
   void node_server<t_payload_net_handler>::add_used_stripe_peer(const typename t_payload_net_handler::connection_context &context)
   {
     const uint32_t stripe = tools::get_pruning_stripe(context.m_pruning_seed);
@@ -2207,8 +2197,7 @@
   }
 
   template<class t_payload_net_handler>
-  void node_server<t_payload_net_handler>::add_upnp_port_mapping(uint32_t port)
->>>>>>> 4a0e4c7d
+  void node_server<t_payload_net_handler>::add_upnp_port_mapping_impl(uint32_t port, bool ipv6) // if ipv6 false, do ipv4
   {
     std::string ipversion = ipv6 ? "(IPv6)" : "(IPv4)";
     MDEBUG("Attempting to add IGD port mapping " << ipversion << ".");
