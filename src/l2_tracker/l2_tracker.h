#pragma once

#include <cryptonote_config.h>
#include <oxenmq/oxenmq.h>

#include <chrono>
#include <ethyl/provider.hpp>
#include <forward_list>
#include <iterator>
#include <shared_mutex>
#include <unordered_set>

#include "crypto/eth.h"
#include "events.h"
#include "recent_events.h"
#include "rewards_contract.h"

namespace cryptonote {
class core;
}

namespace crypto {
struct public_key;
};

namespace eth {

class L2Tracker {
  private:
    cryptonote::core& core;
    oxenmq::TimerID updater;
    // We have to hold this in a shared_ptr because it requires shared_from_this
    const std::shared_ptr<ethyl::Provider> provider_ptr = ethyl::Provider::make_provider();

  public:
    ethyl::Provider& provider{*provider_ptr};

  private:
    RewardsContract rewards_contract;
    mutable std::shared_mutex mutex;

    const uint64_t chain_id;

    // l2_height => recent events at that height
    RecentEvents<event::NewServiceNode> recent_regs;
    RecentEvents<event::ServiceNodeExitRequest> recent_unlocks;
    RecentEvents<event::ServiceNodeExit> recent_exits;
    RecentEvents<event::StakingRequirementUpdated> recent_req_changes;
    std::unordered_set<eth::bls_public_key> in_contract;
    std::map<uint64_t, uint64_t> reward_rate;
<<<<<<< HEAD
    uint64_t latest_height = 0, synced_height = 0, latest_blockchain_l2_height = 0;
=======
    uint64_t latest_height = 0, synced_height = 0, latest_purge_check = 0;
>>>>>>> 36d5a421
    bool initial = true;
    bool update_in_progress = false;
    std::chrono::steady_clock::time_point next_provider_check = std::chrono::steady_clock::now();
    std::optional<std::chrono::steady_clock::time_point> primary_down;
    std::chrono::steady_clock::time_point primary_last_warned;
    std::optional<std::chrono::steady_clock::time_point> latest_height_ts;

    // Provider state updating: `update_state()` starts a chain of updates, each one triggering the
    // next step in the chain when its response is received.  While such an update is in progress
    // any call to `update_state()` will do nothing.
    //
    // This is called periodically automatically.
    //
    // We request:
    // 1. if we have multiple provider and we haven't checked the height of all of them in a while
    //    (PROVIDERS_CHECK_INTERVAL) then fetch the height from all of them and use to decide
    //    whether we need to switch our active provider (i.e. if the primary provider is too far
    //    behind, or we're on a backup but the primary looks good again).  Whatever node we end
    //    deciding to use defines our new current height, and we proceed to step 3.
    // 2. otherwise (no multiple providers, or we aren't due to rechecked them) fetch the updated
    //    height from our current active provider.  Proceed to 3.
    // 3. If we are missing reward info for a recent reward height block (i.e. those divisible by
    //    L2_REWARD_POOL_UPDATE_BLOCKS), fetch the updated reward data.  We generally keep the most
    //    recent and second-most recent on hand, and so this step will repeat if we need both.  Once
    //    we've done any reward updates (or if none were needed) proceed to 4.
    // 4. Log updating.  We fetch logs, starting at the next block height after the most recent log
    //    fetch (or HIST_SIZE ago, if that is later), giving us ethereum events for node actions.
    //    We fetch at most 100 (by default, but confirable) at a time, and as each set of logs comes
    //    back repeat this step until we have fetched all logs up to the current height.  Any such
    //    witnessed events are added to the mempool for inclusion in new blocks and are used for
    //    confirm (or deny) L2 events that are still awaiting confirmation.
    // 5. If the height passed a new L2_NODE_LIST_PURGE_BLOCKS height interval since the last purge
    //    check we performed then we fetch the full set of current nodes from the contract; any
    //    nodes present in the oxend service node list that are neither present in the contract nor
    //    present in the list of recent removal/liquidation events becauses a node to be purged.
    //    This follows the same confirmation voting process as events from step 4 for removing the
    //    node from the network.  If this request fails because the height is quite old then we
    //    retry the request for the current height (but don't load Purge txes if using that
    //    fallback).
    //
    void update_state();
    void set_height(uint64_t new_height, bool take_lock = true);
    void update_height();
    void update_rewards(std::optional<std::forward_list<uint64_t>> more = std::nullopt);
    void update_logs();
    void update_purge_list(bool curr_height_fallback = false);
    void add_to_mempool(const event::StateChangeVariant& state_change);

  public:
    // Constructs an L2Tracker.  The optional `update_frequency` determines how frequently we poll
    // for updated chain state and logs: This defines how many requests we make to the L2 provider:
    // each (this period) we need to make one request to get the current block height, and then at
    // least one more to fetch any logs since the previous block height we knew about.
    explicit L2Tracker(cryptonote::core& core, std::chrono::milliseconds update_frequency = 10s);

    // Numbers of states we track behind the current L2 height before discarding them.  The default
    // is enough to have the last hour of history (for an L2 such as Arbitrum with its 0.25s block
    // time), plus a buffer so that pulse quorum nodes can properly recognize L2 events from the
    // past hour (for achieving pulse consensus).
    uint64_t HIST_SIZE = 70min / 250ms;

    // The "safe" number of blocks ago within which we expect to be able to issue recent historic
    // contract calls.  On arbitrum most provider nodes have only 30min of contract state history
    // available, and so we use 10min of typical 250ms blocks as a safe buffer (partly because
    // Arbitrum blocks sometimes go slower, particularly on testnet).
    uint64_t SAFE_HISTORY_BLOCKS = 10min / 250ms;

    // How many blocks worth of logs we fetch at once.  Various providers impose various limits on
    // this based on the free/paid tier, and so there is no perfect default.  1000 blocks at once
    // seems to be accepted by most free tier L2 provider plans, but the limits vary widely from one
    // provider to the next, and so this option may need to be updated (via oxend's l2-max-logs=
    // config file setting or command-line parameter).
    //
    // Note that this interacts in normal operation with the UPDATE_FREQUENCY: you generally want
    // this value to be at least a little higher than the number of blocks the L2 produces during an
    // UPDATE_FREQUENCY period (for Arbitrum: 4 blocks per second) otherwise you just end up having
    // to make multiple logs requests every UPDATE_FREQUENCY seconds and you are better off either
    // lowering the update frequency, or increasing the number (but there is no "best" choice here
    // as it depends on the limits/rates imposed by the provider).
    //
    // This also affects startup, when we need to fetch `HIST_SIZE` logs, and so need to make
    // HIST_SIZE / (this value) requests to fill the initial event state.
    uint64_t GETLOGS_MAX_BLOCKS = cryptonote::ETH_L2_DEFAULT_MAX_LOGS;

    // These two parameters control how we re-check all the configured L2 providers to reprioritize,
    // when multiple providers are configured.  When checking, we consider each provider to be in
    // good standing if its height is within `CHECK_THRESHOLD` blocks of the maximum height we
    // retrieve from any L2.  We always prioritize "good" providers in the order they were provided
    // to use (so that if you have primary and two backups, the primary will always be first as long
    // as it isn't too far behind), followed by non-good providers sorted by how far behind they
    // were.
    std::chrono::milliseconds PROVIDERS_CHECK_INTERVAL = cryptonote::ETH_L2_DEFAULT_CHECK_INTERVAL;
    uint64_t PROVIDERS_CHECK_THRESHOLD = cryptonote::ETH_L2_DEFAULT_CHECK_THRESHOLD;

    // Does a *synchronous* test of the chainId of all providers; this is intended to be called once
    // during oxen-core construction, and to abort startup if the provider(s) are providing the
    // wrong chain.  Logs errors and returns false if any return a chainId that doesn't match the
    // required L2 chain Id.  Returns true if all providers match.  Any providers that time out
    // produce a warning, but do not cause a false return value.
    bool check_chain_id() const;

    // Returns the reward rate for the given L2 height.  Returns nullopt if we don't know/haven't
    // retrieved it yet (and so this should generally be called with a safe height, not the current
    // L2 height).  (Note that L2 reward rates only change on L2 block heights divisible by
    // L2_REWARD_POOL_UPDATE_BLOCKS, not on every block).
    std::optional<uint64_t> get_reward_rate(uint64_t height) const;

    // Returns the latest L2 height we know about, i.e. from previous provider updates.
    uint64_t get_latest_height() const;

    // Returns the latest L2 height that we have known about for at least 30s (SAFE_BLOCKS); when
    // building a block we use this slight lag so that service nodes that are a few seconds out of
    // sync won't have trouble accepting our block.
    uint64_t get_safe_height() const;

    // Returns the age of the last successful height response we got from an L2 RPC provider.
    std::optional<std::chrono::nanoseconds> latest_height_age() const;

    std::vector<uint64_t> get_non_signers(
            const std::unordered_set<bls_public_key>& bls_public_keys);
    template <std::input_iterator It, std::sentinel_for<It> End>
    std::vector<uint64_t> get_non_signers(It begin, End end) {
        return get_non_signers(std::unordered_set<bls_public_key>{begin, end});
    }
    std::vector<bls_public_key> get_all_bls_public_keys(uint64_t blockNumber);

    RewardsContract::ServiceNodeIDs get_all_service_node_ids(std::optional<uint64_t> height);

    // Returns true/false for whether we have recently observed the given event from the L2 tracker
    // logs.  This is used for pulse confirmation voting.
    bool get_vote_for(const event::NewServiceNode& reg) const;
    bool get_vote_for(const event::ServiceNodeExit& exit) const;
    bool get_vote_for(const event::ServiceNodeExitRequest& unlock) const;
    bool get_vote_for(const event::StakingRequirementUpdated& req_change) const;
    bool get_vote_for(const event::ServiceNodePurge& purge) const;
    bool get_vote_for(const std::monostate&) const { return false; }

    // Allow public shared locking of current state.  Note that exclusive locking is *not* publicly
    // exposed, and is used internally when updating the data (holding the shared lock is sufficient
    // to prevent any updates).
    void lock_shared() { mutex.lock_shared(); }
    bool try_lock_shared() { return mutex.try_lock_shared(); }
    void unlock_shared() { mutex.unlock_shared(); }

  private:
    // Must hold mutex (in exclusive mode) while calling!
    void prune_old_states();

    // Must hold shared lock (or stronger) on the l2 tracker *and* the blockchain while calling!
    // This is the meat of get_vote_for ServiceNodePurge, but is also used internally when deciding
    // whether to put things in the mempool.
    bool is_node_purgeable(const bls_public_key& bls_pubkey) const;
};
}  // namespace eth<|MERGE_RESOLUTION|>--- conflicted
+++ resolved
@@ -48,11 +48,8 @@
     RecentEvents<event::StakingRequirementUpdated> recent_req_changes;
     std::unordered_set<eth::bls_public_key> in_contract;
     std::map<uint64_t, uint64_t> reward_rate;
-<<<<<<< HEAD
-    uint64_t latest_height = 0, synced_height = 0, latest_blockchain_l2_height = 0;
-=======
-    uint64_t latest_height = 0, synced_height = 0, latest_purge_check = 0;
->>>>>>> 36d5a421
+    uint64_t latest_height = 0, synced_height = 0, latest_blockchain_l2_height = 0,
+             latest_purge_check = 0;
     bool initial = true;
     bool update_in_progress = false;
     std::chrono::steady_clock::time_point next_provider_check = std::chrono::steady_clock::now();
