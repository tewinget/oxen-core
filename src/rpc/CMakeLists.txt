--- conflicted
+++ resolved
@@ -31,16 +31,12 @@
   core_rpc_server_commands_defs.cpp
   )
 
-<<<<<<< HEAD
 add_library(rpc_args
   rpc_args.cpp
   )
 
 add_library(rpc
-=======
-set(rpc_sources
   bootstrap_daemon.cpp
->>>>>>> 082730b6
   core_rpc_server.cpp
   rpc_handler.cpp
   )
@@ -52,67 +48,9 @@
 
 add_library(daemon_rpc_server
   daemon_handler.cpp
-<<<<<<< HEAD
   http_server.cpp
   lmq_server.cpp
   )
-=======
-  zmq_server.cpp)
-
-
-set(rpc_base_headers
-  rpc_args.h)
-
-set(rpc_headers
-  rpc_handler.h)
-
-set(daemon_rpc_server_headers)
-
-
-set(rpc_daemon_private_headers
-  bootstrap_daemon.h
-  core_rpc_server.h
-  core_rpc_server_commands_defs.h
-  core_rpc_server_error_codes.h)
-
-set(daemon_messages_private_headers
-  message.h
-  daemon_messages.h)
-
-set(daemon_rpc_server_private_headers
-  message.h
-  daemon_messages.h
-  daemon_handler.h
-  zmq_server.h)
-
-
-monero_private_headers(rpc
-  ${rpc_private_headers})
-
-monero_private_headers(daemon_rpc_server
-  ${daemon_rpc_server_private_headers})
-
-
-monero_add_library(rpc_base
-  ${rpc_base_sources}
-  ${rpc_base_headers}
-  ${rpc_base_private_headers})
-
-monero_add_library(rpc
-  ${rpc_sources}
-  ${rpc_headers}
-  ${rpc_private_headers})
-
-monero_add_library(daemon_messages
-  ${daemon_messages_sources}
-  ${daemon_messages_headers}
-  ${daemon_messages_private_headers})
-
-monero_add_library(daemon_rpc_server
-  ${daemon_rpc_server_sources}
-  ${daemon_rpc_server_headers}
-  ${daemon_rpc_server_private_headers})
->>>>>>> 082730b6
 
 target_link_libraries(rpc_commands
   PUBLIC
