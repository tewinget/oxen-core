--- conflicted
+++ resolved
@@ -783,8 +783,8 @@
             auto contributors = json::array();
             for (auto& contributor : x.contributors) {
                 auto& c = contributors.emplace_back();
-                json_binary_proxy{c["address"], format} = contributor.address;
-                json_binary_proxy{c["beneficiary"], format} = contributor.beneficiary;
+                c["address"] = "{}"_format(contributor.address);
+                c["beneficiary"] = "{}"_format(contributor.beneficiary);
                 c["amount"] = contributor.amount;
             }
             set("contributors", contributors);
@@ -3000,17 +3000,10 @@
         auto& contributors = (entry["contributors"] = json::array());
         for (const auto& contributor : info.contributors) {
             auto& c = contributors.emplace_back(json{{"amount", contributor.amount}});
-<<<<<<< HEAD
-            if (contributor.ethereum_address)
+            if (contributor.ethereum_address) {
                 c["address"] = "{}"_format(contributor.ethereum_address);
-            else
-=======
-            if (contributor.ethereum_address) {
-                json_binary_proxy{c["address"], binary_format} = contributor.ethereum_address;
-                json_binary_proxy{c["beneficiary"], binary_format} =
-                        contributor.ethereum_beneficiary;
+                c["beneficiary"] = "{}"_format(contributor.ethereum_beneficiary);
             } else
->>>>>>> 3300c0bc
                 c["address"] = cryptonote::get_account_address_as_str(
                         m_core.get_nettype(), false /*subaddress*/, contributor.address);
             if (contributor.reserved != contributor.amount)
@@ -3111,66 +3104,58 @@
     sns.response["registrations"] = json::array();
     sns.response["unlocks"] = json::array();
     sns.response["exits"] = json::array();
-    m_core.service_node_list.for_each_pending_l2_state(
-            [&sns]<typename Event>(const Event& e, const auto& info) {
-                json entry{
-                        {"l2_height", e.l2_height},
-                        {"chain_id", e.chain_id},
-                        {"height", info.height_added},
-                        {"confirmations", info.confirmations / (double)info.FULL_SCORE},
-                        {"denials", info.denials / (double)info.FULL_SCORE},
-                        {"required",
-                         (std::max(info.denials * 2, info.denials + 5 * info.FULL_SCORE) -
-                          info.confirmations) /
-                                 (double)info.FULL_SCORE}};
-
-                if constexpr (std::is_same_v<Event, eth::event::NewServiceNode>) {
-                    sns.response["registrations"].push_back(std::move(entry));
-                    auto& res = sns.response["registrations"].back();
-                    auto res_hex = sns.response_hex["registrations"].back();
-                    res_hex["sn_pubkey"] = e.sn_pubkey;
-                    res_hex["bls_pubkey"] = e.bls_pubkey;
-                    res_hex["signature"] = e.ed_signature;
-                    res["fee"] = e.fee * 0.01;
-                    res["contributors"] = json::array();
-                    auto& contr = res["contributors"];
-<<<<<<< HEAD
-                    for (const auto& [addr, amt] : e.contributors) {
-                        contr.push_back(json{{"amount", amt}, {"address", "{}"_format(addr)}});
-=======
-                    auto contr_hex = res_hex["contributors"];
-                    for (const auto& it : e.contributors) {
-                        contr.push_back(json{{"amount", it.amount}});
-                        contr_hex.back()["address"] = it.address;
-                    }
-                } else if constexpr (std::is_same_v<Event, eth::event::NewServiceNodeV2>) {
-                    sns.response["registrations"].push_back(std::move(entry));
-                    auto& res = sns.response["registrations"].back();
-                    auto res_hex = sns.response_hex["registrations"].back();
-                    res_hex["sn_pubkey"] = e.sn_pubkey;
-                    res_hex["bls_pubkey"] = e.bls_pubkey;
-                    res_hex["signature"] = e.ed_signature;
-                    res["fee"] = e.fee * 0.01;
-                    res["contributors"] = json::array();
-                    auto& contr = res["contributors"];
-                    auto contr_hex = res_hex["contributors"];
-                    for (const auto& it : e.contributors) {
-                        contr.push_back(json{{"amount", it.amount}});
-                        contr_hex.back()["address"] = it.address;
-                        contr_hex.back()["beneficiary"] = it.beneficiary;
->>>>>>> 3300c0bc
-                    }
-                } else if constexpr (std::is_same_v<Event, eth::event::ServiceNodeExitRequest>) {
-                    sns.response["unlocks"].push_back(std::move(entry));
-                    sns.response_hex["unlocks"].back()["bls_pubkey"] = e.bls_pubkey;
-                } else if constexpr (std::is_same_v<Event, eth::event::ServiceNodeExit>) {
-                    sns.response["exits"].push_back(std::move(entry));
-                    sns.response_hex["exits"].back()["bls_pubkey"] = e.bls_pubkey;
-                    sns.response["returned_amount"] = e.returned_amount;
-                } else {
-                    log::error(logcat, "Got unknown event type in rpc GET_PENDING_EVENTS handler!");
-                }
-            });
+    m_core.service_node_list.for_each_pending_l2_state([&sns]<typename Event>(
+                                                               const Event& e, const auto& info) {
+        json entry{
+                {"l2_height", e.l2_height},
+                {"chain_id", e.chain_id},
+                {"height", info.height_added},
+                {"confirmations", info.confirmations / (double)info.FULL_SCORE},
+                {"denials", info.denials / (double)info.FULL_SCORE},
+                {"required",
+                 (std::max(info.denials * 2, info.denials + 5 * info.FULL_SCORE) -
+                  info.confirmations) /
+                         (double)info.FULL_SCORE}};
+
+        if constexpr (std::is_same_v<Event, eth::event::NewServiceNode>) {
+            sns.response["registrations"].push_back(std::move(entry));
+            auto& res = sns.response["registrations"].back();
+            auto res_hex = sns.response_hex["registrations"].back();
+            res_hex["sn_pubkey"] = e.sn_pubkey;
+            res_hex["bls_pubkey"] = e.bls_pubkey;
+            res_hex["signature"] = e.ed_signature;
+            res["fee"] = e.fee * 0.01;
+            res["contributors"] = json::array();
+            auto& contr = res["contributors"];
+            for (const auto& it : e.contributors)
+                contr.push_back(json{{"amount", it.amount}, {"address", "{}"_format(it.address)}});
+        } else if constexpr (std::is_same_v<Event, eth::event::NewServiceNodeV2>) {
+            sns.response["registrations"].push_back(std::move(entry));
+            auto& res = sns.response["registrations"].back();
+            auto res_hex = sns.response_hex["registrations"].back();
+            res_hex["sn_pubkey"] = e.sn_pubkey;
+            res_hex["bls_pubkey"] = e.bls_pubkey;
+            res_hex["signature"] = e.ed_signature;
+            res["fee"] = e.fee * 0.01;
+            res["contributors"] = json::array();
+            auto& contr = res["contributors"];
+            for (const auto& it : e.contributors)
+                contr.push_back(json{
+                        {"amount", it.amount},
+                        {"address", "{}"_format(it.address)},
+                        {"beneficiary", "{}"_format(it.beneficiary)},
+                });
+        } else if constexpr (std::is_same_v<Event, eth::event::ServiceNodeExitRequest>) {
+            sns.response["unlocks"].push_back(std::move(entry));
+            sns.response_hex["unlocks"].back()["bls_pubkey"] = e.bls_pubkey;
+        } else if constexpr (std::is_same_v<Event, eth::event::ServiceNodeExit>) {
+            sns.response["exits"].push_back(std::move(entry));
+            sns.response_hex["exits"].back()["bls_pubkey"] = e.bls_pubkey;
+            sns.response["returned_amount"] = e.returned_amount;
+        } else {
+            log::error(logcat, "Got unknown event type in rpc GET_PENDING_EVENTS handler!");
+        }
+    });
 }
 
 namespace {
