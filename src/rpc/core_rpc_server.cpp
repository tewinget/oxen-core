--- conflicted
+++ resolved
@@ -207,15 +207,9 @@
       boost::shared_lock<boost::shared_mutex> lock(m_bootstrap_daemon_mutex);
       res.was_bootstrap_ever_used = m_was_bootstrap_ever_used;
     }
-<<<<<<< HEAD
-    res.database_size = m_restricted ? 0 : m_core.get_blockchain_storage().get_db().get_database_size();
-    res.update_available = m_restricted ? false : m_core.is_update_available();
-    res.version = m_restricted ? "" : LOKI_VERSION;
-=======
     res.database_size = restricted ? 0 : m_core.get_blockchain_storage().get_db().get_database_size();
     res.update_available = restricted ? false : m_core.is_update_available();
-    res.version = restricted ? "" : MONERO_VERSION;
->>>>>>> 227bf140
+    res.version = restricted ? "" : LOKI_VERSION;
     return true;
   }
   //------------------------------------------------------------------------------------------------------------------------------
@@ -1664,15 +1658,9 @@
       boost::shared_lock<boost::shared_mutex> lock(m_bootstrap_daemon_mutex);
       res.was_bootstrap_ever_used = m_was_bootstrap_ever_used;
     }
-<<<<<<< HEAD
-    res.database_size = m_restricted ? 0 : m_core.get_blockchain_storage().get_db().get_database_size();
-    res.update_available = m_restricted ? false : m_core.is_update_available();
-    res.version = m_restricted ? "" : LOKI_VERSION;
-=======
     res.database_size = restricted ? 0 : m_core.get_blockchain_storage().get_db().get_database_size();
     res.update_available = restricted ? false : m_core.is_update_available();
-    res.version = restricted ? "" : MONERO_VERSION;
->>>>>>> 227bf140
+    res.version = restricted ? "" : LOKI_VERSION;
     return true;
   }
   //------------------------------------------------------------------------------------------------------------------------------
@@ -2085,97 +2073,7 @@
     return true;
   }
   //------------------------------------------------------------------------------------------------------------------------------
-<<<<<<< HEAD
-  bool core_rpc_server::on_get_quorum_state(const COMMAND_RPC_GET_QUORUM_STATE::request& req, COMMAND_RPC_GET_QUORUM_STATE::response& res, epee::json_rpc::error& error_resp)
-  {
-    PERF_TIMER(on_get_quorum_state);
-    bool r;
-
-    const auto quorum_state = m_core.get_quorum_state(req.height);
-    r = (quorum_state != nullptr);
-    if (r)
-    {
-      res.status = CORE_RPC_STATUS_OK;
-      res.quorum_nodes.reserve (quorum_state->quorum_nodes.size());
-      res.nodes_to_test.reserve(quorum_state->nodes_to_test.size());
-
-      for (const auto &key : quorum_state->quorum_nodes)
-        res.quorum_nodes.push_back(epee::string_tools::pod_to_hex(key));
-
-      for (const auto &key : quorum_state->nodes_to_test)
-        res.nodes_to_test.push_back(epee::string_tools::pod_to_hex(key));
-    }
-    else
-    {
-      error_resp.code     = CORE_RPC_ERROR_CODE_WRONG_PARAM;
-      error_resp.message  = "Block height: ";
-      error_resp.message += std::to_string(req.height);
-      error_resp.message += ", returned null hash or failed to derive quorum list";
-    }
-
-    return r;
-  }
-  //------------------------------------------------------------------------------------------------------------------------------
-  bool core_rpc_server::on_get_quorum_state_batched(const COMMAND_RPC_GET_QUORUM_STATE_BATCHED::request& req, COMMAND_RPC_GET_QUORUM_STATE_BATCHED::response& res, epee::json_rpc::error& error_resp)
-  {
-    PERF_TIMER(on_get_quorum_state_batched);
-
-    const uint64_t cur_height = m_core.get_current_blockchain_height();
-
-    const uint64_t height_begin = std::max(req.height_begin, cur_height - service_nodes::QUORUM_LIFETIME);
-    const uint64_t height_end = std::min(req.height_end, cur_height);
-
-    if (height_begin > height_end)
-    {
-      error_resp.code = CORE_RPC_ERROR_CODE_WRONG_PARAM;
-      error_resp.message = "height_end cannot be smaller than height_begin";
-      return true;
-    }
-
-    boost::optional<uint64_t> failed_height = boost::none;
-
-    res.quorum_entries.reserve(height_end - height_begin + 1);
-    for (auto h = height_begin; h <= height_end; ++h)
-    {
-      const auto quorum_state = m_core.get_quorum_state(h);
-
-      if (!quorum_state) {
-        failed_height = h;
-        break;
-      }
-
-      res.quorum_entries.push_back({});
-
-      auto &entry = res.quorum_entries.back();
-
-      entry.height = h;
-      entry.quorum_nodes.reserve(quorum_state->quorum_nodes.size());
-      entry.nodes_to_test.reserve(quorum_state->nodes_to_test.size());
-
-      for (const auto &key : quorum_state->quorum_nodes)
-        entry.quorum_nodes.push_back(epee::string_tools::pod_to_hex(key));
-
-      for (const auto &key : quorum_state->nodes_to_test)
-        entry.nodes_to_test.push_back(epee::string_tools::pod_to_hex(key));
-
-    }
-
-    if (failed_height) {
-      error_resp.code     = CORE_RPC_ERROR_CODE_WRONG_PARAM;
-      error_resp.message  = "Block height: ";
-      error_resp.message += std::to_string(*failed_height);
-      error_resp.message += ", returned null hash or failed to derive quorum list";
-    } else {
-      res.status = CORE_RPC_STATUS_OK;
-    }
-
-    return true;
-  }
-  //------------------------------------------------------------------------------------------------------------------------------
-  bool core_rpc_server::on_pop_blocks(const COMMAND_RPC_POP_BLOCKS::request& req, COMMAND_RPC_POP_BLOCKS::response& res)
-=======
   bool core_rpc_server::on_pop_blocks(const COMMAND_RPC_POP_BLOCKS::request& req, COMMAND_RPC_POP_BLOCKS::response& res, const connection_context *ctx)
->>>>>>> 227bf140
   {
     PERF_TIMER(on_pop_blocks);
 
@@ -2187,33 +2085,7 @@
     return true;
   }
   //------------------------------------------------------------------------------------------------------------------------------
-<<<<<<< HEAD
-  bool core_rpc_server::on_get_service_node_key(const COMMAND_RPC_GET_SERVICE_NODE_KEY::request& req, COMMAND_RPC_GET_SERVICE_NODE_KEY::response& res, epee::json_rpc::error &error_resp)
-  {
-    PERF_TIMER(on_get_service_node_key);
-
-    crypto::public_key pubkey;
-    crypto::secret_key seckey;
-    bool result = m_core.get_service_node_keys(pubkey, seckey);
-    if (result)
-    {
-      res.service_node_pubkey = string_tools::pod_to_hex(pubkey);
-    }
-    else
-    {
-      error_resp.code    = CORE_RPC_ERROR_CODE_INTERNAL_ERROR;
-      error_resp.message = "Daemon queried is not a service node or did not launch with --service-node";
-      return false;
-    }
-
-    res.status = CORE_RPC_STATUS_OK;
-    return result;
-  }
-  //------------------------------------------------------------------------------------------------------------------------------
-  bool core_rpc_server::on_relay_tx(const COMMAND_RPC_RELAY_TX::request& req, COMMAND_RPC_RELAY_TX::response& res, epee::json_rpc::error& error_resp)
-=======
   bool core_rpc_server::on_relay_tx(const COMMAND_RPC_RELAY_TX::request& req, COMMAND_RPC_RELAY_TX::response& res, epee::json_rpc::error& error_resp, const connection_context *ctx)
->>>>>>> 227bf140
   {
     PERF_TIMER(on_relay_tx);
 
@@ -2382,40 +2254,7 @@
     return true;
   }
   //------------------------------------------------------------------------------------------------------------------------------
-<<<<<<< HEAD
-  bool core_rpc_server::on_get_service_node_registration_cmd_raw(const COMMAND_RPC_GET_SERVICE_NODE_REGISTRATION_CMD_RAW::request& req,
-                                                             COMMAND_RPC_GET_SERVICE_NODE_REGISTRATION_CMD_RAW::response& res,
-                                                             epee::json_rpc::error& error_resp)
-  {
-    PERF_TIMER(on_get_service_node_registration_cmd_raw);
-
-    crypto::public_key service_node_pubkey;
-    crypto::secret_key service_node_key;
-    if (!m_core.get_service_node_keys(service_node_pubkey, service_node_key))
-    {
-      error_resp.code    = CORE_RPC_ERROR_CODE_WRONG_PARAM;
-      error_resp.message = "Daemon has not been started in service node mode, please relaunch with --service-node flag.";
-      return false;
-    }
-
-    std::string err_msg;
-    if (!service_nodes::make_registration_cmd(m_core.get_nettype(), req.args, service_node_pubkey, service_node_key, res.registration_cmd, req.make_friendly, err_msg))
-    {
-      error_resp.code    = CORE_RPC_ERROR_CODE_WRONG_PARAM;
-      error_resp.message = "Failed to make registration command";
-      if (err_msg != "")
-        error_resp.message += ": " + err_msg;
-      return false;
-    }
-
-    res.status = CORE_RPC_STATUS_OK;
-    return true;
-  }
-  //------------------------------------------------------------------------------------------------------------------------------
-  bool core_rpc_server::on_prune_blockchain(const COMMAND_RPC_PRUNE_BLOCKCHAIN::request& req, COMMAND_RPC_PRUNE_BLOCKCHAIN::response& res, epee::json_rpc::error& error_resp)
-=======
   bool core_rpc_server::on_prune_blockchain(const COMMAND_RPC_PRUNE_BLOCKCHAIN::request& req, COMMAND_RPC_PRUNE_BLOCKCHAIN::response& res, epee::json_rpc::error& error_resp, const connection_context *ctx)
->>>>>>> 227bf140
   {
     try
     {
@@ -2434,120 +2273,6 @@
       return false;
     }
 
-    res.status = CORE_RPC_STATUS_OK;
-    return true;
-  }
-  //------------------------------------------------------------------------------------------------------------------------------
-  bool core_rpc_server::on_get_service_node_registration_cmd(const COMMAND_RPC_GET_SERVICE_NODE_REGISTRATION_CMD::request& req,
-                                                             COMMAND_RPC_GET_SERVICE_NODE_REGISTRATION_CMD::response& res,
-                                                             epee::json_rpc::error& error_resp)
-  {
-    PERF_TIMER(on_get_service_node_registration_cmd);
-
-    std::vector<std::string> args;
-
-    if (req.autostake) {
-      args.push_back("auto");
-    }
-
-    uint64_t staking_requirement = service_nodes::get_staking_requirement(m_core.get_nettype(), m_core.get_current_blockchain_height());
-
-    {
-      uint64_t portions_cut;
-      if (!service_nodes::get_portions_from_percent_str(req.operator_cut, portions_cut))
-      {
-        MERROR("Invalid value: " << req.operator_cut << ". Should be between [0-100]");
-        return false;
-      }
-
-      args.push_back(std::to_string(portions_cut));
-    }
-
-    for (const auto contrib : req.contributions)
-    {
-        uint64_t num_portions = service_nodes::get_portions_to_make_amount(staking_requirement, contrib.amount);
-        args.push_back(contrib.address);
-        args.push_back(std::to_string(num_portions));
-    }
-
-    COMMAND_RPC_GET_SERVICE_NODE_REGISTRATION_CMD_RAW::request req_old;
-    COMMAND_RPC_GET_SERVICE_NODE_REGISTRATION_CMD_RAW::response res_old;
-
-    req_old.args = std::move(args);
-    req_old.make_friendly = false;
-
-    const bool success = on_get_service_node_registration_cmd_raw(req_old, res_old, error_resp);
-
-    res.status = res_old.status;
-    res.registration_cmd = res_old.registration_cmd;
-
-    return success;
-  }
-  //------------------------------------------------------------------------------------------------------------------------------
-  bool core_rpc_server::on_get_service_nodes(const COMMAND_RPC_GET_SERVICE_NODES::request& req, COMMAND_RPC_GET_SERVICE_NODES::response& res, epee::json_rpc::error& error_resp)
-  {
-    PERF_TIMER(on_get_service_nodes);
-
-    std::vector<crypto::public_key> pubkeys(req.service_node_pubkeys.size());
-    for (size_t i = 0; i < req.service_node_pubkeys.size(); i++)
-    {
-      if (!string_tools::hex_to_pod(req.service_node_pubkeys[i], pubkeys[i]))
-      {
-        error_resp.code    = CORE_RPC_ERROR_CODE_WRONG_PARAM;
-        error_resp.message = "Could not convert to a public key, arg: ";
-        error_resp.message += std::to_string(i);
-        error_resp.message += " which is pubkey: ";
-        error_resp.message += req.service_node_pubkeys[i];
-        return false;
-      }
-    }
-
-    std::vector<service_nodes::service_node_pubkey_info> pubkey_info_list = m_core.get_service_node_list_state(pubkeys);
-
-    res.status = CORE_RPC_STATUS_OK;
-    res.service_node_states.reserve(pubkey_info_list.size());
-    for (const auto &pubkey_info : pubkey_info_list)
-    {
-      COMMAND_RPC_GET_SERVICE_NODES::response::entry entry = {};
-      entry.service_node_pubkey           = string_tools::pod_to_hex(pubkey_info.pubkey);
-      entry.registration_height           = pubkey_info.info.registration_height;
-      entry.last_reward_block_height      = pubkey_info.info.last_reward_block_height;
-      entry.last_reward_transaction_index = pubkey_info.info.last_reward_transaction_index;
-      entry.last_uptime_proof             = m_core.get_uptime_proof(pubkey_info.pubkey);
-
-      entry.contributors.reserve(pubkey_info.info.contributors.size());
-      for (service_nodes::service_node_info::contribution const &contributor : pubkey_info.info.contributors)
-      {
-        COMMAND_RPC_GET_SERVICE_NODES::response::contribution new_contributor = {};
-        new_contributor.amount   = contributor.amount;
-        new_contributor.reserved = contributor.reserved;
-        new_contributor.address  = cryptonote::get_account_address_as_str(m_core.get_nettype(), false/*is_subaddress*/, contributor.address);
-        entry.contributors.push_back(new_contributor);
-      }
-
-      entry.total_contributed             = pubkey_info.info.total_contributed;
-      entry.total_reserved                = pubkey_info.info.total_reserved;
-      entry.staking_requirement           = pubkey_info.info.staking_requirement;
-      entry.portions_for_operator         = pubkey_info.info.portions_for_operator;
-      entry.operator_address              = cryptonote::get_account_address_as_str(m_core.get_nettype(), false/*is_subaddress*/, pubkey_info.info.operator_address);
-
-      res.service_node_states.push_back(entry);
-    }
-
-    return true;
-  }
-  //------------------------------------------------------------------------------------------------------------------------------
-  bool core_rpc_server::on_get_all_service_nodes(const COMMAND_RPC_GET_SERVICE_NODES::request& req, COMMAND_RPC_GET_SERVICE_NODES::response& res, epee::json_rpc::error& error_resp)
-  {
-    auto req_all = req;
-    req_all.service_node_pubkeys.clear();
-    return on_get_service_nodes(req_all, res, error_resp);
-  }
-  //------------------------------------------------------------------------------------------------------------------------------
-  bool core_rpc_server::on_get_staking_requirement(const COMMAND_RPC_GET_STAKING_REQUIREMENT::request& req, COMMAND_RPC_GET_STAKING_REQUIREMENT::response& res, epee::json_rpc::error& error_resp)
-  {
-    PERF_TIMER(on_get_staking_requirement);
-    res.staking_requirement = service_nodes::get_staking_requirement(m_core.get_nettype(), req.height);
     res.status = CORE_RPC_STATUS_OK;
     return true;
   }
@@ -2589,4 +2314,260 @@
     , "Specify username:password for the bootstrap daemon login"
     , ""
     };
+
+  //
+  // Loki
+  //
+  bool core_rpc_server::on_get_quorum_state(const COMMAND_RPC_GET_QUORUM_STATE::request& req, COMMAND_RPC_GET_QUORUM_STATE::response& res, epee::json_rpc::error& error_resp, const connection_context *ctx)
+  {
+    PERF_TIMER(on_get_quorum_state);
+    bool r;
+
+    const auto quorum_state = m_core.get_quorum_state(req.height);
+    r = (quorum_state != nullptr);
+    if (r)
+    {
+      res.status = CORE_RPC_STATUS_OK;
+      res.quorum_nodes.reserve (quorum_state->quorum_nodes.size());
+      res.nodes_to_test.reserve(quorum_state->nodes_to_test.size());
+
+      for (const auto &key : quorum_state->quorum_nodes)
+        res.quorum_nodes.push_back(epee::string_tools::pod_to_hex(key));
+
+      for (const auto &key : quorum_state->nodes_to_test)
+        res.nodes_to_test.push_back(epee::string_tools::pod_to_hex(key));
+    }
+    else
+    {
+      error_resp.code     = CORE_RPC_ERROR_CODE_WRONG_PARAM;
+      error_resp.message  = "Block height: ";
+      error_resp.message += std::to_string(req.height);
+      error_resp.message += ", returned null hash or failed to derive quorum list";
+    }
+
+    return r;
+  }
+  //------------------------------------------------------------------------------------------------------------------------------
+  bool core_rpc_server::on_get_quorum_state_batched(const COMMAND_RPC_GET_QUORUM_STATE_BATCHED::request& req, COMMAND_RPC_GET_QUORUM_STATE_BATCHED::response& res, epee::json_rpc::error& error_resp, const connection_context *ctx)
+  {
+    PERF_TIMER(on_get_quorum_state_batched);
+
+    const uint64_t cur_height = m_core.get_current_blockchain_height();
+
+    const uint64_t height_begin = std::max(req.height_begin, cur_height - service_nodes::QUORUM_LIFETIME);
+    const uint64_t height_end = std::min(req.height_end, cur_height);
+
+    if (height_begin > height_end)
+    {
+      error_resp.code = CORE_RPC_ERROR_CODE_WRONG_PARAM;
+      error_resp.message = "height_end cannot be smaller than height_begin";
+      return true;
+    }
+
+    boost::optional<uint64_t> failed_height = boost::none;
+
+    res.quorum_entries.reserve(height_end - height_begin + 1);
+    for (auto h = height_begin; h <= height_end; ++h)
+    {
+      const auto quorum_state = m_core.get_quorum_state(h);
+
+      if (!quorum_state) {
+        failed_height = h;
+        break;
+      }
+
+      res.quorum_entries.push_back({});
+
+      auto &entry = res.quorum_entries.back();
+
+      entry.height = h;
+      entry.quorum_nodes.reserve(quorum_state->quorum_nodes.size());
+      entry.nodes_to_test.reserve(quorum_state->nodes_to_test.size());
+
+      for (const auto &key : quorum_state->quorum_nodes)
+        entry.quorum_nodes.push_back(epee::string_tools::pod_to_hex(key));
+
+      for (const auto &key : quorum_state->nodes_to_test)
+        entry.nodes_to_test.push_back(epee::string_tools::pod_to_hex(key));
+
+    }
+
+    if (failed_height) {
+      error_resp.code     = CORE_RPC_ERROR_CODE_WRONG_PARAM;
+      error_resp.message  = "Block height: ";
+      error_resp.message += std::to_string(*failed_height);
+      error_resp.message += ", returned null hash or failed to derive quorum list";
+    } else {
+      res.status = CORE_RPC_STATUS_OK;
+    }
+
+    return true;
+  }
+  //------------------------------------------------------------------------------------------------------------------------------
+  bool core_rpc_server::on_get_service_node_registration_cmd_raw(const COMMAND_RPC_GET_SERVICE_NODE_REGISTRATION_CMD_RAW::request& req,
+                                                                 COMMAND_RPC_GET_SERVICE_NODE_REGISTRATION_CMD_RAW::response& res,
+                                                                 epee::json_rpc::error& error_resp,
+                                                                 const connection_context *ctx)
+  {
+    PERF_TIMER(on_get_service_node_registration_cmd_raw);
+
+    crypto::public_key service_node_pubkey;
+    crypto::secret_key service_node_key;
+    if (!m_core.get_service_node_keys(service_node_pubkey, service_node_key))
+    {
+      error_resp.code    = CORE_RPC_ERROR_CODE_WRONG_PARAM;
+      error_resp.message = "Daemon has not been started in service node mode, please relaunch with --service-node flag.";
+      return false;
+    }
+
+    std::string err_msg;
+    if (!service_nodes::make_registration_cmd(m_core.get_nettype(), req.args, service_node_pubkey, service_node_key, res.registration_cmd, req.make_friendly, err_msg))
+    {
+      error_resp.code    = CORE_RPC_ERROR_CODE_WRONG_PARAM;
+      error_resp.message = "Failed to make registration command";
+      if (err_msg != "")
+        error_resp.message += ": " + err_msg;
+      return false;
+    }
+
+    res.status = CORE_RPC_STATUS_OK;
+    return true;
+  }
+  //------------------------------------------------------------------------------------------------------------------------------
+  bool core_rpc_server::on_get_service_node_registration_cmd(const COMMAND_RPC_GET_SERVICE_NODE_REGISTRATION_CMD::request& req,
+                                                             COMMAND_RPC_GET_SERVICE_NODE_REGISTRATION_CMD::response& res,
+                                                             epee::json_rpc::error& error_resp,
+                                                             const connection_context *ctx)
+  {
+    PERF_TIMER(on_get_service_node_registration_cmd);
+
+    std::vector<std::string> args;
+
+    if (req.autostake) {
+      args.push_back("auto");
+    }
+
+    uint64_t staking_requirement = service_nodes::get_staking_requirement(m_core.get_nettype(), m_core.get_current_blockchain_height());
+
+    {
+      uint64_t portions_cut;
+      if (!service_nodes::get_portions_from_percent_str(req.operator_cut, portions_cut))
+      {
+        MERROR("Invalid value: " << req.operator_cut << ". Should be between [0-100]");
+        return false;
+      }
+
+      args.push_back(std::to_string(portions_cut));
+    }
+
+    for (const auto contrib : req.contributions)
+    {
+        uint64_t num_portions = service_nodes::get_portions_to_make_amount(staking_requirement, contrib.amount);
+        args.push_back(contrib.address);
+        args.push_back(std::to_string(num_portions));
+    }
+
+    COMMAND_RPC_GET_SERVICE_NODE_REGISTRATION_CMD_RAW::request req_old;
+    COMMAND_RPC_GET_SERVICE_NODE_REGISTRATION_CMD_RAW::response res_old;
+
+    req_old.args = std::move(args);
+    req_old.make_friendly = false;
+
+    const bool success = on_get_service_node_registration_cmd_raw(req_old, res_old, error_resp);
+
+    res.status = res_old.status;
+    res.registration_cmd = res_old.registration_cmd;
+
+    return success;
+  }
+  //------------------------------------------------------------------------------------------------------------------------------
+  bool core_rpc_server::on_get_service_node_key(const COMMAND_RPC_GET_SERVICE_NODE_KEY::request& req, COMMAND_RPC_GET_SERVICE_NODE_KEY::response& res, epee::json_rpc::error &error_resp, const connection_context *ctx)
+  {
+    PERF_TIMER(on_get_service_node_key);
+
+    crypto::public_key pubkey;
+    crypto::secret_key seckey;
+    bool result = m_core.get_service_node_keys(pubkey, seckey);
+    if (result)
+    {
+      res.service_node_pubkey = string_tools::pod_to_hex(pubkey);
+    }
+    else
+    {
+      error_resp.code    = CORE_RPC_ERROR_CODE_INTERNAL_ERROR;
+      error_resp.message = "Daemon queried is not a service node or did not launch with --service-node";
+      return false;
+    }
+
+    res.status = CORE_RPC_STATUS_OK;
+    return result;
+  }
+  //------------------------------------------------------------------------------------------------------------------------------
+  bool core_rpc_server::on_get_service_nodes(const COMMAND_RPC_GET_SERVICE_NODES::request& req, COMMAND_RPC_GET_SERVICE_NODES::response& res, epee::json_rpc::error& error_resp, const connection_context *ctx)
+  {
+    PERF_TIMER(on_get_service_nodes);
+
+    std::vector<crypto::public_key> pubkeys(req.service_node_pubkeys.size());
+    for (size_t i = 0; i < req.service_node_pubkeys.size(); i++)
+    {
+      if (!string_tools::hex_to_pod(req.service_node_pubkeys[i], pubkeys[i]))
+      {
+        error_resp.code    = CORE_RPC_ERROR_CODE_WRONG_PARAM;
+        error_resp.message = "Could not convert to a public key, arg: ";
+        error_resp.message += std::to_string(i);
+        error_resp.message += " which is pubkey: ";
+        error_resp.message += req.service_node_pubkeys[i];
+        return false;
+      }
+    }
+
+    std::vector<service_nodes::service_node_pubkey_info> pubkey_info_list = m_core.get_service_node_list_state(pubkeys);
+
+    res.status = CORE_RPC_STATUS_OK;
+    res.service_node_states.reserve(pubkey_info_list.size());
+    for (const auto &pubkey_info : pubkey_info_list)
+    {
+      COMMAND_RPC_GET_SERVICE_NODES::response::entry entry = {};
+      entry.service_node_pubkey           = string_tools::pod_to_hex(pubkey_info.pubkey);
+      entry.registration_height           = pubkey_info.info.registration_height;
+      entry.last_reward_block_height      = pubkey_info.info.last_reward_block_height;
+      entry.last_reward_transaction_index = pubkey_info.info.last_reward_transaction_index;
+      entry.last_uptime_proof             = m_core.get_uptime_proof(pubkey_info.pubkey);
+
+      entry.contributors.reserve(pubkey_info.info.contributors.size());
+      for (service_nodes::service_node_info::contribution const &contributor : pubkey_info.info.contributors)
+      {
+        COMMAND_RPC_GET_SERVICE_NODES::response::contribution new_contributor = {};
+        new_contributor.amount   = contributor.amount;
+        new_contributor.reserved = contributor.reserved;
+        new_contributor.address  = cryptonote::get_account_address_as_str(m_core.get_nettype(), false/*is_subaddress*/, contributor.address);
+        entry.contributors.push_back(new_contributor);
+      }
+
+      entry.total_contributed             = pubkey_info.info.total_contributed;
+      entry.total_reserved                = pubkey_info.info.total_reserved;
+      entry.staking_requirement           = pubkey_info.info.staking_requirement;
+      entry.portions_for_operator         = pubkey_info.info.portions_for_operator;
+      entry.operator_address              = cryptonote::get_account_address_as_str(m_core.get_nettype(), false/*is_subaddress*/, pubkey_info.info.operator_address);
+
+      res.service_node_states.push_back(entry);
+    }
+
+    return true;
+  }
+  //------------------------------------------------------------------------------------------------------------------------------
+  bool core_rpc_server::on_get_all_service_nodes(const COMMAND_RPC_GET_SERVICE_NODES::request& req, COMMAND_RPC_GET_SERVICE_NODES::response& res, epee::json_rpc::error& error_resp, const connection_context *ctx)
+  {
+    auto req_all = req;
+    req_all.service_node_pubkeys.clear();
+    return on_get_service_nodes(req_all, res, error_resp);
+  }
+  //------------------------------------------------------------------------------------------------------------------------------
+  bool core_rpc_server::on_get_staking_requirement(const COMMAND_RPC_GET_STAKING_REQUIREMENT::request& req, COMMAND_RPC_GET_STAKING_REQUIREMENT::response& res, epee::json_rpc::error& error_resp, const connection_context *ctx)
+  {
+    PERF_TIMER(on_get_staking_requirement);
+    res.staking_requirement = service_nodes::get_staking_requirement(m_core.get_nettype(), req.height);
+    res.status = CORE_RPC_STATUS_OK;
+    return true;
+  }
 }  // namespace cryptonote