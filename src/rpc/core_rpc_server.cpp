// Copyright (c) 2018-2020, The Loki Project
// Copyright (c) 2014-2019, The Monero Project
//
// All rights reserved.
//
// Redistribution and use in source and binary forms, with or without modification, are
// permitted provided that the following conditions are met:
//
// 1. Redistributions of source code must retain the above copyright notice, this list of
//    conditions and the following disclaimer.
//
// 2. Redistributions in binary form must reproduce the above copyright notice, this list
//    of conditions and the following disclaimer in the documentation and/or other
//    materials provided with the distribution.
//
// 3. Neither the name of the copyright holder nor the names of its contributors may be
//    used to endorse or promote products derived from this software without specific
//    prior written permission.
//
// THIS SOFTWARE IS PROVIDED BY THE COPYRIGHT HOLDERS AND CONTRIBUTORS "AS IS" AND ANY
// EXPRESS OR IMPLIED WARRANTIES, INCLUDING, BUT NOT LIMITED TO, THE IMPLIED WARRANTIES OF
// MERCHANTABILITY AND FITNESS FOR A PARTICULAR PURPOSE ARE DISCLAIMED. IN NO EVENT SHALL
// THE COPYRIGHT HOLDER OR CONTRIBUTORS BE LIABLE FOR ANY DIRECT, INDIRECT, INCIDENTAL,
// SPECIAL, EXEMPLARY, OR CONSEQUENTIAL DAMAGES (INCLUDING, BUT NOT LIMITED TO,
// PROCUREMENT OF SUBSTITUTE GOODS OR SERVICES; LOSS OF USE, DATA, OR PROFITS; OR BUSINESS
// INTERRUPTION) HOWEVER CAUSED AND ON ANY THEORY OF LIABILITY, WHETHER IN CONTRACT,
// STRICT LIABILITY, OR TORT (INCLUDING NEGLIGENCE OR OTHERWISE) ARISING IN ANY WAY OUT OF
// THE USE OF THIS SOFTWARE, EVEN IF ADVISED OF THE POSSIBILITY OF SUCH DAMAGE.
//
// Parts of this file are originally copyright (c) 2012-2013 The Cryptonote developers

#include <boost/program_options/options_description.hpp>
#include <boost/program_options/variables_map.hpp>
#include <boost/preprocessor/stringize.hpp>
#include <boost/endian/conversion.hpp>
#include <algorithm>
#include <cstring>
#include <iterator>
#include <type_traits>
#include <variant>
#include <oxenmq/base64.h>
#include "crypto/crypto.h"
#include "cryptonote_basic/tx_extra.h"
#include "cryptonote_core/oxen_name_system.h"
#include "cryptonote_core/pulse.h"
#include "oxen_economy.h"
#include "epee/string_tools.h"
#include "core_rpc_server.h"
#include "common/command_line.h"
#include "common/oxen.h"
#include "common/sha256sum.h"
#include "common/perf_timer.h"
#include "common/random.h"
#include "common/hex.h"
#include "cryptonote_basic/cryptonote_format_utils.h"
#include "cryptonote_basic/account.h"
#include "cryptonote_basic/cryptonote_basic_impl.h"
#include "cryptonote_core/tx_sanity_check.h"
#include "cryptonote_core/uptime_proof.h"
#include "epee/misc_language.h"
#include "net/parse.h"
#include "crypto/hash.h"
#include "rpc/rpc_args.h"
#include "core_rpc_server_error_codes.h"
#include "p2p/net_node.h"
#include "version.h"

#undef OXEN_DEFAULT_LOG_CATEGORY
#define OXEN_DEFAULT_LOG_CATEGORY "daemon.rpc"


namespace cryptonote { namespace rpc {

  namespace {
    // Helper loaders for RPC registration; this lets us reduce the amount of compiled code by
    // avoiding the need to instantiate {JSON,binary} loading code for {binary,JSON} commands.
    // This first one is for JSON, the specialization below is for binary.
    template <typename RPC, typename JSON = void>
    struct reg_helper {
      using Request = typename RPC::request;

      Request load(rpc_request& request) {
        Request req{};
        if (auto body = request.body_view()) {
          if (!epee::serialization::load_t_from_json(req, *body))
            throw parse_error{"Failed to parse JSON parameters"};
        } else {
          // This is nasty.  TODO: get rid of epee's horrible serialization code.
          auto& epee_stuff = var::get<jsonrpc_params>(request.body);
          auto& storage_entry = epee_stuff.second;
          // Epee nomenclature translactions:
          //
          // - "storage_entry" is a variant over values (ints, doubles, string, storage_entries, or
          // array_entry).
          //
          // - "array_entry" is a variant over vectors of all of those values.
          //
          // Epee's json serialization also has a metric ton of limitations: for example it can't
          // properly deserialize signed integer (unless *all* values are negative), or doubles
          // (unless *all* values do not look like ints), and for both serialization and
          // deserialization doesn't support lists of lists, and any mixed types in lists (for
          // example '[bool, 1, "hi"]`).
          //
          // Conclusion: it needs to go.
          if (auto* section = std::get_if<epee::serialization::section>(&storage_entry))
            req.load(epee_stuff.first, section);
          else
            throw std::runtime_error{"only top-level JSON object values are currently supported"};
        }
        return req;
      }

      // store_t_to_json can't store a string.  Go epee.
      template <typename R = typename RPC::response, std::enable_if_t<std::is_same<R, std::string>::value, int> = 0>
      std::string serialize(std::string&& res) {
        std::ostringstream o;
        epee::serialization::dump_as_json(o, std::move(res), 0 /*indent*/, false /*newlines*/);
        return o.str();
      }

      template <typename R = typename RPC::response, std::enable_if_t<!std::is_same<R, std::string>::value, int> = 0>
      std::string serialize(typename RPC::response&& res) {
        std::string response;
        epee::serialization::store_t_to_json(res, response, 0 /*indent*/, false /*newlines*/);
        return response;
      }
    };

    // binary command specialization
    template <typename RPC>
    struct reg_helper<RPC, std::enable_if_t<std::is_base_of<BINARY, RPC>::value>> {
      using Request = typename RPC::request;
      Request load(rpc_request& request) {
        Request req{};
        std::string_view data;
        if (auto body = request.body_view())
          data = *body;
        else
          throw std::runtime_error{"Internal error: can't load binary a RPC command with non-string body"};
        if (!epee::serialization::load_t_from_binary(req, data))
          throw parse_error{"Failed to parse binary data parameters"};
        return req;
      }

      std::string serialize(typename RPC::response&& res) {
        std::string response;
        epee::serialization::store_t_to_binary(res, response);
        return response;
      }
    };

    template <typename RPC, std::enable_if_t<std::is_base_of_v<RPC_COMMAND, RPC>, int> = 0>
    void register_rpc_command(std::unordered_map<std::string, std::shared_ptr<const rpc_command>>& regs)
    {
      using Request = typename RPC::request;
      using Response = typename RPC::response;
      /// check that core_rpc_server.invoke(Request, rpc_context) returns a Response; the code below
      /// will fail anyway if this isn't satisfied, but that compilation failure might be more cryptic.
      using invoke_return_type = decltype(std::declval<core_rpc_server>().invoke(std::declval<Request&&>(), rpc_context{}));
      static_assert(std::is_same<Response, invoke_return_type>::value,
          "Unable to register RPC command: core_rpc_server::invoke(Request) is not defined or does not return a Response");
      auto cmd = std::make_shared<rpc_command>();
      cmd->is_public = std::is_base_of_v<PUBLIC, RPC>;
      cmd->is_binary = std::is_base_of_v<BINARY, RPC>;
      cmd->is_legacy = std::is_base_of_v<LEGACY, RPC>;
      cmd->invoke = [](rpc_request&& request, core_rpc_server& server) {
        reg_helper<RPC> helper;
        Response res = server.invoke(helper.load(request), std::move(request.context));
        return helper.serialize(std::move(res));
      };

      for (const auto& name : RPC::names())
        regs.emplace(name, cmd);
    }

    template <typename... RPC>
    std::unordered_map<std::string, std::shared_ptr<const rpc_command>> register_rpc_commands(tools::type_list<RPC...>) {
      std::unordered_map<std::string, std::shared_ptr<const rpc_command>> regs;

      (register_rpc_command<RPC>(regs), ...);

      return regs;
    }

    constexpr uint64_t OUTPUT_HISTOGRAM_RECENT_CUTOFF_RESTRICTION = 3 * 86400; // 3 days max, the wallet requests 1.8 days
    constexpr uint64_t round_up(uint64_t value, uint64_t quantum) { return (value + quantum - 1) / quantum * quantum; }

  }

  const std::unordered_map<std::string, std::shared_ptr<const rpc_command>> rpc_commands = register_rpc_commands(rpc::core_rpc_types{});

  const command_line::arg_descriptor<std::string> core_rpc_server::arg_bootstrap_daemon_address = {
      "bootstrap-daemon-address"
    , "URL of a 'bootstrap' remote daemon that the connected wallets can use while this daemon is still not fully synced.\n"
      "Use 'auto' to enable automatic public nodes discovering and bootstrap daemon switching"
    , ""
    };

  const command_line::arg_descriptor<std::string> core_rpc_server::arg_bootstrap_daemon_login = {
      "bootstrap-daemon-login"
    , "Specify username:password for the bootstrap daemon login"
    , ""
    };

  std::optional<std::string_view> rpc_request::body_view() const {
    if (auto* sv = std::get_if<std::string_view>(&body)) return *sv;
    if (auto* s = std::get_if<std::string>(&body)) return *s;
    return std::nullopt;
  }

  //-----------------------------------------------------------------------------------
  void core_rpc_server::init_options(boost::program_options::options_description& desc, boost::program_options::options_description& hidden)
  {
    command_line::add_arg(desc, arg_bootstrap_daemon_address);
    command_line::add_arg(desc, arg_bootstrap_daemon_login);
    cryptonote::rpc_args::init_options(desc, hidden);
  }
  //------------------------------------------------------------------------------------------------------------------------------
  core_rpc_server::core_rpc_server(
      core& cr
    , nodetool::node_server<cryptonote::t_cryptonote_protocol_handler<cryptonote::core> >& p2p
    )
    : m_core(cr)
    , m_p2p(p2p)
    , m_should_use_bootstrap_daemon(false)
    , m_was_bootstrap_ever_used(false)
  {}
  bool core_rpc_server::set_bootstrap_daemon(const std::string &address, std::string_view username_password)
  {
    std::string_view username, password;
    if (auto loc = username_password.find(':'); loc != std::string::npos)
    {
      username = username_password.substr(0, loc);
      password = username_password.substr(loc + 1);
    }
    return set_bootstrap_daemon(address, username, password);
  }
  //------------------------------------------------------------------------------------------------------------------------------
  bool core_rpc_server::set_bootstrap_daemon(const std::string &address, std::string_view username, std::string_view password)
  {
    std::optional<std::pair<std::string_view, std::string_view>> credentials;
    if (!username.empty() || !password.empty())
      credentials.emplace(username, password);

    std::unique_lock lock{m_bootstrap_daemon_mutex};

    if (address.empty())
      m_bootstrap_daemon.reset();
    else if (address == "auto")
      m_bootstrap_daemon = std::make_unique<bootstrap_daemon>([this]{ return get_random_public_node(); });
    else
      m_bootstrap_daemon = std::make_unique<bootstrap_daemon>(address, credentials);

    m_should_use_bootstrap_daemon = (bool) m_bootstrap_daemon;

    return true;
  }
  //------------------------------------------------------------------------------------------------------------------------------
  std::optional<std::string> core_rpc_server::get_random_public_node()
  {
    GET_PUBLIC_NODES::response response{};
    try
    {
      GET_PUBLIC_NODES::request request{};
      request.gray  = true;
      request.white = true;

      rpc_context context = {};
      context.admin       = true;
      response            = invoke(std::move(request), context);
    }
    catch(const std::exception &e)
    {
      return std::nullopt;
    }

    const auto get_random_node_address = [](const std::vector<public_node>& public_nodes) -> std::string {
      const auto& random_node = public_nodes[crypto::rand_idx(public_nodes.size())];
      const auto address = random_node.host + ":" + std::to_string(random_node.rpc_port);
      return address;
    };

    if (!response.white.empty())
    {
      return get_random_node_address(response.white);
    }

    MDEBUG("No white public node found, checking gray peers");

    if (!response.gray.empty())
    {
      return get_random_node_address(response.gray);
    }

    MERROR("Failed to find any suitable public node");
    return std::nullopt;
  }
  //------------------------------------------------------------------------------------------------------------------------------
  void core_rpc_server::init(const boost::program_options::variables_map& vm)
  {
    if (!set_bootstrap_daemon(command_line::get_arg(vm, arg_bootstrap_daemon_address),
                              command_line::get_arg(vm, arg_bootstrap_daemon_login)))
    {
      MERROR("Failed to parse bootstrap daemon address");
    }
    m_was_bootstrap_ever_used = false;
  }
  //------------------------------------------------------------------------------------------------------------------------------
  bool core_rpc_server::check_core_ready()
  {
    return m_p2p.get_payload_object().is_synchronized();
  }


#define CHECK_CORE_READY() do { if(!check_core_ready()){ res.status =  STATUS_BUSY; return res; } } while(0)

  //------------------------------------------------------------------------------------------------------------------------------
  GET_HEIGHT::response core_rpc_server::invoke(GET_HEIGHT::request&& req, rpc_context context)
  {
    GET_HEIGHT::response res{};

    PERF_TIMER(on_get_height);
    if (use_bootstrap_daemon_if_necessary<GET_HEIGHT>(req, res))
      return res;

    crypto::hash hash;
    m_core.get_blockchain_top(res.height, hash);
    ++res.height; // block height to chain height
    res.hash = tools::type_to_hex(hash);
    res.status = STATUS_OK;

    res.immutable_height = 0;
    cryptonote::checkpoint_t checkpoint;
    if (m_core.get_blockchain_storage().get_db().get_immutable_checkpoint(&checkpoint, res.height - 1))
    {
      res.immutable_height = checkpoint.height;
      res.immutable_hash   = tools::type_to_hex(checkpoint.block_hash);
    }

    return res;
  }
  //------------------------------------------------------------------------------------------------------------------------------
  GET_INFO::response core_rpc_server::invoke(GET_INFO::request&& req, rpc_context context)
  {
    GET_INFO::response res{};

    PERF_TIMER(on_get_info);
    if (use_bootstrap_daemon_if_necessary<GET_INFO>(req, res))
    {
      if (context.admin)
      {
        crypto::hash top_hash;
        m_core.get_blockchain_top(res.height_without_bootstrap.emplace(), top_hash);
        ++*res.height_without_bootstrap; // turn top block height into blockchain height
        res.was_bootstrap_ever_used = true;

        std::shared_lock lock{m_bootstrap_daemon_mutex};
        if (m_bootstrap_daemon.get() != nullptr)
        {
          res.bootstrap_daemon_address = m_bootstrap_daemon->address();
        }
      }
      return res;
    }

    crypto::hash top_hash;
    m_core.get_blockchain_top(res.height, top_hash);
    auto prev_ts = m_core.get_blockchain_storage().get_db().get_block_timestamp(res.height);
    ++res.height; // turn top block height into blockchain height
    res.top_block_hash = tools::type_to_hex(top_hash);
    res.target_height = m_core.get_target_blockchain_height();

    bool next_block_is_pulse = false;
    if (pulse::timings t; pulse::get_round_timings(m_core.get_blockchain_storage(), res.height, prev_ts, t)) {
      res.pulse_ideal_timestamp = tools::to_seconds(t.ideal_timestamp.time_since_epoch());
      res.pulse_target_timestamp = tools::to_seconds(t.r0_timestamp.time_since_epoch());
      next_block_is_pulse = pulse::clock::now() < t.miner_fallback_timestamp;
    }

    res.immutable_height = 0;
    cryptonote::checkpoint_t checkpoint;
    if (m_core.get_blockchain_storage().get_db().get_immutable_checkpoint(&checkpoint, res.height - 1))
    {
      res.immutable_height     = checkpoint.height;
      res.immutable_block_hash = tools::type_to_hex(checkpoint.block_hash);
    }

    res.difficulty = m_core.get_blockchain_storage().get_difficulty_for_next_block(next_block_is_pulse);
    res.target = tools::to_seconds(TARGET_BLOCK_TIME);
    res.tx_count = m_core.get_blockchain_storage().get_total_transactions() - res.height; //without coinbase
    res.tx_pool_size = m_core.get_pool().get_transactions_count();
    if (context.admin)
    {
      res.alt_blocks_count = m_core.get_blockchain_storage().get_alternative_blocks_count();
      uint64_t total_conn = m_p2p.get_public_connections_count();
      res.outgoing_connections_count = m_p2p.get_public_outgoing_connections_count();
      res.incoming_connections_count = (total_conn - *res.outgoing_connections_count);
      res.white_peerlist_size = m_p2p.get_public_white_peers_count();
      res.grey_peerlist_size = m_p2p.get_public_gray_peers_count();
    }

    cryptonote::network_type nettype = m_core.get_nettype();
    res.mainnet = nettype == MAINNET;
    res.testnet = nettype == TESTNET;
    res.devnet = nettype == DEVNET;
    res.nettype = nettype == MAINNET ? "mainnet" : nettype == TESTNET ? "testnet" : nettype == DEVNET ? "devnet" : "fakechain";

    try
    {
      res.cumulative_difficulty = m_core.get_blockchain_storage().get_db().get_block_cumulative_difficulty(res.height - 1);
    }
    catch(std::exception const &e)
    {
      res.status = "Error retrieving cumulative difficulty at height " + std::to_string(res.height - 1);
      return res;
    }

    res.block_size_limit = res.block_weight_limit = m_core.get_blockchain_storage().get_current_cumulative_block_weight_limit();
    res.block_size_median = res.block_weight_median = m_core.get_blockchain_storage().get_current_cumulative_block_weight_median();
    if (context.admin)
    {
      res.service_node = m_core.service_node();
      res.start_time = (uint64_t)m_core.get_start_time();
      res.last_storage_server_ping = (uint64_t)m_core.m_last_storage_server_ping;
      res.last_lokinet_ping = (uint64_t)m_core.m_last_lokinet_ping;
      res.free_space = m_core.get_free_space();
      res.height_without_bootstrap = res.height;
      std::shared_lock lock{m_bootstrap_daemon_mutex};
      if (m_bootstrap_daemon)
      {
        res.bootstrap_daemon_address = m_bootstrap_daemon->address();
      }
      res.was_bootstrap_ever_used = m_was_bootstrap_ever_used;
    }

    res.offline = m_core.offline();
    res.database_size = m_core.get_blockchain_storage().get_db().get_database_size();
    if (!context.admin)
      res.database_size = round_up(res.database_size, 1'000'000'000);
    res.version = context.admin ? OXEN_VERSION_FULL : std::to_string(OXEN_VERSION[0]);
    res.status_line = context.admin ? m_core.get_status_string() :
      "v" + std::to_string(OXEN_VERSION[0]) + "; Height: " + std::to_string(res.height);

    res.status = STATUS_OK;
    return res;
  }
  //------------------------------------------------------------------------------------------------------------------------------
  GET_NET_STATS::response core_rpc_server::invoke(GET_NET_STATS::request&& req, rpc_context context)
  {
    GET_NET_STATS::response res{};

    PERF_TIMER(on_get_net_stats);
    // No bootstrap daemon check: Only ever get stats about local server
    res.start_time = (uint64_t)m_core.get_start_time();
    {
      std::lock_guard lock{epee::net_utils::network_throttle_manager::m_lock_get_global_throttle_in};
      epee::net_utils::network_throttle_manager::get_global_throttle_in().get_stats(res.total_packets_in, res.total_bytes_in);
    }
    {
      std::lock_guard lock{epee::net_utils::network_throttle_manager::m_lock_get_global_throttle_out};
      epee::net_utils::network_throttle_manager::get_global_throttle_out().get_stats(res.total_packets_out, res.total_bytes_out);
    }
    res.status = STATUS_OK;
    return res;
  }
  namespace {
  //------------------------------------------------------------------------------------------------------------------------------
  class pruned_transaction {
    transaction& tx;
  public:
    pruned_transaction(transaction& tx) : tx(tx) {}
    BEGIN_SERIALIZE_OBJECT()
      tx.serialize_base(ar);
    END_SERIALIZE()
  };
  }
  //------------------------------------------------------------------------------------------------------------------------------
  GET_BLOCKS_FAST::response core_rpc_server::invoke(GET_BLOCKS_FAST::request&& req, rpc_context context)
  {
    GET_BLOCKS_FAST::response res{};

    PERF_TIMER(on_get_blocks);
    if (use_bootstrap_daemon_if_necessary<GET_BLOCKS_FAST>(req, res))
      return res;

    std::vector<std::pair<std::pair<cryptonote::blobdata, crypto::hash>, std::vector<std::pair<crypto::hash, cryptonote::blobdata> > > > bs;

    if(!m_core.find_blockchain_supplement(req.start_height, req.block_ids, bs, res.current_height, res.start_height, req.prune, !req.no_miner_tx, GET_BLOCKS_FAST::MAX_COUNT))
    {
      res.status = "Failed";
      return res;
    }

    size_t size = 0, ntxes = 0;
    res.blocks.reserve(bs.size());
    res.output_indices.reserve(bs.size());
    for(auto& bd: bs)
    {
      res.blocks.resize(res.blocks.size()+1);
      res.blocks.back().block = bd.first.first;
      size += bd.first.first.size();
      res.output_indices.push_back(GET_BLOCKS_FAST::block_output_indices());
      ntxes += bd.second.size();
      res.output_indices.back().indices.reserve(1 + bd.second.size());
      if (req.no_miner_tx)
        res.output_indices.back().indices.push_back(GET_BLOCKS_FAST::tx_output_indices());
      res.blocks.back().txs.reserve(bd.second.size());
      for (std::vector<std::pair<crypto::hash, cryptonote::blobdata>>::iterator i = bd.second.begin(); i != bd.second.end(); ++i)
      {
        res.blocks.back().txs.push_back({std::move(i->second), crypto::null_hash});
        i->second.clear();
        i->second.shrink_to_fit();
        size += res.blocks.back().txs.back().size();
      }

      const size_t n_txes_to_lookup = bd.second.size() + (req.no_miner_tx ? 0 : 1);
      if (n_txes_to_lookup > 0)
      {
        std::vector<std::vector<uint64_t>> indices;
        bool r = m_core.get_tx_outputs_gindexs(req.no_miner_tx ? bd.second.front().first : bd.first.second, n_txes_to_lookup, indices);
        if (!r || indices.size() != n_txes_to_lookup || res.output_indices.back().indices.size() != (req.no_miner_tx ? 1 : 0))
        {
          res.status = "Failed";
          return res;
        }
        for (size_t i = 0; i < indices.size(); ++i)
          res.output_indices.back().indices.push_back({std::move(indices[i])});
      }
    }

    MDEBUG("on_get_blocks: " << bs.size() << " blocks, " << ntxes << " txes, size " << size);
    res.status = STATUS_OK;
    return res;
  }
  GET_ALT_BLOCKS_HASHES::response core_rpc_server::invoke(GET_ALT_BLOCKS_HASHES::request&& req, rpc_context context)
  {
    GET_ALT_BLOCKS_HASHES::response res{};

    PERF_TIMER(on_get_alt_blocks_hashes);
    if (use_bootstrap_daemon_if_necessary<GET_ALT_BLOCKS_HASHES>(req, res))
      return res;

    std::vector<block> blks;

    if(!m_core.get_alternative_blocks(blks))
    {
        res.status = "Failed";
        return res;
    }

    res.blks_hashes.reserve(blks.size());

    for (auto const& blk: blks)
    {
        res.blks_hashes.push_back(tools::type_to_hex(get_block_hash(blk)));
    }

    MDEBUG("on_get_alt_blocks_hashes: " << blks.size() << " blocks " );
    res.status = STATUS_OK;
    return res;
  }
  //------------------------------------------------------------------------------------------------------------------------------
  GET_BLOCKS_BY_HEIGHT::response core_rpc_server::invoke(GET_BLOCKS_BY_HEIGHT::request&& req, rpc_context context)
  {
    GET_BLOCKS_BY_HEIGHT::response res{};

    PERF_TIMER(on_get_blocks_by_height);
    if (use_bootstrap_daemon_if_necessary<GET_BLOCKS_BY_HEIGHT>(req, res))
      return res;

    res.status = "Failed";
    res.blocks.clear();
    res.blocks.reserve(req.heights.size());
    for (uint64_t height : req.heights)
    {
      block blk;
      try
      {
        blk = m_core.get_blockchain_storage().get_db().get_block_from_height(height);
      }
      catch (...)
      {
        res.status = "Error retrieving block at height " + std::to_string(height);
        return res;
      }
      std::vector<transaction> txs;
      std::vector<crypto::hash> missed_txs;
      m_core.get_transactions(blk.tx_hashes, txs, missed_txs);
      res.blocks.resize(res.blocks.size() + 1);
      res.blocks.back().block = block_to_blob(blk);
      for (auto& tx : txs)
        res.blocks.back().txs.push_back(tx_to_blob(tx));
    }
    res.status = STATUS_OK;
    return res;
  }
  //------------------------------------------------------------------------------------------------------------------------------
  GET_HASHES_FAST::response core_rpc_server::invoke(GET_HASHES_FAST::request&& req, rpc_context context)
  {
    GET_HASHES_FAST::response res{};

    PERF_TIMER(on_get_hashes);
    if (use_bootstrap_daemon_if_necessary<GET_HASHES_FAST>(req, res))
      return res;

    res.start_height = req.start_height;
    if(!m_core.get_blockchain_storage().find_blockchain_supplement(req.block_ids, res.m_block_ids, res.start_height, res.current_height, false))
    {
      res.status = "Failed";
      return res;
    }

    res.status = STATUS_OK;
    return res;
  }
  //------------------------------------------------------------------------------------------------------------------------------
  GET_OUTPUTS_BIN::response core_rpc_server::invoke(GET_OUTPUTS_BIN::request&& req, rpc_context context)
  {
    GET_OUTPUTS_BIN::response res{};

    PERF_TIMER(on_get_outs_bin);
    if (use_bootstrap_daemon_if_necessary<GET_OUTPUTS_BIN>(req, res))
      return res;

    if (!context.admin && req.outputs.size() > GET_OUTPUTS_BIN::MAX_COUNT)
      res.status = "Too many outs requested";
    else if (m_core.get_outs(req, res))
      res.status = STATUS_OK;
    else
      res.status = "Failed";

    return res;
  }
  //------------------------------------------------------------------------------------------------------------------------------
  GET_OUTPUTS::response core_rpc_server::invoke(GET_OUTPUTS::request&& req, rpc_context context)
  {
    GET_OUTPUTS::response res{};

    PERF_TIMER(on_get_outs);
    if (use_bootstrap_daemon_if_necessary<GET_OUTPUTS>(req, res))
      return res;

    if (!context.admin && req.outputs.size() > GET_OUTPUTS::MAX_COUNT) {
      res.status = "Too many outs requested";
      return res;
    }

    GET_OUTPUTS_BIN::request req_bin{};
    req_bin.outputs = req.outputs;
    req_bin.get_txid = req.get_txid;
    GET_OUTPUTS_BIN::response res_bin{};
    if (!m_core.get_outs(req_bin, res_bin))
    {
      res.status = "Failed";
      return res;
    }

    // convert to text
    for (const auto &i: res_bin.outs)
    {
      res.outs.emplace_back();
      auto& outkey = res.outs.back();
      outkey.key = tools::type_to_hex(i.key);
      outkey.mask = tools::type_to_hex(i.mask);
      outkey.unlocked = i.unlocked;
      outkey.height = i.height;
      outkey.txid = tools::type_to_hex(i.txid);
    }

    res.status = STATUS_OK;
    return res;
  }
  //------------------------------------------------------------------------------------------------------------------------------
  GET_TX_GLOBAL_OUTPUTS_INDEXES::response core_rpc_server::invoke(GET_TX_GLOBAL_OUTPUTS_INDEXES::request&& req, rpc_context context)
  {
    GET_TX_GLOBAL_OUTPUTS_INDEXES::response res{};

    PERF_TIMER(on_get_indexes);
    if (use_bootstrap_daemon_if_necessary<GET_TX_GLOBAL_OUTPUTS_INDEXES>(req, res))
      return res;

    bool r = m_core.get_tx_outputs_gindexs(req.txid, res.o_indexes);
    if(!r)
    {
      res.status = "Failed";
      return res;
    }
    res.status = STATUS_OK;
    LOG_PRINT_L2("GET_TX_GLOBAL_OUTPUTS_INDEXES: [" << res.o_indexes.size() << "]");
    return res;
  }

  namespace {
    constexpr uint64_t half_microportion = 9223372036855ULL; // half of 1/1'000'000 of a full portion
    constexpr uint32_t microportion(uint64_t portion) {
      // Rounding integer division to convert our [0, ..., 2^64-4] portion value into [0, ..., 1000000]:
      return portion < half_microportion ? 0 : (portion - half_microportion) / (2*half_microportion) + 1;
    }
    template <typename T>
    std::vector<std::string> hexify(const std::vector<T>& v) {
      std::vector<std::string> hexes;
      hexes.reserve(v.size());
      for (auto& x : v)
        hexes.push_back(tools::type_to_hex(x));
      return hexes;
    }

    struct extra_extractor {
      GET_TRANSACTIONS::extra_entry& entry;
      const network_type nettype;

      void operator()(const tx_extra_pub_key& x) { entry.pubkey = tools::type_to_hex(x.pub_key); }
      void operator()(const tx_extra_nonce& x) {
        if ((x.nonce.size() == sizeof(crypto::hash) + 1 && x.nonce[0] == TX_EXTRA_NONCE_PAYMENT_ID)
            || (x.nonce.size() == sizeof(crypto::hash8) + 1 && x.nonce[0] == TX_EXTRA_NONCE_ENCRYPTED_PAYMENT_ID))
          entry.payment_id = oxenmq::to_hex(x.nonce.begin() + 1, x.nonce.end());
        else
          entry.extra_nonce = oxenmq::to_hex(x.nonce);
      }
      void operator()(const tx_extra_merge_mining_tag& x) { entry.mm_depth = x.depth; entry.mm_root = tools::type_to_hex(x.merkle_root); }
      void operator()(const tx_extra_additional_pub_keys& x) { entry.additional_pubkeys = hexify(x.data); }
      void operator()(const tx_extra_burn& x) { entry.burn_amount = x.amount; }
      void operator()(const tx_extra_service_node_winner& x) { entry.sn_winner = tools::type_to_hex(x.m_service_node_key); }
      void operator()(const tx_extra_service_node_pubkey& x) { entry.sn_pubkey = tools::type_to_hex(x.m_service_node_key); }
      void operator()(const tx_extra_service_node_register& x) {
        auto& reg = entry.sn_registration.emplace();
        reg.fee = microportion(x.m_portions_for_operator);
        reg.expiry = x.m_expiration_timestamp;
        for (size_t i = 0; i < x.m_portions.size(); i++) {
          auto& [wallet, portion] = reg.contributors.emplace_back();
          wallet = get_account_address_as_str(nettype, false, {x.m_public_spend_keys[i], x.m_public_view_keys[i]});
          portion = microportion(x.m_portions[i]);
        }
      }
      void operator()(const tx_extra_service_node_contributor& x) {
        entry.sn_contributor = get_account_address_as_str(nettype, false, {x.m_spend_public_key, x.m_view_public_key});
      }
      template <typename T>
      auto& _state_change(const T& x) {
        // Common loading code for nearly-identical state_change and deregister_old variables:
        auto& sc = entry.sn_state_change.emplace();
        sc.height = x.block_height;
        sc.index = x.service_node_index;
        sc.voters.reserve(x.votes.size());
        for (auto& v : x.votes)
          sc.voters.push_back(v.validator_index);
        return sc;
      }
      void operator()(const tx_extra_service_node_deregister_old& x) {
        auto& sc = _state_change(x);
        sc.old_dereg = true;
        sc.type = "dereg";
      }
      void operator()(const tx_extra_service_node_state_change& x) {
        auto& sc = _state_change(x);
        if (x.reason_consensus_all)
          sc.reasons = cryptonote::coded_reasons(x.reason_consensus_all);
        // If `any` has reasons not included in all then list the extra ones separately:
        if (uint16_t reasons_maybe = x.reason_consensus_any & ~x.reason_consensus_all)
          sc.reasons_maybe = cryptonote::coded_reasons(reasons_maybe);
        switch (x.state)
        {
          case service_nodes::new_state::decommission: sc.type = "decom"; break;
          case service_nodes::new_state::recommission: sc.type = "recom"; break;
          case service_nodes::new_state::deregister: sc.type = "dereg"; break;
          case service_nodes::new_state::ip_change_penalty: sc.type = "ip"; break;
          case service_nodes::new_state::_count: /*leave blank*/ break;
        }
      }
      void operator()(const tx_extra_tx_secret_key& x) { entry.tx_secret_key = tools::type_to_hex(x.key); }
      void operator()(const tx_extra_tx_key_image_proofs& x) {
        entry.locked_key_images.reserve(x.proofs.size());
        for (auto& proof : x.proofs) entry.locked_key_images.emplace_back(tools::type_to_hex(proof.key_image));
      }
      void operator()(const tx_extra_tx_key_image_unlock& x) { entry.key_image_unlock = tools::type_to_hex(x.key_image); }
      void _load_owner(std::optional<std::string>& entry, const ons::generic_owner& owner) {
        if (!owner)
          return;
        if (owner.type == ons::generic_owner_sig_type::monero)
          entry = get_account_address_as_str(nettype, owner.wallet.is_subaddress, owner.wallet.address);
        else if (owner.type == ons::generic_owner_sig_type::ed25519)
          entry = tools::type_to_hex(owner.ed25519);
      }
      void operator()(const tx_extra_oxen_name_system& x) {
        auto& ons = entry.ons.emplace();
        ons.blocks = ons::expiry_blocks(nettype, x.type);
        switch (x.type)
        {
          case ons::mapping_type::lokinet: [[fallthrough]];
          case ons::mapping_type::lokinet_2years: [[fallthrough]];
          case ons::mapping_type::lokinet_5years: [[fallthrough]];
          case ons::mapping_type::lokinet_10years: ons.type = "lokinet"; break;

          case ons::mapping_type::session: ons.type = "session"; break;
          case ons::mapping_type::wallet:  ons.type = "wallet"; break;

          case ons::mapping_type::update_record_internal: [[fallthrough]];
          case ons::mapping_type::_count:
                                           break;
        }
        if (x.is_buying())
          ons.buy = true;
        else if (x.is_updating())
          ons.update = true;
        else if (x.is_renewing())
          ons.renew = true;
        ons.name_hash = tools::type_to_hex(x.name_hash);
        if (!x.encrypted_value.empty())
<<<<<<< HEAD
          lns.value = oxenmq::to_hex(x.encrypted_value);
        _load_owner(lns.owner, x.owner);
        _load_owner(lns.backup_owner, x.backup_owner);
=======
          ons.value = oxenmq::to_hex(x.encrypted_value);
        _load_owner(ons.owner, x.owner);
        _load_owner(ons.backup_owner, x.backup_owner);
>>>>>>> 422d82e2
      }

      // Ignore these fields:
      void operator()(const tx_extra_padding&) {}
      void operator()(const tx_extra_mysterious_minergate&) {}
    };


    bool load_tx_extra_data(GET_TRANSACTIONS::extra_entry& e, const transaction& tx, network_type nettype)
    {
      std::vector<tx_extra_field> extras;
      if (!parse_tx_extra(tx.extra, extras))
        return false;
      extra_extractor visitor{e, nettype};
      for (const auto& extra : extras)
        var::visit(visitor, extra);
      return true;
    }
  }
  //------------------------------------------------------------------------------------------------------------------------------
  GET_TRANSACTIONS::response core_rpc_server::invoke(GET_TRANSACTIONS::request&& req, rpc_context context)
  {
    GET_TRANSACTIONS::response res{};

    PERF_TIMER(on_get_transactions);
    if (use_bootstrap_daemon_if_necessary<GET_TRANSACTIONS>(req, res))
      return res;

    std::vector<crypto::hash> vh;
    for(const auto& tx_hex_str: req.txs_hashes)
    {
      if (!tools::hex_to_type(tx_hex_str, vh.emplace_back()))
      {
        res.status = "Failed to parse hex representation of transaction hash";
        return res;
      }
    }
    std::vector<crypto::hash> missed_txs;
    std::vector<std::tuple<crypto::hash, cryptonote::blobdata, crypto::hash, cryptonote::blobdata>> txs;
    bool r = m_core.get_split_transactions_blobs(vh, txs, missed_txs);
    if(!r)
    {
      res.status = "Failed";
      return res;
    }
    LOG_PRINT_L2("Found " << txs.size() << "/" << vh.size() << " transactions on the blockchain");

    // try the pool for any missing txes
    auto &pool = m_core.get_pool();
    size_t found_in_pool = 0;
    std::unordered_map<crypto::hash, tx_info> per_tx_pool_tx_info;
    if (!missed_txs.empty())
    {
      std::vector<tx_info> pool_tx_info;
      std::vector<spent_key_image_info> pool_key_image_info;
      bool r = pool.get_transactions_and_spent_keys_info(pool_tx_info, pool_key_image_info, nullptr, context.admin);
      if(r)
      {
        // sort to match original request
        std::vector<std::tuple<crypto::hash, cryptonote::blobdata, crypto::hash, cryptonote::blobdata>> sorted_txs;
        unsigned txs_processed = 0;
        for (const crypto::hash &h: vh)
        {
          auto missed_it = std::find(missed_txs.begin(), missed_txs.end(), h);
          if (missed_it == missed_txs.end())
          {
            if (txs.size() == txs_processed)
            {
              res.status = "Failed: internal error - txs is empty";
              return res;
            }
            // core returns the ones it finds in the right order
            if (std::get<0>(txs[txs_processed]) != h)
            {
              res.status = "Failed: tx hash mismatch";
              return res;
            }
            sorted_txs.push_back(std::move(txs[txs_processed]));
            ++txs_processed;
            continue;
          }
          const std::string hash_string = tools::type_to_hex(h);
          auto ptx_it = std::find_if(pool_tx_info.begin(), pool_tx_info.end(),
              [&hash_string](const tx_info &txi) { return hash_string == txi.id_hash; });
          if (ptx_it != pool_tx_info.end())
          {
            cryptonote::transaction tx;
            if (!cryptonote::parse_and_validate_tx_from_blob(ptx_it->tx_blob, tx))
            {
              res.status = "Failed to parse and validate tx from blob";
              return res;
            }
            serialization::binary_string_archiver ba;
            try {
              tx.serialize_base(ba);
            } catch (const std::exception& e) {
              res.status = "Failed to serialize transaction base: "s + e.what();
              return res;
            }
            std::string pruned = ba.str();
            std::string pruned2{ptx_it->tx_blob, pruned.size()};
            sorted_txs.emplace_back(h, std::move(pruned), get_transaction_prunable_hash(tx), std::move(pruned2));
            missed_txs.erase(missed_it);
            per_tx_pool_tx_info.emplace(h, *ptx_it);
            ++found_in_pool;
          }
        }
        txs = sorted_txs;
      }
      LOG_PRINT_L2("Found " << found_in_pool << "/" << vh.size() << " transactions in the pool");
    }

    res.missed_tx.reserve(missed_txs.size());
    for(const auto& miss_tx: missed_txs)
      res.missed_tx.push_back(tools::type_to_hex(miss_tx));

    uint64_t immutable_height = m_core.get_blockchain_storage().get_immutable_height();
    auto blink_lock = pool.blink_shared_lock(std::defer_lock); // Defer until/unless we actually need it

    cryptonote::blobdata tx_data;
    for(const auto& [tx_hash, unprunable_data, prunable_hash, prunable_data]: txs)
    {
      auto& e = res.txs.emplace_back();
      e.tx_hash = tools::type_to_hex(tx_hash);
      e.size = unprunable_data.size() + prunable_data.size();

      // If the transaction was pruned then the prunable part will be empty but the prunable hash
      // will be non-null.  (Some txes, like coinbase txes, are non-prunable and will have empty
      // *and* null prunable hash).
      bool prunable = prunable_hash != crypto::null_hash;
      bool pruned = prunable && prunable_data.empty();

      if (pruned || (prunable && (req.split || req.prune)))
        e.prunable_hash = tools::type_to_hex(prunable_hash);

      if (req.split || req.prune || pruned)
      {
        if (req.decode_as_json)
        {
          tx_data = unprunable_data;
          if (!req.prune)
            tx_data += prunable_data;
        }
        else
        {
          e.pruned_as_hex = oxenmq::to_hex(unprunable_data);
          if (!req.prune && prunable && !pruned)
            e.prunable_as_hex = oxenmq::to_hex(prunable_data);
        }
      }
      else
      {
        // use non-splitted form, leaving pruned_as_hex and prunable_as_hex as empty
        tx_data = unprunable_data;
        tx_data += prunable_data;
        if (!req.decode_as_json)
          e.as_hex = oxenmq::to_hex(tx_data);
      }

      cryptonote::transaction t;
      if (req.decode_as_json || req.tx_extra || req.stake_info)
      {
        if (req.prune || pruned)
        {
          if (!cryptonote::parse_and_validate_tx_base_from_blob(tx_data, t))
          {
            res.status = "Failed to parse and validate base tx data";
            return res;
          }
          if (req.decode_as_json)
            e.as_json = obj_to_json_str(pruned_transaction{t});
        }
        else
        {
          if (!cryptonote::parse_and_validate_tx_from_blob(tx_data, t))
          {
            res.status = "Failed to parse and validate tx data";
            return res;
          }
          if (req.decode_as_json)
            e.as_json = obj_to_json_str(t);
        }

        if (req.tx_extra)
          load_tx_extra_data(e.extra.emplace(), t, nettype());
      }
      auto ptx_it = per_tx_pool_tx_info.find(tx_hash);
      e.in_pool = ptx_it != per_tx_pool_tx_info.end();
      bool might_be_blink = true;
      if (e.in_pool)
      {
        e.block_height = e.block_timestamp = std::numeric_limits<uint64_t>::max();
        e.double_spend_seen = ptx_it->second.double_spend_seen;
        e.relayed = ptx_it->second.relayed;
        e.received_timestamp = ptx_it->second.receive_time;
      }
      else
      {
        e.block_height = m_core.get_blockchain_storage().get_db().get_tx_block_height(tx_hash);
        e.block_timestamp = m_core.get_blockchain_storage().get_db().get_block_timestamp(e.block_height);
        e.received_timestamp = 0;
        e.double_spend_seen = false;
        e.relayed = false;
        if (e.block_height <= immutable_height)
            might_be_blink = false;
      }

      if (req.stake_info) {
        auto hf_version = m_core.get_hard_fork_version(e.in_pool ? m_core.get_current_blockchain_height() : e.block_height);
        service_nodes::staking_components sc;
        if (service_nodes::tx_get_staking_components_and_amounts(nettype(), hf_version, t, e.block_height, &sc)
            && sc.transferred > 0)
          e.stake_amount = sc.transferred;
      }

      if (might_be_blink)
      {
        if (!blink_lock) blink_lock.lock();
        e.blink = pool.has_blink(tx_hash);
      }

      // output indices too if not in pool
      if (!e.in_pool)
      {
        bool r = m_core.get_tx_outputs_gindexs(tx_hash, e.output_indices);
        if (!r)
        {
          res.status = "Failed";
          return res;
        }
      }
    }

    LOG_PRINT_L2(res.txs.size() << " transactions found, " << res.missed_tx.size() << " not found");
    res.status = STATUS_OK;
    return res;
  }
  //------------------------------------------------------------------------------------------------------------------------------
  IS_KEY_IMAGE_SPENT::response core_rpc_server::invoke(IS_KEY_IMAGE_SPENT::request&& req, rpc_context context)
  {
    IS_KEY_IMAGE_SPENT::response res{};

    PERF_TIMER(on_is_key_image_spent);
    if (use_bootstrap_daemon_if_necessary<IS_KEY_IMAGE_SPENT>(req, res))
      return res;

    std::vector<crypto::key_image> key_images;
    for(const auto& ki_hex_str: req.key_images)
    {
      blobdata b;
      if(!epee::string_tools::parse_hexstr_to_binbuff(ki_hex_str, b))
      {
        res.status = "Failed to parse hex representation of key image";
        return res;
      }
      if(b.size() != sizeof(crypto::key_image))
      {
        res.status = "Failed, size of data mismatch";
      }
      key_images.push_back(*reinterpret_cast<const crypto::key_image*>(b.data()));
    }
    std::vector<bool> spent_status;
    bool r = m_core.are_key_images_spent(key_images, spent_status);
    if(!r)
    {
      res.status = "Failed";
      return res;
    }
    res.spent_status.clear();
    for (size_t n = 0; n < spent_status.size(); ++n)
      res.spent_status.push_back(spent_status[n] ? IS_KEY_IMAGE_SPENT::SPENT_IN_BLOCKCHAIN : IS_KEY_IMAGE_SPENT::UNSPENT);

    // check the pool too
    std::vector<tx_info> txs;
    std::vector<spent_key_image_info> ki;
    r = m_core.get_pool().get_transactions_and_spent_keys_info(txs, ki, nullptr, context.admin);
    if(!r)
    {
      res.status = "Failed";
      return res;
    }
    for (std::vector<spent_key_image_info>::const_iterator i = ki.begin(); i != ki.end(); ++i)
    {
      crypto::hash hash;
      crypto::key_image spent_key_image;
      if (tools::hex_to_type(i->id_hash, hash))
      {
        memcpy(&spent_key_image, &hash, sizeof(hash)); // a bit dodgy, should be other parse functions somewhere
        for (size_t n = 0; n < res.spent_status.size(); ++n)
        {
          if (res.spent_status[n] == IS_KEY_IMAGE_SPENT::UNSPENT)
          {
            if (key_images[n] == spent_key_image)
            {
              res.spent_status[n] = IS_KEY_IMAGE_SPENT::SPENT_IN_POOL;
              break;
            }
          }
        }
      }
      else
        MERROR("Invalid hash: " << i->id_hash);
    }

    res.status = STATUS_OK;
    return res;
  }
  //------------------------------------------------------------------------------------------------------------------------------
  SEND_RAW_TX::response core_rpc_server::invoke(SEND_RAW_TX::request&& req, rpc_context context)
  {
    SEND_RAW_TX::response res{};


    PERF_TIMER(on_send_raw_tx);
    if (use_bootstrap_daemon_if_necessary<SEND_RAW_TX>(req, res))
      return res;

    CHECK_CORE_READY();

    std::string tx_blob;
    if(!epee::string_tools::parse_hexstr_to_binbuff(req.tx_as_hex, tx_blob))
    {
      LOG_PRINT_L0("[on_send_raw_tx]: Failed to parse tx from hexbuff: " << req.tx_as_hex);
      res.status = "Failed";
      return res;
    }

    if (req.do_sanity_checks && !cryptonote::tx_sanity_check(tx_blob, m_core.get_blockchain_storage().get_num_mature_outputs(0)))
    {
      res.status = "Failed";
      res.reason = "Sanity check failed";
      res.sanity_check_failed = true;
      return res;
    }
    res.sanity_check_failed = false;

    if (req.blink)
    {
      auto future = m_core.handle_blink_tx(tx_blob);
      auto status = future.wait_for(10s);
      if (status != std::future_status::ready) {
        res.status = "Failed";
        res.reason = "Blink quorum timeout";
        res.blink_status = blink_result::timeout;
        return res;
      }

      try {
        auto result = future.get();
        res.blink_status = result.first;
        if (result.first == blink_result::accepted) {
          res.status = STATUS_OK;
        } else {
          res.status = "Failed";
          res.reason = !result.second.empty() ? result.second : result.first == blink_result::timeout ? "Blink quorum timeout" : "Transaction rejected by blink quorum";
        }
      } catch (const std::exception &e) {
        res.blink_status = blink_result::rejected;
        res.status = "Failed";
        res.reason = std::string{"Transaction failed: "} + e.what();
      }
      return res;
    }

    tx_verification_context tvc{};
    if(!m_core.handle_incoming_tx(tx_blob, tvc, tx_pool_options::new_tx(req.do_not_relay)) || tvc.m_verifivation_failed)
    {
      const vote_verification_context &vvc = tvc.m_vote_ctx;
      res.status          = "Failed";
      std::string reason  = print_tx_verification_context  (tvc);
      reason             += print_vote_verification_context(vvc);
      res.tvc             = tvc;
      const std::string punctuation = res.reason.empty() ? "" : ": ";
      if (tvc.m_verifivation_failed)
      {
        LOG_PRINT_L0("[on_send_raw_tx]: tx verification failed" << punctuation << reason);
      }
      else
      {
        LOG_PRINT_L0("[on_send_raw_tx]: Failed to process tx" << punctuation << reason);
      }
      return res;
    }

    if(!tvc.m_should_be_relayed)
    {
      LOG_PRINT_L0("[on_send_raw_tx]: tx accepted, but not relayed");
      res.reason = "Not relayed";
      res.not_relayed = true;
      res.status = STATUS_OK;
      return res;
    }

    NOTIFY_NEW_TRANSACTIONS::request r{};
    r.txs.push_back(tx_blob);
    cryptonote_connection_context fake_context{};
    m_core.get_protocol()->relay_transactions(r, fake_context);

    //TODO: make sure that tx has reached other nodes here, probably wait to receive reflections from other nodes
    res.status = STATUS_OK;
    return res;
  }
  //------------------------------------------------------------------------------------------------------------------------------
  START_MINING::response core_rpc_server::invoke(START_MINING::request&& req, rpc_context context)
  {
    START_MINING::response res{};

    PERF_TIMER(on_start_mining);
    CHECK_CORE_READY();
    cryptonote::address_parse_info info;
    if(!get_account_address_from_str(info, m_core.get_nettype(), req.miner_address))
    {
      res.status = "Failed, wrong address";
      LOG_PRINT_L0(res.status);
      return res;
    }
    if (info.is_subaddress)
    {
      res.status = "Mining to subaddress isn't supported yet";
      LOG_PRINT_L0(res.status);
      return res;
    }

    unsigned int concurrency_count = std::thread::hardware_concurrency() * 4;

    // if we couldn't detect threads, set it to a ridiculously high number
    if(concurrency_count == 0)
    {
      concurrency_count = 257;
    }

    // if there are more threads requested than the hardware supports
    // then we fail and log that.
    if(req.threads_count > concurrency_count)
    {
      res.status = "Failed, too many threads relative to CPU cores.";
      LOG_PRINT_L0(res.status);
      return res;
    }

    cryptonote::miner &miner= m_core.get_miner();
    if (miner.is_mining())
    {
      res.status = "Already mining";
      return res;
    }
    if(!miner.start(info.address, static_cast<size_t>(req.threads_count), req.num_blocks))
    {
      res.status = "Failed, mining not started";
      LOG_PRINT_L0(res.status);
      return res;
    }
    res.status = STATUS_OK;
    return res;
  }
  //------------------------------------------------------------------------------------------------------------------------------
  STOP_MINING::response core_rpc_server::invoke(STOP_MINING::request&& req, rpc_context context)
  {
    STOP_MINING::response res{};

    PERF_TIMER(on_stop_mining);
    cryptonote::miner &miner= m_core.get_miner();
    if(!miner.is_mining())
    {
      res.status = "Mining never started";
      LOG_PRINT_L0(res.status);
      return res;
    }
    if(!miner.stop())
    {
      res.status = "Failed, mining not stopped";
      LOG_PRINT_L0(res.status);
      return res;
    }
    res.status = STATUS_OK;
    return res;
  }
  //------------------------------------------------------------------------------------------------------------------------------
  MINING_STATUS::response core_rpc_server::invoke(MINING_STATUS::request&& req, rpc_context context)
  {
    MINING_STATUS::response res{};

    PERF_TIMER(on_mining_status);

    const miner& lMiner = m_core.get_miner();
    res.active = lMiner.is_mining();
    res.block_target = tools::to_seconds(TARGET_BLOCK_TIME);
    res.difficulty = m_core.get_blockchain_storage().get_difficulty_for_next_block(false /*pulse*/);
    if ( lMiner.is_mining() ) {
      res.speed = lMiner.get_speed();
      res.threads_count = lMiner.get_threads_count();
      res.block_reward = lMiner.get_block_reward();
    }
    const account_public_address& lMiningAdr = lMiner.get_mining_address();
    if (lMiner.is_mining())
      res.address = get_account_address_as_str(nettype(), false, lMiningAdr);
    const uint8_t major_version = m_core.get_blockchain_storage().get_current_hard_fork_version();

    res.pow_algorithm =
        major_version >= network_version_12_checkpointing    ? "RandomX (OXEN variant)"               :
        major_version == network_version_11_infinite_staking ? "Cryptonight Turtle Light (Variant 2)" :
                                                               "Cryptonight Heavy (Variant 2)";

    res.status = STATUS_OK;
    return res;
  }
  //------------------------------------------------------------------------------------------------------------------------------
  SAVE_BC::response core_rpc_server::invoke(SAVE_BC::request&& req, rpc_context context)
  {
    SAVE_BC::response res{};

    PERF_TIMER(on_save_bc);
    if( !m_core.get_blockchain_storage().store_blockchain() )
    {
      res.status = "Error while storing blockchain";
      return res;
    }
    res.status = STATUS_OK;
    return res;
  }
  //------------------------------------------------------------------------------------------------------------------------------
  GET_PEER_LIST::response core_rpc_server::invoke(GET_PEER_LIST::request&& req, rpc_context context)
  {
    GET_PEER_LIST::response res{};

    PERF_TIMER(on_get_peer_list);
    std::vector<nodetool::peerlist_entry> white_list;
    std::vector<nodetool::peerlist_entry> gray_list;

    if (req.public_only)
    {
      m_p2p.get_public_peerlist(gray_list, white_list);
    }
    else
    {
      m_p2p.get_peerlist(gray_list, white_list);
    }

    for (auto & entry : white_list)
    {
      if (entry.adr.get_type_id() == epee::net_utils::ipv4_network_address::get_type_id())
        res.white_list.emplace_back(entry.id, entry.adr.as<epee::net_utils::ipv4_network_address>().ip(),
            entry.adr.as<epee::net_utils::ipv4_network_address>().port(), entry.last_seen, entry.pruning_seed, entry.rpc_port);
      else if (entry.adr.get_type_id() == epee::net_utils::ipv6_network_address::get_type_id())
        res.white_list.emplace_back(entry.id, entry.adr.as<epee::net_utils::ipv6_network_address>().host_str(),
            entry.adr.as<epee::net_utils::ipv6_network_address>().port(), entry.last_seen, entry.pruning_seed, entry.rpc_port);
      else
        res.white_list.emplace_back(entry.id, entry.adr.str(), entry.last_seen, entry.pruning_seed, entry.rpc_port);
    }

    for (auto & entry : gray_list)
    {
      if (entry.adr.get_type_id() == epee::net_utils::ipv4_network_address::get_type_id())
        res.gray_list.emplace_back(entry.id, entry.adr.as<epee::net_utils::ipv4_network_address>().ip(),
            entry.adr.as<epee::net_utils::ipv4_network_address>().port(), entry.last_seen, entry.pruning_seed, entry.rpc_port);
      else if (entry.adr.get_type_id() == epee::net_utils::ipv6_network_address::get_type_id())
        res.gray_list.emplace_back(entry.id, entry.adr.as<epee::net_utils::ipv6_network_address>().host_str(),
            entry.adr.as<epee::net_utils::ipv6_network_address>().port(), entry.last_seen, entry.pruning_seed, entry.rpc_port);
      else
        res.gray_list.emplace_back(entry.id, entry.adr.str(), entry.last_seen, entry.pruning_seed, entry.rpc_port);
    }

    res.status = STATUS_OK;
    return res;
  }
  //------------------------------------------------------------------------------------------------------------------------------
  GET_PUBLIC_NODES::response core_rpc_server::invoke(GET_PUBLIC_NODES::request&& req, rpc_context context)
  {
    PERF_TIMER(on_get_public_nodes);

    GET_PEER_LIST::response peer_list_res = invoke(GET_PEER_LIST::request{}, context);
    GET_PUBLIC_NODES::response res{};
    res.status = std::move(peer_list_res.status);

    const auto collect = [](const std::vector<GET_PEER_LIST::peer> &peer_list, std::vector<public_node> &public_nodes)
    {
      for (const auto &entry : peer_list)
      {
        if (entry.rpc_port != 0)
        {
          public_nodes.emplace_back(entry);
        }
      }
    };

    if (req.white)
    {
      collect(peer_list_res.white_list, res.white);
    }
    if (req.gray)
    {
      collect(peer_list_res.gray_list, res.gray);
    }

    return res;
  }
  //------------------------------------------------------------------------------------------------------------------------------
  SET_LOG_HASH_RATE::response core_rpc_server::invoke(SET_LOG_HASH_RATE::request&& req, rpc_context context)
  {
    SET_LOG_HASH_RATE::response res{};

    PERF_TIMER(on_set_log_hash_rate);
    if(m_core.get_miner().is_mining())
    {
      m_core.get_miner().do_print_hashrate(req.visible);
      res.status = STATUS_OK;
    }
    else
    {
      res.status = STATUS_NOT_MINING;
    }
    return res;
  }
  //------------------------------------------------------------------------------------------------------------------------------
  SET_LOG_LEVEL::response core_rpc_server::invoke(SET_LOG_LEVEL::request&& req, rpc_context context)
  {
    SET_LOG_LEVEL::response res{};

    PERF_TIMER(on_set_log_level);
    if (req.level < 0 || req.level > 4)
    {
      res.status = "Error: log level not valid";
      return res;
    }
    mlog_set_log_level(req.level);
    res.status = STATUS_OK;
    return res;
  }
  //------------------------------------------------------------------------------------------------------------------------------
  SET_LOG_CATEGORIES::response core_rpc_server::invoke(SET_LOG_CATEGORIES::request&& req, rpc_context context)
  {
    SET_LOG_CATEGORIES::response res{};

    PERF_TIMER(on_set_log_categories);
    mlog_set_log(req.categories.c_str());
    res.categories = mlog_get_categories();
    res.status = STATUS_OK;
    return res;
  }
  //------------------------------------------------------------------------------------------------------------------------------
  GET_TRANSACTION_POOL::response core_rpc_server::invoke(GET_TRANSACTION_POOL::request&& req, rpc_context context)
  {
    GET_TRANSACTION_POOL::response res{};

    PERF_TIMER(on_get_transaction_pool);
    if (use_bootstrap_daemon_if_necessary<GET_TRANSACTION_POOL>(req, res))
      return res;

    std::function<void(const transaction& tx, tx_info& txi)> load_extra;
    if (req.tx_extra || req.stake_info)
        load_extra = [this, &req](const transaction& tx, tx_info& txi) {
            if (req.tx_extra)
                load_tx_extra_data(txi.extra.emplace(), tx, nettype());
            if (req.stake_info) {
                auto height = m_core.get_current_blockchain_height();
                auto hf_version = m_core.get_hard_fork_version(height);
                service_nodes::staking_components sc;
                if (service_nodes::tx_get_staking_components_and_amounts(nettype(), hf_version, tx, height, &sc)
                        && sc.transferred > 0)
                    txi.stake_amount = sc.transferred;
            }
        };

    m_core.get_pool().get_transactions_and_spent_keys_info(res.transactions, res.spent_key_images, load_extra, context.admin);
    for (tx_info& txi : res.transactions)
      txi.tx_blob = oxenmq::to_hex(txi.tx_blob);
    res.status = STATUS_OK;
    return res;
  }
  //------------------------------------------------------------------------------------------------------------------------------
  GET_TRANSACTION_POOL_HASHES_BIN::response core_rpc_server::invoke(GET_TRANSACTION_POOL_HASHES_BIN::request&& req, rpc_context context)
  {
    GET_TRANSACTION_POOL_HASHES_BIN::response res{};

    PERF_TIMER(on_get_transaction_pool_hashes);
    if (use_bootstrap_daemon_if_necessary<GET_TRANSACTION_POOL_HASHES_BIN>(req, res))
      return res;

    std::vector<crypto::hash> tx_pool_hashes;
    m_core.get_pool().get_transaction_hashes(tx_pool_hashes, context.admin, req.blinked_txs_only);

    res.tx_hashes = std::move(tx_pool_hashes);
    res.status    = STATUS_OK;
    return res;
  }
  //------------------------------------------------------------------------------------------------------------------------------
  GET_TRANSACTION_POOL_HASHES::response core_rpc_server::invoke(GET_TRANSACTION_POOL_HASHES::request&& req, rpc_context context)
  {
    GET_TRANSACTION_POOL_HASHES::response res{};

    PERF_TIMER(on_get_transaction_pool_hashes);
    if (use_bootstrap_daemon_if_necessary<GET_TRANSACTION_POOL_HASHES>(req, res))
      return res;

    std::vector<crypto::hash> tx_hashes;
    m_core.get_pool().get_transaction_hashes(tx_hashes, context.admin);
    res.tx_hashes.reserve(tx_hashes.size());
    for (const crypto::hash &tx_hash: tx_hashes)
      res.tx_hashes.push_back(tools::type_to_hex(tx_hash));
    res.status = STATUS_OK;
    return res;
  }
  //------------------------------------------------------------------------------------------------------------------------------
  GET_TRANSACTION_POOL_STATS::response core_rpc_server::invoke(GET_TRANSACTION_POOL_STATS::request&& req, rpc_context context)
  {
    GET_TRANSACTION_POOL_STATS::response res{};

    PERF_TIMER(on_get_transaction_pool_stats);
    if (use_bootstrap_daemon_if_necessary<GET_TRANSACTION_POOL_STATS>(req, res))
      return res;

    m_core.get_pool().get_transaction_stats(res.pool_stats, context.admin);
    res.status = STATUS_OK;
    return res;
  }
  //------------------------------------------------------------------------------------------------------------------------------
  SET_BOOTSTRAP_DAEMON::response core_rpc_server::invoke(SET_BOOTSTRAP_DAEMON::request&& req, rpc_context context)
  {
    PERF_TIMER(on_set_bootstrap_daemon);

    if (!set_bootstrap_daemon(req.address, req.username, req.password))
      throw rpc_error{ERROR_WRONG_PARAM, "Failed to set bootstrap daemon to address = " + req.address};

    SET_BOOTSTRAP_DAEMON::response res{};
    res.status = STATUS_OK;
    return res;
  }
  //------------------------------------------------------------------------------------------------------------------------------
  STOP_DAEMON::response core_rpc_server::invoke(STOP_DAEMON::request&& req, rpc_context context)
  {
    STOP_DAEMON::response res{};

    PERF_TIMER(on_stop_daemon);
    m_p2p.send_stop_signal();
    res.status = STATUS_OK;
    return res;
  }
  //------------------------------------------------------------------------------------------------------------------------------

  //
  // Oxen
  //
  GET_OUTPUT_BLACKLIST::response core_rpc_server::invoke(GET_OUTPUT_BLACKLIST::request&& req, rpc_context context)
  {
    GET_OUTPUT_BLACKLIST::response res{};

    PERF_TIMER(on_get_output_blacklist_bin);

    if (use_bootstrap_daemon_if_necessary<GET_OUTPUT_BLACKLIST>(req, res))
      return res;

    try
    {
      m_core.get_output_blacklist(res.blacklist);
    }
    catch (const std::exception &e)
    {
      res.status = std::string("Failed to get output blacklist: ") + e.what();
      return res;
    }

    res.status = STATUS_OK;
    return res;
  }
  //------------------------------------------------------------------------------------------------------------------------------
  GETBLOCKCOUNT::response core_rpc_server::invoke(GETBLOCKCOUNT::request&& req, rpc_context context)
  {
    GETBLOCKCOUNT::response res{};

    PERF_TIMER(on_getblockcount);
    {
      std::shared_lock lock{m_bootstrap_daemon_mutex};
      if (m_should_use_bootstrap_daemon)
      {
        res.status = "This command is unsupported for bootstrap daemon";
        return res;
      }
    }
    res.count = m_core.get_current_blockchain_height();
    res.status = STATUS_OK;
    return res;
  }
  //------------------------------------------------------------------------------------------------------------------------------
  GETBLOCKHASH::response core_rpc_server::invoke(GETBLOCKHASH::request&& req, rpc_context context)
  {
    GETBLOCKHASH::response res{};

    PERF_TIMER(on_getblockhash);
    {
      std::shared_lock lock{m_bootstrap_daemon_mutex};
      if (m_should_use_bootstrap_daemon)
      {
        res = "This command is unsupported for bootstrap daemon";
        return res;
      }
    }
    if(req.height.size() != 1)
      throw rpc_error{ERROR_WRONG_PARAM, "Wrong parameters, expected height"};

    uint64_t h = req.height[0];
    if(m_core.get_current_blockchain_height() <= h)
      throw rpc_error{ERROR_TOO_BIG_HEIGHT,
        "Requested block height: " + std::to_string(h) + " greater than current top block height: " +  std::to_string(m_core.get_current_blockchain_height() - 1)};

    res = tools::type_to_hex(m_core.get_block_id_by_height(h));
    return res;
  }
  //------------------------------------------------------------------------------------------------------------------------------
  GETBLOCKTEMPLATE::response core_rpc_server::invoke(GETBLOCKTEMPLATE::request&& req, rpc_context context)
  {
    GETBLOCKTEMPLATE::response res{};

    PERF_TIMER(on_getblocktemplate);
    if (use_bootstrap_daemon_if_necessary<GETBLOCKTEMPLATE>(req, res))
      return res;

    if(!check_core_ready())
      throw rpc_error{ERROR_CORE_BUSY, "Core is busy"};

    if(req.reserve_size > 255)
      throw rpc_error{ERROR_TOO_BIG_RESERVE_SIZE, "Too big reserved size, maximum 255"};

    if(req.reserve_size && !req.extra_nonce.empty())
      throw rpc_error{ERROR_WRONG_PARAM, "Cannot specify both a reserve_size and an extra_nonce"};

    if(req.extra_nonce.size() > 510)
      throw rpc_error{ERROR_TOO_BIG_RESERVE_SIZE, "Too big extra_nonce size, maximum 510 hex chars"};

    cryptonote::address_parse_info info;

    if(!req.wallet_address.size() || !cryptonote::get_account_address_from_str(info, m_core.get_nettype(), req.wallet_address))
      throw rpc_error{ERROR_WRONG_WALLET_ADDRESS, "Failed to parse wallet address"};
    if (info.is_subaddress)
      throw rpc_error{ERROR_MINING_TO_SUBADDRESS, "Mining to subaddress is not supported yet"};

    block b;
    cryptonote::blobdata blob_reserve;
    if(!req.extra_nonce.empty())
    {
      if(!epee::string_tools::parse_hexstr_to_binbuff(req.extra_nonce, blob_reserve))
        throw rpc_error{ERROR_WRONG_PARAM, "Parameter extra_nonce should be a hex string"};
    }
    else
      blob_reserve.resize(req.reserve_size, 0);
    cryptonote::difficulty_type diff;
    crypto::hash prev_block;
    if (!req.prev_block.empty())
    {
      if (!tools::hex_to_type(req.prev_block, prev_block))
        throw rpc_error{ERROR_INTERNAL, "Invalid prev_block"};
    }
    if(!m_core.create_miner_block_template(b, req.prev_block.empty() ? NULL : &prev_block, info.address, diff, res.height, res.expected_reward, blob_reserve))
    {
      LOG_ERROR("Failed to create block template");
      throw rpc_error{ERROR_INTERNAL, "Internal error: failed to create block template"};
    }

    if (b.major_version >= network_version_12_checkpointing)
    {
      uint64_t seed_height, next_height;
      crypto::hash seed_hash;
      crypto::rx_seedheights(res.height, &seed_height, &next_height);
      seed_hash = m_core.get_block_id_by_height(seed_height);
      res.seed_hash = tools::type_to_hex(seed_hash);
      if (next_height != seed_height) {
        seed_hash = m_core.get_block_id_by_height(next_height);
        res.next_seed_hash = tools::type_to_hex(seed_hash);
      }
    }
    res.difficulty = diff;

    blobdata block_blob = t_serializable_object_to_blob(b);
    crypto::public_key tx_pub_key = cryptonote::get_tx_pub_key_from_extra(b.miner_tx);
    if(tx_pub_key == crypto::null_pkey)
    {
      LOG_ERROR("Failed to get tx pub key in coinbase extra");
      throw rpc_error{ERROR_INTERNAL, "Internal error: failed to create block template"};
    }
    res.reserved_offset = block_blob.find(tx_pub_key.data, 0, sizeof(tx_pub_key.data));
    if (res.reserved_offset == block_blob.npos)
    {
      LOG_ERROR("Failed to find tx pub key in blockblob");
      throw rpc_error{ERROR_INTERNAL, "Internal error: failed to create block template"};
    }
    if (req.reserve_size)
      res.reserved_offset += sizeof(tx_pub_key) + 2; //2 bytes: tag for TX_EXTRA_NONCE(1 byte), counter in TX_EXTRA_NONCE(1 byte)
    else
      res.reserved_offset = 0;
    if(res.reserved_offset + req.reserve_size > block_blob.size())
    {
      LOG_ERROR("Failed to calculate offset for ");
      throw rpc_error{ERROR_INTERNAL, "Internal error: failed to create block template"};
    }
    blobdata hashing_blob = get_block_hashing_blob(b);
    res.prev_hash = tools::type_to_hex(b.prev_id);
    res.blocktemplate_blob = oxenmq::to_hex(block_blob);
    res.blockhashing_blob =  oxenmq::to_hex(hashing_blob);
    res.status = STATUS_OK;
    return res;
  }
  //------------------------------------------------------------------------------------------------------------------------------
  SUBMITBLOCK::response core_rpc_server::invoke(SUBMITBLOCK::request&& req, rpc_context context)
  {
    SUBMITBLOCK::response res{};

    PERF_TIMER(on_submitblock);
    {
      std::shared_lock lock{m_bootstrap_daemon_mutex};
      if (m_should_use_bootstrap_daemon)
      {
        res.status = "This command is unsupported for bootstrap daemon";
        return res;
      }
    }
    CHECK_CORE_READY();
    if(req.blob.size()!=1)
      throw rpc_error{ERROR_WRONG_PARAM, "Wrong param"};
    blobdata blockblob;
    if(!epee::string_tools::parse_hexstr_to_binbuff(req.blob[0], blockblob))
      throw rpc_error{ERROR_WRONG_BLOCKBLOB, "Wrong block blob"};

    // Fixing of high orphan issue for most pools
    // Thanks Boolberry!
    block b;
    if(!parse_and_validate_block_from_blob(blockblob, b))
      throw rpc_error{ERROR_WRONG_BLOCKBLOB, "Wrong block blob"};

    // Fix from Boolberry neglects to check block
    // size, do that with the function below
    if(!m_core.check_incoming_block_size(blockblob))
      throw rpc_error{ERROR_WRONG_BLOCKBLOB_SIZE, "Block blob size is too big, rejecting block"};

    block_verification_context bvc;
    if(!m_core.handle_block_found(b, bvc))
      throw rpc_error{ERROR_BLOCK_NOT_ACCEPTED, "Block not accepted"};
    res.status = STATUS_OK;
    return res;
  }
  //------------------------------------------------------------------------------------------------------------------------------
  GENERATEBLOCKS::response core_rpc_server::invoke(GENERATEBLOCKS::request&& req, rpc_context context)
  {
    GENERATEBLOCKS::response res{};

    PERF_TIMER(on_generateblocks);

    CHECK_CORE_READY();

    res.status = STATUS_OK;

    if(m_core.get_nettype() != FAKECHAIN)
      throw rpc_error{ERROR_REGTEST_REQUIRED, "Regtest required when generating blocks"};

    SUBMITBLOCK::request submit_req{};
    submit_req.blob.emplace_back(); // string vector containing exactly one block blob

    res.height = m_core.get_blockchain_storage().get_current_blockchain_height();

    for(size_t i = 0; i < req.amount_of_blocks; i++)
    {
      GETBLOCKTEMPLATE::request template_req{};
      template_req.reserve_size = 1;
      template_req.wallet_address = req.wallet_address;
      template_req.prev_block = i == 0 ? req.prev_block : res.blocks.back();
      auto template_res = invoke(std::move(template_req), context);
      res.status = template_res.status;

      blobdata blockblob;
      if(!epee::string_tools::parse_hexstr_to_binbuff(template_res.blocktemplate_blob, blockblob))
        throw rpc_error{ERROR_WRONG_BLOCKBLOB, "Wrong block blob"};
      block b;
      if(!parse_and_validate_block_from_blob(blockblob, b))
        throw rpc_error{ERROR_WRONG_BLOCKBLOB, "Wrong block blob"};
      b.nonce = req.starting_nonce;
      miner::find_nonce_for_given_block([this](const cryptonote::block &b, uint64_t height, unsigned int threads, crypto::hash &hash) {
        hash = cryptonote::get_block_longhash_w_blockchain(cryptonote::FAKECHAIN, &(m_core.get_blockchain_storage()), b, height, threads);
        return true;
      }, b, template_res.difficulty, template_res.height);

      submit_req.blob[0] = oxenmq::to_hex(block_to_blob(b));
      auto submit_res = invoke(std::move(submit_req), context);
      res.status = submit_res.status;

      res.blocks.push_back(tools::type_to_hex(get_block_hash(b)));
      res.height = template_res.height;
    }

    return res;
  }
  //------------------------------------------------------------------------------------------------------------------------------
  uint64_t core_rpc_server::get_block_reward(const block& blk)
  {
    uint64_t reward = 0;
    for(const tx_out& out: blk.miner_tx.vout)
    {
      reward += out.amount;
    }
    return reward;
  }
  //------------------------------------------------------------------------------------------------------------------------------
  void core_rpc_server::fill_block_header_response(const block& blk, bool orphan_status, uint64_t height, const crypto::hash& hash, block_header_response& response, bool fill_pow_hash, bool get_tx_hashes)
  {
    PERF_TIMER(fill_block_header_response);
    response.major_version = blk.major_version;
    response.minor_version = blk.minor_version;
    response.timestamp = blk.timestamp;
    response.prev_hash = tools::type_to_hex(blk.prev_id);
    response.nonce = blk.nonce;
    response.orphan_status = orphan_status;
    response.height = height;
    response.depth = m_core.get_current_blockchain_height() - height - 1;
    response.hash = tools::type_to_hex(hash);
    response.difficulty = m_core.get_blockchain_storage().block_difficulty(height);
    response.cumulative_difficulty = m_core.get_blockchain_storage().get_db().get_block_cumulative_difficulty(height);
    response.block_weight = m_core.get_blockchain_storage().get_db().get_block_weight(height);
    response.reward = get_block_reward(blk);
    response.miner_reward = blk.miner_tx.vout[0].amount;
    response.block_size = response.block_weight = m_core.get_blockchain_storage().get_db().get_block_weight(height);
    response.num_txes = blk.tx_hashes.size();
    if (fill_pow_hash)
      response.pow_hash = tools::type_to_hex(get_block_longhash_w_blockchain(m_core.get_nettype(), &(m_core.get_blockchain_storage()), blk, height, 0));
    response.long_term_weight = m_core.get_blockchain_storage().get_db().get_block_long_term_weight(height);
    response.miner_tx_hash = tools::type_to_hex(cryptonote::get_transaction_hash(blk.miner_tx));
    response.service_node_winner = tools::type_to_hex(cryptonote::get_service_node_winner_from_tx_extra(blk.miner_tx.extra));
    if (get_tx_hashes)
    {
      response.tx_hashes.reserve(blk.tx_hashes.size());
      for (const auto& tx_hash : blk.tx_hashes)
        response.tx_hashes.push_back(tools::type_to_hex(tx_hash));
    }
  }

  /// All the common (untemplated) code for use_bootstrap_daemon_if_necessary.  Returns a held lock
  /// if we need to bootstrap, an unheld one if we don't.
  std::unique_lock<std::shared_mutex> core_rpc_server::should_bootstrap_lock()
  {
    // TODO - support bootstrapping via a remote LMQ RPC; requires some argument fiddling

    if (!m_should_use_bootstrap_daemon)
        return {};

    std::unique_lock lock{m_bootstrap_daemon_mutex};
    if (!m_bootstrap_daemon)
    {
      lock.unlock();
      return lock;
    }

    auto current_time = std::chrono::system_clock::now();
    if (!m_p2p.get_payload_object().no_sync() &&
        current_time - m_bootstrap_height_check_time > 30s)  // update every 30s
    {
      m_bootstrap_height_check_time = current_time;

      std::optional<uint64_t> bootstrap_daemon_height = m_bootstrap_daemon->get_height();
      if (!bootstrap_daemon_height)
      {
        MERROR("Failed to fetch bootstrap daemon height");
        lock.unlock();
        return lock;
      }

      uint64_t target_height = m_core.get_target_blockchain_height();
      if (bootstrap_daemon_height < target_height)
      {
        MINFO("Bootstrap daemon is out of sync");
        lock.unlock();
        m_bootstrap_daemon->set_failed();
        return lock;
      }

      uint64_t top_height           = m_core.get_current_blockchain_height();
      m_should_use_bootstrap_daemon = top_height + 10 < bootstrap_daemon_height;
      MINFO((m_should_use_bootstrap_daemon ? "Using" : "Not using") << " the bootstrap daemon (our height: " << top_height << ", bootstrap daemon's height: " << *bootstrap_daemon_height << ")");
    }

    if (!m_should_use_bootstrap_daemon)
    {
      MINFO("The local daemon is fully synced; disabling bootstrap daemon requests");
      lock.unlock();
    }

    return lock;
  }

  //------------------------------------------------------------------------------------------------------------------------------
  // If we have a bootstrap daemon configured and we haven't fully synched yet then forward the
  // request to the bootstrap daemon.  Returns true if the request was bootstrapped, false if the
  // request shouldn't be bootstrapped, and throws an exception if the bootstrap request fails.
  //
  // The RPC type must have a `bool untrusted` member.
  //
  template <typename RPC>
  bool core_rpc_server::use_bootstrap_daemon_if_necessary(const typename RPC::request& req, typename RPC::response& res)
  {
    res.untrusted = false; // If compilation fails here then the type being instantiated doesn't support using a bootstrap daemon
    auto bs_lock = should_bootstrap_lock();
    if (!bs_lock)
      return false;

    std::string command_name{RPC::names().front()};

    if (!m_bootstrap_daemon->invoke<RPC>(req, res))
      throw std::runtime_error{"Bootstrap request failed"};

    m_was_bootstrap_ever_used = true;
    res.untrusted = true;
    return true;
  }
  //------------------------------------------------------------------------------------------------------------------------------
  GET_LAST_BLOCK_HEADER::response core_rpc_server::invoke(GET_LAST_BLOCK_HEADER::request&& req, rpc_context context)
  {
    GET_LAST_BLOCK_HEADER::response res{};

    PERF_TIMER(on_get_last_block_header);
    if (use_bootstrap_daemon_if_necessary<GET_LAST_BLOCK_HEADER>(req, res))
      return res;

    CHECK_CORE_READY();
    uint64_t last_block_height;
    crypto::hash last_block_hash;
    m_core.get_blockchain_top(last_block_height, last_block_hash);
    block last_block;
    bool have_last_block = m_core.get_block_by_height(last_block_height, last_block);
    if (!have_last_block)
      throw rpc_error{ERROR_INTERNAL, "Internal error: can't get last block."};
    fill_block_header_response(last_block, false, last_block_height, last_block_hash, res.block_header, req.fill_pow_hash && context.admin, req.get_tx_hashes);
    res.status = STATUS_OK;
    return res;
  }
  //------------------------------------------------------------------------------------------------------------------------------
  GET_BLOCK_HEADER_BY_HASH::response core_rpc_server::invoke(GET_BLOCK_HEADER_BY_HASH::request&& req, rpc_context context)
  {
    GET_BLOCK_HEADER_BY_HASH::response res{};

    PERF_TIMER(on_get_block_header_by_hash);
    if (use_bootstrap_daemon_if_necessary<GET_BLOCK_HEADER_BY_HASH>(req, res))
      return res;

    auto get = [this, &req, admin=context.admin](const std::string &hash, block_header_response &block_header) {
      crypto::hash block_hash;
      if (!tools::hex_to_type(hash, block_hash))
        throw rpc_error{ERROR_WRONG_PARAM, "Failed to parse hex representation of block hash. Hex = " + hash + '.'};
      block blk;
      bool orphan = false;
      bool have_block = m_core.get_block_by_hash(block_hash, blk, &orphan);
      if (!have_block)
        throw rpc_error{ERROR_INTERNAL, "Internal error: can't get block by hash. Hash = " + hash + '.'};
      if (blk.miner_tx.vin.size() != 1 || !std::holds_alternative<txin_gen>(blk.miner_tx.vin.front()))
        throw rpc_error{ERROR_INTERNAL, "Internal error: coinbase transaction in the block has the wrong type"};
      uint64_t block_height = var::get<txin_gen>(blk.miner_tx.vin.front()).height;
      fill_block_header_response(blk, orphan, block_height, block_hash, block_header, req.fill_pow_hash && admin, req.get_tx_hashes);
    };

    if (!req.hash.empty())
      get(req.hash, res.block_header.emplace());

    res.block_headers.reserve(req.hashes.size());
    for (const std::string &hash: req.hashes)
      get(hash, res.block_headers.emplace_back());

    res.status = STATUS_OK;
    return res;
  }
  //------------------------------------------------------------------------------------------------------------------------------
  GET_BLOCK_HEADERS_RANGE::response core_rpc_server::invoke(GET_BLOCK_HEADERS_RANGE::request&& req, rpc_context context)
  {
    GET_BLOCK_HEADERS_RANGE::response res{};

    PERF_TIMER(on_get_block_headers_range);
    if (use_bootstrap_daemon_if_necessary<GET_BLOCK_HEADERS_RANGE>(req, res))
      return res;

    const uint64_t bc_height = m_core.get_current_blockchain_height();
    if (req.start_height >= bc_height || req.end_height >= bc_height || req.start_height > req.end_height)
      throw rpc_error{ERROR_TOO_BIG_HEIGHT, "Invalid start/end heights."};
    for (uint64_t h = req.start_height; h <= req.end_height; ++h)
    {
      block blk;
      bool have_block = m_core.get_block_by_height(h, blk);
      if (!have_block)
        throw rpc_error{ERROR_INTERNAL,
          "Internal error: can't get block by height. Height = " + std::to_string(h) + "."};
      if (blk.miner_tx.vin.size() != 1 || !std::holds_alternative<txin_gen>(blk.miner_tx.vin.front()))
        throw rpc_error{ERROR_INTERNAL, "Internal error: coinbase transaction in the block has the wrong type"};
      uint64_t block_height = var::get<txin_gen>(blk.miner_tx.vin.front()).height;
      if (block_height != h)
        throw rpc_error{ERROR_INTERNAL, "Internal error: coinbase transaction in the block has the wrong height"};
      res.headers.push_back(block_header_response());
      fill_block_header_response(blk, false, block_height, get_block_hash(blk), res.headers.back(), req.fill_pow_hash && context.admin, req.get_tx_hashes);
    }
    res.status = STATUS_OK;
    return res;
  }
  //------------------------------------------------------------------------------------------------------------------------------
  GET_BLOCK_HEADER_BY_HEIGHT::response core_rpc_server::invoke(GET_BLOCK_HEADER_BY_HEIGHT::request&& req, rpc_context context)
  {
    GET_BLOCK_HEADER_BY_HEIGHT::response res{};

    PERF_TIMER(on_get_block_header_by_height);
    if (use_bootstrap_daemon_if_necessary<GET_BLOCK_HEADER_BY_HEIGHT>(req, res))
      return res;

    auto get = [this, curr_height=m_core.get_current_blockchain_height(), pow=req.fill_pow_hash && context.admin, tx_hashes=req.get_tx_hashes]
        (uint64_t height, block_header_response& bhr) {
      if (height >= curr_height)
        throw rpc_error{ERROR_TOO_BIG_HEIGHT,
          "Requested block height: " + std::to_string(height) + " greater than current top block height: " +  std::to_string(curr_height - 1)};
      block blk;
      bool have_block = m_core.get_block_by_height(height, blk);
      if (!have_block)
        throw rpc_error{ERROR_INTERNAL, "Internal error: can't get block by height. Height = " + std::to_string(height) + '.'};
      fill_block_header_response(blk, false, height, get_block_hash(blk), bhr, pow, tx_hashes);
    };

    if (req.height)
      get(*req.height, res.block_header.emplace());
    if (!req.heights.empty())
      res.block_headers.reserve(req.heights.size());
    for (auto height : req.heights)
      get(height, res.block_headers.emplace_back());

    res.status = STATUS_OK;
    return res;
  }
  //------------------------------------------------------------------------------------------------------------------------------
  GET_BLOCK::response core_rpc_server::invoke(GET_BLOCK::request&& req, rpc_context context)
  {
    GET_BLOCK::response res{};

    PERF_TIMER(on_get_block);
    if (use_bootstrap_daemon_if_necessary<GET_BLOCK>(req, res))
      return res;

    block blk;
    uint64_t block_height;
    bool orphan = false;
    crypto::hash block_hash;
    if (!req.hash.empty())
    {
      if (!tools::hex_to_type(req.hash, block_hash))
        throw rpc_error{ERROR_WRONG_PARAM, "Failed to parse hex representation of block hash. Hex = " + req.hash + '.'};
      if (!m_core.get_block_by_hash(block_hash, blk, &orphan))
        throw rpc_error{ERROR_INTERNAL, "Internal error: can't get block by hash. Hash = " + req.hash + '.'};
      if (blk.miner_tx.vin.size() != 1 || !std::holds_alternative<txin_gen>(blk.miner_tx.vin.front()))
        throw rpc_error{ERROR_INTERNAL, "Internal error: coinbase transaction in the block has the wrong type"};
      block_height = var::get<txin_gen>(blk.miner_tx.vin.front()).height;
    }
    else
    {
      if (auto curr_height = m_core.get_current_blockchain_height(); req.height >= curr_height)
        throw rpc_error{ERROR_TOO_BIG_HEIGHT, std::string("Requested block height: ") + std::to_string(req.height) + " greater than current top block height: " +  std::to_string(curr_height - 1)};
      if (!m_core.get_block_by_height(req.height, blk))
        throw rpc_error{ERROR_INTERNAL, "Internal error: can't get block by height. Height = " + std::to_string(req.height) + '.'};
      block_hash = get_block_hash(blk);
      block_height = req.height;
    }
    fill_block_header_response(blk, orphan, block_height, block_hash, res.block_header, req.fill_pow_hash && context.admin, false /*tx hashes*/);
    res.tx_hashes.reserve(blk.tx_hashes.size());
    for (const auto& tx_hash : blk.tx_hashes)
        res.tx_hashes.push_back(tools::type_to_hex(tx_hash));
    res.blob = oxenmq::to_hex(t_serializable_object_to_blob(blk));
    res.json = obj_to_json_str(blk);
    res.status = STATUS_OK;
    return res;
  }
  //------------------------------------------------------------------------------------------------------------------------------
  GET_CONNECTIONS::response core_rpc_server::invoke(GET_CONNECTIONS::request&& req, rpc_context context)
  {
    GET_CONNECTIONS::response res{};

    PERF_TIMER(on_get_connections);

    res.connections = m_p2p.get_payload_object().get_connections();

    res.status = STATUS_OK;

    return res;
  }
  //------------------------------------------------------------------------------------------------------------------------------
  HARD_FORK_INFO::response core_rpc_server::invoke(HARD_FORK_INFO::request&& req, rpc_context context)
  {
    HARD_FORK_INFO::response res{};

    PERF_TIMER(on_hard_fork_info);
    if (use_bootstrap_daemon_if_necessary<HARD_FORK_INFO>(req, res))
      return res;

    const Blockchain &blockchain = m_core.get_blockchain_storage();
    uint8_t version = req.version > 0 ? req.version : blockchain.get_next_hard_fork_version();
    res.version = blockchain.get_current_hard_fork_version();
    res.enabled = blockchain.get_hard_fork_voting_info(version, res.window, res.votes, res.threshold, res.earliest_height, res.voting);
    res.state = blockchain.get_hard_fork_state();
    res.status = STATUS_OK;
    return res;
  }
  //------------------------------------------------------------------------------------------------------------------------------
  GETBANS::response core_rpc_server::invoke(GETBANS::request&& req, rpc_context context)
  {
    GETBANS::response res{};

    PERF_TIMER(on_get_bans);

    auto now = time(nullptr);
    std::map<std::string, time_t> blocked_hosts = m_p2p.get_blocked_hosts();
    for (std::map<std::string, time_t>::const_iterator i = blocked_hosts.begin(); i != blocked_hosts.end(); ++i)
    {
      if (i->second > now) {
        GETBANS::ban b;
        b.host = i->first;
        b.ip = 0;
        uint32_t ip;
        if (epee::string_tools::get_ip_int32_from_string(ip, b.host))
          b.ip = ip;
        b.seconds = i->second - now;
        res.bans.push_back(b);
      }
    }
    std::map<epee::net_utils::ipv4_network_subnet, time_t> blocked_subnets = m_p2p.get_blocked_subnets();
    for (std::map<epee::net_utils::ipv4_network_subnet, time_t>::const_iterator i = blocked_subnets.begin(); i != blocked_subnets.end(); ++i)
    {
      if (i->second > now) {
        GETBANS::ban b;
        b.host = i->first.host_str();
        b.ip = 0;
        b.seconds = i->second - now;
        res.bans.push_back(b);
      }
    }

    res.status = STATUS_OK;
    return res;
  }
  //------------------------------------------------------------------------------------------------------------------------------
  BANNED::response core_rpc_server::invoke(BANNED::request&& req, rpc_context context)
  {
    BANNED::response res{};

    PERF_TIMER(on_banned);

    auto na_parsed = net::get_network_address(req.address, 0);
    if (!na_parsed)
      throw rpc_error{ERROR_WRONG_PARAM, "Unsupported host type"};
    epee::net_utils::network_address na = std::move(*na_parsed);

    time_t seconds;
    if (m_p2p.is_host_blocked(na, &seconds))
    {
      res.banned = true;
      res.seconds = seconds;
    }
    else
    {
      res.banned = false;
      res.seconds = 0;
    }

    res.status = STATUS_OK;
    return res;
  }
  //------------------------------------------------------------------------------------------------------------------------------
  SETBANS::response core_rpc_server::invoke(SETBANS::request&& req, rpc_context context)
  {
    SETBANS::response res{};

    PERF_TIMER(on_set_bans);

    for (auto i = req.bans.begin(); i != req.bans.end(); ++i)
    {
      epee::net_utils::network_address na;

      // try subnet first
      if (!i->host.empty())
      {
        auto ns_parsed = net::get_ipv4_subnet_address(i->host);
        if (ns_parsed)
        {
          if (i->ban)
            m_p2p.block_subnet(*ns_parsed, i->seconds);
          else
            m_p2p.unblock_subnet(*ns_parsed);
          continue;
        }
      }

      // then host
      if (!i->host.empty())
      {
        auto na_parsed = net::get_network_address(i->host, 0);
        if (!na_parsed)
          throw rpc_error{ERROR_WRONG_PARAM, "Unsupported host/subnet type"};
        na = std::move(*na_parsed);
      }
      else
      {
        na = epee::net_utils::ipv4_network_address{i->ip, 0};
      }
      if (i->ban)
        m_p2p.block_host(na, i->seconds);
      else
        m_p2p.unblock_host(na);
    }

    res.status = STATUS_OK;
    return res;
  }
  //------------------------------------------------------------------------------------------------------------------------------
  FLUSH_TRANSACTION_POOL::response core_rpc_server::invoke(FLUSH_TRANSACTION_POOL::request&& req, rpc_context context)
  {
    FLUSH_TRANSACTION_POOL::response res{};

    PERF_TIMER(on_flush_txpool);

    bool failed = false;
    std::vector<crypto::hash> txids;
    if (req.txids.empty())
    {
      std::vector<transaction> pool_txs;
      m_core.get_pool().get_transactions(pool_txs);
      for (const auto &tx: pool_txs)
      {
        txids.push_back(cryptonote::get_transaction_hash(tx));
      }
    }
    else
    {
      for (const auto &str: req.txids)
      {
        cryptonote::blobdata txid_data;
        if(!epee::string_tools::parse_hexstr_to_binbuff(str, txid_data))
        {
          failed = true;
        }
        else
        {
          crypto::hash txid = *reinterpret_cast<const crypto::hash*>(txid_data.data());
          txids.push_back(txid);
        }
      }
    }
    if (!m_core.get_blockchain_storage().flush_txes_from_pool(txids))
    {
      res.status = "Failed to remove one or more tx(es)";
      return res;
    }

    res.status = failed
      ? txids.empty()
        ? "Failed to parse txid"
        : "Failed to parse some of the txids"
      : STATUS_OK;
    return res;
  }
  //------------------------------------------------------------------------------------------------------------------------------
  GET_OUTPUT_HISTOGRAM::response core_rpc_server::invoke(GET_OUTPUT_HISTOGRAM::request&& req, rpc_context context)
  {
    GET_OUTPUT_HISTOGRAM::response res{};

    PERF_TIMER(on_get_output_histogram);
    if (use_bootstrap_daemon_if_necessary<GET_OUTPUT_HISTOGRAM>(req, res))
      return res;

    if (!context.admin && req.recent_cutoff > 0 && req.recent_cutoff < (uint64_t)time(NULL) - OUTPUT_HISTOGRAM_RECENT_CUTOFF_RESTRICTION)
    {
      res.status = "Recent cutoff is too old";
      return res;
    }

    std::map<uint64_t, std::tuple<uint64_t, uint64_t, uint64_t>> histogram;
    try
    {
      histogram = m_core.get_blockchain_storage().get_output_histogram(req.amounts, req.unlocked, req.recent_cutoff, req.min_count);
    }
    catch (const std::exception &e)
    {
      res.status = "Failed to get output histogram";
      return res;
    }

    res.histogram.clear();
    res.histogram.reserve(histogram.size());
    for (const auto &i: histogram)
    {
      if (std::get<0>(i.second) >= req.min_count && (std::get<0>(i.second) <= req.max_count || req.max_count == 0))
        res.histogram.push_back(GET_OUTPUT_HISTOGRAM::entry(i.first, std::get<0>(i.second), std::get<1>(i.second), std::get<2>(i.second)));
    }

    res.status = STATUS_OK;
    return res;
  }
  //------------------------------------------------------------------------------------------------------------------------------
  GET_VERSION::response core_rpc_server::invoke(GET_VERSION::request&& req, rpc_context context)
  {
    GET_VERSION::response res{};

    PERF_TIMER(on_get_version);
    if (use_bootstrap_daemon_if_necessary<GET_VERSION>(req, res))
      return res;

    res.version = pack_version(VERSION);
    res.status = STATUS_OK;
    return res;
  }
  //------------------------------------------------------------------------------------------------------------------------------
  GET_SERVICE_NODE_STATUS::response core_rpc_server::invoke(GET_SERVICE_NODE_STATUS::request&& req, rpc_context context)
  {
    GET_SERVICE_NODE_STATUS::response res{};

    PERF_TIMER(on_get_service_node_status);
    auto get_service_node_key_res = invoke(GET_SERVICE_KEYS::request{}, context);

    GET_SERVICE_NODES::request get_service_nodes_req{};
    get_service_nodes_req.include_json = req.include_json;
    get_service_nodes_req.service_node_pubkeys.push_back(std::move(get_service_node_key_res.service_node_pubkey));

    auto get_service_nodes_res = invoke(std::move(get_service_nodes_req), context);
    res.status = get_service_nodes_res.status;

    if (get_service_nodes_res.service_node_states.empty()) // Started in service node but not staked, no information on the blockchain yet
    {
      res.service_node_state.service_node_pubkey  = std::move(get_service_node_key_res.service_node_pubkey);
      res.service_node_state.public_ip            = epee::string_tools::get_ip_string_from_int32(m_core.sn_public_ip());
      res.service_node_state.storage_port         = m_core.storage_https_port();
      res.service_node_state.storage_lmq_port     = m_core.storage_omq_port();
      res.service_node_state.quorumnet_port       = m_core.quorumnet_port();
      res.service_node_state.pubkey_ed25519       = std::move(get_service_node_key_res.service_node_ed25519_pubkey);
      res.service_node_state.pubkey_x25519        = std::move(get_service_node_key_res.service_node_x25519_pubkey);
      res.service_node_state.service_node_version = OXEN_VERSION;
    }
    else
    {
      res.service_node_state = std::move(get_service_nodes_res.service_node_states[0]);
    }

    res.height = get_service_nodes_res.height;
    res.block_hash = get_service_nodes_res.block_hash;
    res.status = get_service_nodes_res.status;
    res.as_json = get_service_nodes_res.as_json;

    return res;
  }
  //------------------------------------------------------------------------------------------------------------------------------
  GET_COINBASE_TX_SUM::response core_rpc_server::invoke(GET_COINBASE_TX_SUM::request&& req, rpc_context context)
  {
    GET_COINBASE_TX_SUM::response res{};

    PERF_TIMER(on_get_coinbase_tx_sum);
    if (auto sums = m_core.get_coinbase_tx_sum(req.height, req.count)) {
        std::tie(res.emission_amount, res.fee_amount, res.burn_amount) = *sums;
        res.status = STATUS_OK;
    } else {
        res.status = STATUS_BUSY; // some other request is already calculating it
    }
    return res;
  }
  //------------------------------------------------------------------------------------------------------------------------------
  GET_BASE_FEE_ESTIMATE::response core_rpc_server::invoke(GET_BASE_FEE_ESTIMATE::request&& req, rpc_context context)
  {
    GET_BASE_FEE_ESTIMATE::response res{};

    PERF_TIMER(on_get_base_fee_estimate);
    if (use_bootstrap_daemon_if_necessary<GET_BASE_FEE_ESTIMATE>(req, res))
      return res;

    auto fees = m_core.get_blockchain_storage().get_dynamic_base_fee_estimate(req.grace_blocks);
    res.fee_per_byte = fees.first;
    res.fee_per_output = fees.second;
    res.blink_fee_fixed = BLINK_BURN_FIXED;
    constexpr auto blink_percent = BLINK_MINER_TX_FEE_PERCENT + BLINK_BURN_TX_FEE_PERCENT_V18;
    res.blink_fee_per_byte = res.fee_per_byte * blink_percent / 100;
    res.blink_fee_per_output = res.fee_per_output * blink_percent / 100;
    res.quantization_mask = Blockchain::get_fee_quantization_mask();
    res.status = STATUS_OK;
    return res;
  }
  //------------------------------------------------------------------------------------------------------------------------------
  GET_ALTERNATE_CHAINS::response core_rpc_server::invoke(GET_ALTERNATE_CHAINS::request&& req, rpc_context context)
  {
    GET_ALTERNATE_CHAINS::response res{};

    PERF_TIMER(on_get_alternate_chains);
    try
    {
      std::vector<std::pair<Blockchain::block_extended_info, std::vector<crypto::hash>>> chains = m_core.get_blockchain_storage().get_alternative_chains();
      for (const auto &i: chains)
      {
        res.chains.push_back(GET_ALTERNATE_CHAINS::chain_info{tools::type_to_hex(get_block_hash(i.first.bl)), i.first.height, i.second.size(), i.first.cumulative_difficulty, {}, std::string()});
        res.chains.back().block_hashes.reserve(i.second.size());
        for (const crypto::hash &block_id: i.second)
          res.chains.back().block_hashes.push_back(tools::type_to_hex(block_id));
        if (i.first.height < i.second.size())
        {
          res.status = "Error finding alternate chain attachment point";
          return res;
        }
        cryptonote::block main_chain_parent_block;
        try { main_chain_parent_block = m_core.get_blockchain_storage().get_db().get_block_from_height(i.first.height - i.second.size()); }
        catch (const std::exception &e) { res.status = "Error finding alternate chain attachment point"; return res; }
        res.chains.back().main_chain_parent_block = tools::type_to_hex(get_block_hash(main_chain_parent_block));
      }
      res.status = STATUS_OK;
    }
    catch (...)
    {
      res.status = "Error retrieving alternate chains";
    }
    return res;
  }
  //------------------------------------------------------------------------------------------------------------------------------
  GET_LIMIT::response core_rpc_server::invoke(GET_LIMIT::request&& req, rpc_context context)
  {
    GET_LIMIT::response res{};

    PERF_TIMER(on_get_limit);
    if (use_bootstrap_daemon_if_necessary<GET_LIMIT>(req, res))
      return res;

    res.limit_down = epee::net_utils::connection_basic::get_rate_down_limit();
    res.limit_up = epee::net_utils::connection_basic::get_rate_up_limit();
    res.status = STATUS_OK;
    return res;
  }
  //------------------------------------------------------------------------------------------------------------------------------
  SET_LIMIT::response core_rpc_server::invoke(SET_LIMIT::request&& req, rpc_context context)
  {
    SET_LIMIT::response res{};

    PERF_TIMER(on_set_limit);
    // -1 = reset to default
    //  0 = do not modify

    if (req.limit_down < -1 || req.limit_up < -1)
      throw rpc_error{ERROR_WRONG_PARAM, "Invalid limit_down or limit_up value: value must be >= -1"};

    if (req.limit_down != 0)
      epee::net_utils::connection_basic::set_rate_down_limit(
          req.limit_down == -1 ? nodetool::default_limit_down : req.limit_down);
    if (req.limit_up != 0)
      epee::net_utils::connection_basic::set_rate_up_limit(
          req.limit_up == -1 ? nodetool::default_limit_up : req.limit_up);

    res.limit_down = epee::net_utils::connection_basic::get_rate_down_limit();
    res.limit_up = epee::net_utils::connection_basic::get_rate_up_limit();
    res.status = STATUS_OK;
    return res;
  }
  //------------------------------------------------------------------------------------------------------------------------------
  OUT_PEERS::response core_rpc_server::invoke(OUT_PEERS::request&& req, rpc_context context)
  {
    OUT_PEERS::response res{};

    PERF_TIMER(on_out_peers);
    if (req.set)
      m_p2p.change_max_out_public_peers(req.out_peers);
    res.status = STATUS_OK;
    return res;
  }
  //------------------------------------------------------------------------------------------------------------------------------
  IN_PEERS::response core_rpc_server::invoke(IN_PEERS::request&& req, rpc_context context)
  {
    IN_PEERS::response res{};

    PERF_TIMER(on_in_peers);
    if (req.set)
      m_p2p.change_max_in_public_peers(req.in_peers);
    res.status = STATUS_OK;
    return res;
  }
  //------------------------------------------------------------------------------------------------------------------------------
  POP_BLOCKS::response core_rpc_server::invoke(POP_BLOCKS::request&& req, rpc_context context)
  {
    POP_BLOCKS::response res{};

    PERF_TIMER(on_pop_blocks);

    m_core.get_blockchain_storage().pop_blocks(req.nblocks);

    res.height = m_core.get_current_blockchain_height();
    res.status = STATUS_OK;

    return res;
  }
  //------------------------------------------------------------------------------------------------------------------------------
  RELAY_TX::response core_rpc_server::invoke(RELAY_TX::request&& req, rpc_context context)
  {
    RELAY_TX::response res{};

    PERF_TIMER(on_relay_tx);

    res.status = "";
    for (const auto &str: req.txids)
    {
      cryptonote::blobdata txid_data;
      if(!epee::string_tools::parse_hexstr_to_binbuff(str, txid_data))
      {
        if (!res.status.empty()) res.status += ", ";
        res.status += "invalid transaction id: " + str;
        continue;
      }
      crypto::hash txid = *reinterpret_cast<const crypto::hash*>(txid_data.data());

      cryptonote::blobdata txblob;
      bool r = m_core.get_pool().get_transaction(txid, txblob);
      if (r)
      {
        cryptonote_connection_context fake_context{};
        NOTIFY_NEW_TRANSACTIONS::request r{};
        r.txs.push_back(txblob);
        m_core.get_protocol()->relay_transactions(r, fake_context);
        //TODO: make sure that tx has reached other nodes here, probably wait to receive reflections from other nodes
      }
      else
      {
        if (!res.status.empty()) res.status += ", ";
        res.status += "transaction not found in pool: " + str;
        continue;
      }
    }

    if (res.status.empty())
      res.status = STATUS_OK;

    return res;
  }
  //------------------------------------------------------------------------------------------------------------------------------
  SYNC_INFO::response core_rpc_server::invoke(SYNC_INFO::request&& req, rpc_context context)
  {
    SYNC_INFO::response res{};

    PERF_TIMER(on_sync_info);

    crypto::hash top_hash;
    m_core.get_blockchain_top(res.height, top_hash);
    ++res.height; // turn top block height into blockchain height
    res.target_height = m_core.get_target_blockchain_height();
    res.next_needed_pruning_seed = m_p2p.get_payload_object().get_next_needed_pruning_stripe().second;

    for (const auto &c: m_p2p.get_payload_object().get_connections())
      res.peers.push_back({c});
    const cryptonote::block_queue &block_queue = m_p2p.get_payload_object().get_block_queue();
    block_queue.foreach([&](const cryptonote::block_queue::span &span) {
      const std::string span_connection_id = tools::type_to_hex(span.connection_id);
      uint32_t speed = (uint32_t)(100.0f * block_queue.get_speed(span.connection_id) + 0.5f);
      std::string address = "";
      for (const auto &c: m_p2p.get_payload_object().get_connections())
        if (c.connection_id == span_connection_id)
          address = c.address;
      res.spans.push_back({span.start_block_height, span.nblocks, span_connection_id, (uint32_t)(span.rate + 0.5f), speed, span.size, address});
      return true;
    });
    res.overview = block_queue.get_overview(res.height);

    res.status = STATUS_OK;
    return res;
  }
  //------------------------------------------------------------------------------------------------------------------------------
  GET_TRANSACTION_POOL_BACKLOG::response core_rpc_server::invoke(GET_TRANSACTION_POOL_BACKLOG::request&& req, rpc_context context)
  {
    GET_TRANSACTION_POOL_BACKLOG::response res{};

    PERF_TIMER(on_get_txpool_backlog);
    if (use_bootstrap_daemon_if_necessary<GET_TRANSACTION_POOL_BACKLOG>(req, res))
      return res;

    m_core.get_pool().get_transaction_backlog(res.backlog);
    res.status = STATUS_OK;
    return res;
  }

  namespace {
    output_distribution_data process_distribution(
        bool cumulative,
        std::uint64_t start_height,
        std::vector<std::uint64_t> distribution,
        std::uint64_t base)
    {
      if (!cumulative && !distribution.empty())
      {
        for (std::size_t n = distribution.size() - 1; 0 < n; --n)
          distribution[n] -= distribution[n - 1];
        distribution[0] -= base;
      }

      return {std::move(distribution), start_height, base};
    }

    static struct {
      std::mutex mutex;
      std::vector<std::uint64_t> cached_distribution;
      std::uint64_t cached_from = 0, cached_to = 0, cached_start_height = 0, cached_base = 0;
      crypto::hash cached_m10_hash = crypto::null_hash;
      crypto::hash cached_top_hash = crypto::null_hash;
      bool cached = false;
    } output_dist_cache;
  }

  namespace detail {
    std::optional<output_distribution_data> get_output_distribution(
        const std::function<bool(uint64_t, uint64_t, uint64_t, uint64_t&, std::vector<uint64_t>&, uint64_t&)>& f,
        uint64_t amount,
        uint64_t from_height,
        uint64_t to_height,
        const std::function<crypto::hash(uint64_t)>& get_hash,
        bool cumulative,
        uint64_t blockchain_height)
    {
      auto& d = output_dist_cache;
      const std::unique_lock lock{d.mutex};

      crypto::hash top_hash = crypto::null_hash;
      if (d.cached_to < blockchain_height)
        top_hash = get_hash(d.cached_to);
      if (d.cached && amount == 0 && d.cached_from == from_height && d.cached_to == to_height && d.cached_top_hash == top_hash)
        return process_distribution(cumulative, d.cached_start_height, d.cached_distribution, d.cached_base);

      std::vector<std::uint64_t> distribution;
      std::uint64_t start_height, base;

      // see if we can extend the cache - a common case
      bool can_extend = d.cached && amount == 0 && d.cached_from == from_height && to_height > d.cached_to && top_hash == d.cached_top_hash;
      if (!can_extend)
      {
        // we kept track of the hash 10 blocks below, if it exists, so if it matches,
        // we can still pop the last 10 cached slots and try again
        if (d.cached && amount == 0 && d.cached_from == from_height && d.cached_to - d.cached_from >= 10 && to_height > d.cached_to - 10)
        {
          crypto::hash hash10 = get_hash(d.cached_to - 10);
          if (hash10 == d.cached_m10_hash)
          {
            d.cached_to -= 10;
            d.cached_top_hash = hash10;
            d.cached_m10_hash = crypto::null_hash;
            CHECK_AND_ASSERT_MES(d.cached_distribution.size() >= 10, std::nullopt, "Cached distribution size does not match cached bounds");
            for (int p = 0; p < 10; ++p)
              d.cached_distribution.pop_back();
            can_extend = true;
          }
        }
      }
      if (can_extend)
      {
        std::vector<std::uint64_t> new_distribution;
        if (!f(amount, d.cached_to + 1, to_height, start_height, new_distribution, base))
          return std::nullopt;
        distribution = d.cached_distribution;
        distribution.reserve(distribution.size() + new_distribution.size());
        for (const auto &e: new_distribution)
          distribution.push_back(e);
        start_height = d.cached_start_height;
        base = d.cached_base;
      }
      else
      {
        if (!f(amount, from_height, to_height, start_height, distribution, base))
          return std::nullopt;
      }

      if (to_height > 0 && to_height >= from_height)
      {
        const std::uint64_t offset = std::max(from_height, start_height);
        if (offset <= to_height && to_height - offset + 1 < distribution.size())
          distribution.resize(to_height - offset + 1);
      }

      if (amount == 0)
      {
        d.cached_from = from_height;
        d.cached_to = to_height;
        d.cached_top_hash = get_hash(d.cached_to);
        d.cached_m10_hash = d.cached_to >= 10 ? get_hash(d.cached_to - 10) : crypto::null_hash;
        d.cached_distribution = distribution;
        d.cached_start_height = start_height;
        d.cached_base = base;
        d.cached = true;
      }

      return process_distribution(cumulative, start_height, std::move(distribution), base);
    }
  }

  //------------------------------------------------------------------------------------------------------------------------------
  GET_OUTPUT_DISTRIBUTION::response core_rpc_server::invoke(GET_OUTPUT_DISTRIBUTION::request&& req, rpc_context context, bool binary)
  {
    GET_OUTPUT_DISTRIBUTION::response res{};

    PERF_TIMER(on_get_output_distribution);
    if (use_bootstrap_daemon_if_necessary<GET_OUTPUT_DISTRIBUTION>(req, res))
      return res;

    try
    {
      // 0 is placeholder for the whole chain
      const uint64_t req_to_height = req.to_height ? req.to_height : (m_core.get_current_blockchain_height() - 1);
      for (uint64_t amount: req.amounts)
      {
        auto data = detail::get_output_distribution(
            [this](auto&&... args) { return m_core.get_output_distribution(std::forward<decltype(args)>(args)...); },
            amount,
            req.from_height,
            req_to_height,
            [this](uint64_t height) { return m_core.get_blockchain_storage().get_db().get_block_hash_from_height(height); },
            req.cumulative,
            m_core.get_current_blockchain_height());
        if (!data)
          throw rpc_error{ERROR_INTERNAL, "Failed to get output distribution"};

        // Force binary & compression off if this is a JSON request because trying to pass binary
        // data through JSON explodes it in terms of size (most values under 0x20 have to be encoded
        // using 6 chars such as "\u0002").
        res.distributions.push_back({std::move(*data), amount, "", binary && req.binary, binary && req.compress});
      }
    }
    catch (const std::exception &e)
    {
      throw rpc_error{ERROR_INTERNAL, "Failed to get output distribution"};
    }

    res.status = STATUS_OK;
    return res;
  }
  //------------------------------------------------------------------------------------------------------------------------------
  GET_OUTPUT_DISTRIBUTION_BIN::response core_rpc_server::invoke(GET_OUTPUT_DISTRIBUTION_BIN::request&& req, rpc_context context)
  {
    GET_OUTPUT_DISTRIBUTION_BIN::response res{};

    PERF_TIMER(on_get_output_distribution_bin);

    if (!req.binary)
    {
      res.status = "Binary only call";
      return res;
    }

    if (use_bootstrap_daemon_if_necessary<GET_OUTPUT_DISTRIBUTION_BIN>(req, res))
      return res;

    return invoke(std::move(static_cast<GET_OUTPUT_DISTRIBUTION::request&>(req)), context, true);
  }
  //------------------------------------------------------------------------------------------------------------------------------
  PRUNE_BLOCKCHAIN::response core_rpc_server::invoke(PRUNE_BLOCKCHAIN::request&& req, rpc_context context)
  {
    PRUNE_BLOCKCHAIN::response res{};

    try
    {
      if (!(req.check ? m_core.check_blockchain_pruning() : m_core.prune_blockchain()))
        throw rpc_error{ERROR_INTERNAL, req.check ? "Failed to check blockchain pruning" : "Failed to prune blockchain"};
      res.pruning_seed = m_core.get_blockchain_pruning_seed();
      res.pruned = res.pruning_seed != 0;
    }
    catch (const std::exception &e)
    {
      throw rpc_error{ERROR_INTERNAL, "Failed to prune blockchain"};
    }

    res.status = STATUS_OK;
    return res;
  }


  GET_QUORUM_STATE::response core_rpc_server::invoke(GET_QUORUM_STATE::request&& req, rpc_context context)
  {
    GET_QUORUM_STATE::response res{};

    PERF_TIMER(on_get_quorum_state);

    if (req.quorum_type >= tools::enum_count<service_nodes::quorum_type> &&
        req.quorum_type != GET_QUORUM_STATE::ALL_QUORUMS_SENTINEL_VALUE)
      throw rpc_error{ERROR_WRONG_PARAM,
        "Quorum type specifies an invalid value: " + std::to_string(req.quorum_type)};

    auto requested_type = [&req](service_nodes::quorum_type type) {
      return req.quorum_type == GET_QUORUM_STATE::ALL_QUORUMS_SENTINEL_VALUE ||
        req.quorum_type == static_cast<uint8_t>(type);
    };

    bool latest = false;
    uint64_t latest_ob = 0, latest_cp = 0, latest_bl = 0;
    uint64_t start = req.start_height, end = req.end_height;
    uint64_t curr_height = m_core.get_blockchain_storage().get_current_blockchain_height();
    if (start == GET_QUORUM_STATE::HEIGHT_SENTINEL_VALUE &&
        end == GET_QUORUM_STATE::HEIGHT_SENTINEL_VALUE)
    {
      latest = true;
      // Our start block for the latest quorum of each type depends on the type being requested:
      // obligations: top block
      // checkpoint: last block with height divisible by CHECKPOINT_INTERVAL (=4)
      // blink: last block with height divisible by BLINK_QUORUM_INTERVAL (=5)
      // pulse: current height (i.e. top block height + 1)
      uint64_t top_height = curr_height - 1;
      latest_ob = top_height;
      latest_cp = std::min(start, top_height - top_height % service_nodes::CHECKPOINT_INTERVAL);
      latest_bl = std::min(start, top_height - top_height % service_nodes::BLINK_QUORUM_INTERVAL);
      if (requested_type(service_nodes::quorum_type::checkpointing))
        start = std::min(start, latest_cp);
      if (requested_type(service_nodes::quorum_type::blink))
        start = std::min(start, latest_bl);
      end = curr_height;
    }
    else if (start == GET_QUORUM_STATE::HEIGHT_SENTINEL_VALUE)
    {
      start = end;
      end   = end + 1;
    }
    else if (end == GET_QUORUM_STATE::HEIGHT_SENTINEL_VALUE)
    {
      end = start + 1;
    }
    else
    {
      if (end > start) end++;
      else if (end != 0) end--;
    }

    start                = std::min(curr_height, start);
    // We can also provide the pulse quorum for the current block being produced, so if asked for
    // that make a note.
    bool add_curr_pulse = (latest || end > curr_height) && requested_type(service_nodes::quorum_type::pulse);
    end = std::min(curr_height, end);

    uint64_t count       = (start > end) ? start - end : end - start;
    if (!context.admin && count > GET_QUORUM_STATE::MAX_COUNT)
      throw rpc_error{ERROR_WRONG_PARAM,
        "Number of requested quorums greater than the allowed limit: "
          + std::to_string(GET_QUORUM_STATE::MAX_COUNT)
          + ", requested: " + std::to_string(count)};

    bool at_least_one_succeeded = false;
    res.quorums.reserve(std::min((uint64_t)16, count));
    for (size_t height = start; height != end;)
    {
      uint8_t hf_version = m_core.get_hard_fork_version(height);
      if (hf_version != HardFork::INVALID_HF_VERSION)
      {
        auto start_quorum_iterator = static_cast<service_nodes::quorum_type>(0);
        auto end_quorum_iterator   = service_nodes::max_quorum_type_for_hf(hf_version);

        if (req.quorum_type != GET_QUORUM_STATE::ALL_QUORUMS_SENTINEL_VALUE)
        {
          start_quorum_iterator = static_cast<service_nodes::quorum_type>(req.quorum_type);
          end_quorum_iterator   = start_quorum_iterator;
        }

        for (int quorum_int = (int)start_quorum_iterator; quorum_int <= (int)end_quorum_iterator; quorum_int++)
        {
          auto type = static_cast<service_nodes::quorum_type>(quorum_int);
          if (latest)
          { // Latest quorum requested, so skip if this is isn't the latest height for *this* quorum type
            if (type == service_nodes::quorum_type::obligations && height != latest_ob) continue;
            if (type == service_nodes::quorum_type::checkpointing && height != latest_cp) continue;
            if (type == service_nodes::quorum_type::blink && height != latest_bl) continue;
            if (type == service_nodes::quorum_type::pulse) continue;
          }
          if (std::shared_ptr<const service_nodes::quorum> quorum = m_core.get_quorum(type, height, true /*include_old*/))
          {
            auto& entry = res.quorums.emplace_back();
            entry.height                                          = height;
            entry.quorum_type                                     = static_cast<uint8_t>(quorum_int);
            entry.quorum.validators = hexify(quorum->validators);
            entry.quorum.workers = hexify(quorum->workers);

            at_least_one_succeeded = true;
          }
        }
      }

      if (end >= start) height++;
      else height--;
    }

    if (uint8_t hf_version; add_curr_pulse
        && (hf_version = m_core.get_hard_fork_version(curr_height)) >= network_version_16_pulse)
    {
      cryptonote::Blockchain const &blockchain   = m_core.get_blockchain_storage();
      cryptonote::block_header const &top_header = blockchain.get_db().get_block_header_from_height(curr_height - 1);

      pulse::timings next_timings = {};
      uint8_t pulse_round         = 0;
      if (pulse::get_round_timings(blockchain, curr_height, top_header.timestamp, next_timings) &&
          pulse::convert_time_to_round(pulse::clock::now(), next_timings.r0_timestamp, &pulse_round))
      {
        auto entropy = service_nodes::get_pulse_entropy_for_next_block(blockchain.get_db(), pulse_round);
        auto& sn_list = m_core.get_service_node_list();
        auto quorum = generate_pulse_quorum(m_core.get_nettype(), sn_list.get_block_leader().key, hf_version, sn_list.active_service_nodes_infos(), entropy, pulse_round);
        if (verify_pulse_quorum_sizes(quorum))
        {
          auto& entry = res.quorums.emplace_back();
          entry.height = curr_height;
          entry.quorum_type = static_cast<uint8_t>(service_nodes::quorum_type::pulse);

          entry.quorum.validators = hexify(quorum.validators);
          entry.quorum.workers = hexify(quorum.workers);

          at_least_one_succeeded = true;
        }
      }
    }

    if (!at_least_one_succeeded)
      throw rpc_error{ERROR_WRONG_PARAM, "Failed to query any quorums at all"};

    res.status = STATUS_OK;
    return res;
  }
  //------------------------------------------------------------------------------------------------------------------------------
  FLUSH_CACHE::response core_rpc_server::invoke(FLUSH_CACHE::request&& req, rpc_context context)
  {
    FLUSH_CACHE::response res{};
    if (req.bad_txs)
      m_core.flush_bad_txs_cache();
    if (req.bad_blocks)
      m_core.flush_invalid_blocks();
    res.status = STATUS_OK;
    return res;
  }
  //------------------------------------------------------------------------------------------------------------------------------
  GET_SERVICE_NODE_REGISTRATION_CMD_RAW::response core_rpc_server::invoke(GET_SERVICE_NODE_REGISTRATION_CMD_RAW::request&& req, rpc_context context)
  {
    GET_SERVICE_NODE_REGISTRATION_CMD_RAW::response res{};

    PERF_TIMER(on_get_service_node_registration_cmd_raw);

    if (!m_core.service_node())
      throw rpc_error{ERROR_WRONG_PARAM, "Daemon has not been started in service node mode, please relaunch with --service-node flag."};

    uint8_t hf_version = m_core.get_hard_fork_version(m_core.get_current_blockchain_height());
    if (!service_nodes::make_registration_cmd(m_core.get_nettype(), hf_version, req.staking_requirement, req.args, m_core.get_service_keys(), res.registration_cmd, req.make_friendly))
      throw rpc_error{ERROR_INTERNAL, "Failed to make registration command"};

    res.status = STATUS_OK;
    return res;
  }
  //------------------------------------------------------------------------------------------------------------------------------
  GET_SERVICE_NODE_REGISTRATION_CMD::response core_rpc_server::invoke(GET_SERVICE_NODE_REGISTRATION_CMD::request&& req, rpc_context context)
  {
    GET_SERVICE_NODE_REGISTRATION_CMD::response res{};

    PERF_TIMER(on_get_service_node_registration_cmd);

    std::vector<std::string> args;

    uint64_t const curr_height   = m_core.get_current_blockchain_height();
    uint64_t staking_requirement = service_nodes::get_staking_requirement(m_core.get_nettype(), curr_height, m_core.get_hard_fork_version(curr_height));

    {
      uint64_t portions_cut;
      if (!service_nodes::get_portions_from_percent_str(req.operator_cut, portions_cut))
      {
        res.status = "Invalid value: " + req.operator_cut + ". Should be between [0-100]";
        MERROR(res.status);
        return res;
      }

      args.push_back(std::to_string(portions_cut));
    }

    for (const auto& [address, amount] : req.contributions)
    {
        uint64_t num_portions = service_nodes::get_portions_to_make_amount(staking_requirement, amount);
        args.push_back(address);
        args.push_back(std::to_string(num_portions));
    }

    GET_SERVICE_NODE_REGISTRATION_CMD_RAW::request req_old{};

    req_old.staking_requirement = req.staking_requirement;
    req_old.args = std::move(args);
    req_old.make_friendly = false;
    return invoke(std::move(req_old), context);
  }
  //------------------------------------------------------------------------------------------------------------------------------
  GET_SERVICE_NODE_BLACKLISTED_KEY_IMAGES::response core_rpc_server::invoke(GET_SERVICE_NODE_BLACKLISTED_KEY_IMAGES::request&& req, rpc_context context)
  {
    GET_SERVICE_NODE_BLACKLISTED_KEY_IMAGES::response res{};

    PERF_TIMER(on_get_service_node_blacklisted_key_images);
    auto &blacklist = m_core.get_service_node_blacklisted_key_images();

    res.status = STATUS_OK;
    res.blacklist.reserve(blacklist.size());
    for (const service_nodes::key_image_blacklist_entry &entry : blacklist)
    {
      res.blacklist.emplace_back();
      auto &new_entry = res.blacklist.back();
      new_entry.key_image     = tools::type_to_hex(entry.key_image);
      new_entry.unlock_height = entry.unlock_height;
      new_entry.amount = entry.amount;
    }
    return res;
  }
  //------------------------------------------------------------------------------------------------------------------------------
  GET_SERVICE_KEYS::response core_rpc_server::invoke(GET_SERVICE_KEYS::request&& req, rpc_context context)
  {
    GET_SERVICE_KEYS::response res{};

    PERF_TIMER(on_get_service_node_key);

    const auto& keys = m_core.get_service_keys();
    if (keys.pub)
      res.service_node_pubkey = tools::type_to_hex(keys.pub);
    res.service_node_ed25519_pubkey = tools::type_to_hex(keys.pub_ed25519);
    res.service_node_x25519_pubkey = tools::type_to_hex(keys.pub_x25519);
    res.status = STATUS_OK;
    return res;
  }
  //------------------------------------------------------------------------------------------------------------------------------
  GET_SERVICE_PRIVKEYS::response core_rpc_server::invoke(GET_SERVICE_PRIVKEYS::request&& req, rpc_context context)
  {
    GET_SERVICE_PRIVKEYS::response res{};

    PERF_TIMER(on_get_service_node_key);

    const auto& keys = m_core.get_service_keys();
    if (keys.key != crypto::null_skey)
      res.service_node_privkey = tools::type_to_hex(keys.key.data);
    res.service_node_ed25519_privkey = tools::type_to_hex(keys.key_ed25519.data);
    res.service_node_x25519_privkey = tools::type_to_hex(keys.key_x25519.data);
    res.status = STATUS_OK;
    return res;
  }

  static time_t reachable_to_time_t(
      std::chrono::steady_clock::time_point t,
      std::chrono::system_clock::time_point system_now,
      std::chrono::steady_clock::time_point steady_now) {
    if (t == service_nodes::NEVER)
      return 0;
    return std::chrono::system_clock::to_time_t(
            std::chrono::time_point_cast<std::chrono::system_clock::duration>(
                system_now + (t - steady_now)));
  }

  //------------------------------------------------------------------------------------------------------------------------------
  void core_rpc_server::fill_sn_response_entry(GET_SERVICE_NODES::response::entry& entry, const service_nodes::service_node_pubkey_info &sn_info, uint64_t current_height) {

    const auto &info = *sn_info.info;
    entry.service_node_pubkey           = tools::type_to_hex(sn_info.pubkey);
    entry.registration_height           = info.registration_height;
    entry.requested_unlock_height       = info.requested_unlock_height;
    entry.last_reward_block_height      = info.last_reward_block_height;
    entry.last_reward_transaction_index = info.last_reward_transaction_index;
    entry.active                        = info.is_active();
    entry.funded                        = info.is_fully_funded();
    entry.state_height                  = info.is_fully_funded()
        ? (info.is_decommissioned() ? info.last_decommission_height : info.active_since_height) : info.last_reward_block_height;
    entry.earned_downtime_blocks        = service_nodes::quorum_cop::calculate_decommission_credit(info, current_height);
    entry.decommission_count            = info.decommission_count;
    entry.last_decommission_reason_consensus_all      = info.last_decommission_reason_consensus_all;
    entry.last_decommission_reason_consensus_any      = info.last_decommission_reason_consensus_any;

    auto& netconf = m_core.get_net_config();
    m_core.get_service_node_list().access_proof(sn_info.pubkey, [&entry, &netconf](const auto &proof) {
        entry.service_node_version     = proof.proof->version;
        entry.lokinet_version          = proof.proof->lokinet_version;
        entry.storage_server_version   = proof.proof->storage_server_version;
        entry.public_ip                = epee::string_tools::get_ip_string_from_int32(proof.proof->public_ip);
        entry.storage_port             = proof.proof->storage_https_port;
        entry.storage_lmq_port         = proof.proof->storage_omq_port;
        entry.pubkey_ed25519           = proof.proof->pubkey_ed25519 ? tools::type_to_hex(proof.proof->pubkey_ed25519) : "";
        entry.pubkey_x25519            = proof.pubkey_x25519 ? tools::type_to_hex(proof.pubkey_x25519) : "";
        entry.quorumnet_port           = proof.proof->qnet_port;

        // NOTE: Service Node Testing
        entry.last_uptime_proof                  = proof.proof->timestamp;
        auto system_now = std::chrono::system_clock::now();
        auto steady_now = std::chrono::steady_clock::now();
        entry.storage_server_reachable = !proof.ss_unreachable_for(netconf.UPTIME_PROOF_VALIDITY - netconf.UPTIME_PROOF_FREQUENCY, steady_now);
        entry.storage_server_first_unreachable = reachable_to_time_t(proof.ss_first_unreachable, system_now, steady_now);
        entry.storage_server_last_unreachable = reachable_to_time_t(proof.ss_last_unreachable, system_now, steady_now);
        entry.storage_server_last_reachable = reachable_to_time_t(proof.ss_last_reachable, system_now, steady_now);

        service_nodes::participation_history<service_nodes::participation_entry> const &checkpoint_participation = proof.checkpoint_participation;
        service_nodes::participation_history<service_nodes::participation_entry> const &pulse_participation      = proof.pulse_participation;
        service_nodes::participation_history<service_nodes::timestamp_participation_entry> const &timestamp_participation      = proof.timestamp_participation;
        service_nodes::participation_history<service_nodes::timesync_entry> const &timesync_status      = proof.timesync_status;
        entry.checkpoint_participation = std::vector<service_nodes::participation_entry>(checkpoint_participation.begin(), checkpoint_participation.end());
        entry.pulse_participation      = std::vector<service_nodes::participation_entry>(pulse_participation.begin(),      pulse_participation.end());
        entry.timestamp_participation  = std::vector<service_nodes::timestamp_participation_entry>(timestamp_participation.begin(),      timestamp_participation.end());
        entry.timesync_status          = std::vector<service_nodes::timesync_entry>(timesync_status.begin(),      timesync_status.end());
    });

    entry.contributors.reserve(info.contributors.size());

    using namespace service_nodes;
    for (service_node_info::contributor_t const &contributor : info.contributors)
    {
      entry.contributors.push_back({});
      auto &new_contributor = entry.contributors.back();
      new_contributor.amount   = contributor.amount;
      new_contributor.reserved = contributor.reserved;
      new_contributor.address  = cryptonote::get_account_address_as_str(m_core.get_nettype(), false/*is_subaddress*/, contributor.address);

      new_contributor.locked_contributions.reserve(contributor.locked_contributions.size());
      for (service_node_info::contribution_t const &src : contributor.locked_contributions)
      {
        new_contributor.locked_contributions.push_back({});
        auto &dest = new_contributor.locked_contributions.back();
        dest.amount                                                = src.amount;
        dest.key_image                                             = tools::type_to_hex(src.key_image);
        dest.key_image_pub_key                                     = tools::type_to_hex(src.key_image_pub_key);
      }
    }

    entry.total_contributed             = info.total_contributed;
    entry.total_reserved                = info.total_reserved;
    entry.staking_requirement           = info.staking_requirement;
    entry.portions_for_operator         = info.portions_for_operator;
    entry.operator_address              = cryptonote::get_account_address_as_str(m_core.get_nettype(), false/*is_subaddress*/, info.operator_address);
    entry.swarm_id                      = info.swarm_id;
    entry.registration_hf_version       = info.registration_hf_version;

  }

  static constexpr GET_SERVICE_NODES::requested_fields_t all_fields{true};
  //------------------------------------------------------------------------------------------------------------------------------
  GET_SERVICE_NODES::response core_rpc_server::invoke(GET_SERVICE_NODES::request&& req, rpc_context context)
  {
    GET_SERVICE_NODES::response res{};

    res.status = STATUS_OK;
    res.height = m_core.get_current_blockchain_height() - 1;
    res.target_height = m_core.get_target_blockchain_height();
    res.block_hash = tools::type_to_hex(m_core.get_block_id_by_height(res.height));
    res.hardfork = m_core.get_hard_fork_version(res.height);

    if (!req.poll_block_hash.empty()) {
      res.polling_mode = true;
      if (req.poll_block_hash == res.block_hash) {
        res.unchanged = true;
        res.fields = req.fields.value_or(all_fields);
        return res;
      }
    }

    std::vector<crypto::public_key> pubkeys(req.service_node_pubkeys.size());
    for (size_t i = 0; i < req.service_node_pubkeys.size(); i++)
    {
      if (!tools::hex_to_type(req.service_node_pubkeys[i], pubkeys[i]))
        throw rpc_error{ERROR_WRONG_PARAM,
          "Could not convert to a public key, arg: " + std::to_string(i)
            + " which is pubkey: " + req.service_node_pubkeys[i]};
    }

    auto sn_infos = m_core.get_service_node_list_state(pubkeys);

    if (req.active_only) {
      const auto end =
        std::remove_if(sn_infos.begin(), sn_infos.end(), [](const service_nodes::service_node_pubkey_info& snpk_info) {
          return !snpk_info.info->is_active();
        });

      sn_infos.erase(end, sn_infos.end());
    }

    if (req.limit != 0) {

      const auto limit = std::min(sn_infos.size(), static_cast<size_t>(req.limit));

      // We need to select N random elements, in random order, from yyyyyyyy.  We could (and used
      // to) just shuffle the entire list and return the first N, but that is quite inefficient when
      // the list is large and N is small.  So instead this algorithm is going to select a random
      // element from yyyyyyyy, swap it to position 0, so we get: [x]yyyyyyyy where one of the new
      // y's used to be at element 0.  Then we select a random element from the new y's (i.e. all
      // the elements beginning at position 1), and swap it into element 1, to get [xx]yyyyyy, then
      // keep repeating until our set of x's is big enough, say [xxx]yyyyy.  At that point we chop
      // of the y's to just be left with [xxx], and only required N swaps in total.
      for (size_t i = 0; i < limit; i++)
      {
        size_t j = std::uniform_int_distribution<size_t>{i, sn_infos.size()-1}(tools::rng);
        using std::swap;
        if (i != j)
          swap(sn_infos[i], sn_infos[j]);
      }

      sn_infos.resize(limit);
    }

    res.service_node_states.reserve(sn_infos.size());
    res.fields = req.fields.value_or(all_fields);

    if (req.include_json)
    {
      if (sn_infos.empty())
        res.as_json = "{}";
      else
        res.as_json = cryptonote::obj_to_json_str(sn_infos);
    }

    for (auto &pubkey_info : sn_infos) {
      res.service_node_states.emplace_back();
      fill_sn_response_entry(res.service_node_states.back(), pubkey_info, res.height);
    }

    return res;
  }

  namespace {
    struct version_printer { const std::array<uint16_t, 3> &v; };
    std::ostream &operator<<(std::ostream &o, const version_printer &vp) { return o << vp.v[0] << '.' << vp.v[1] << '.' << vp.v[2]; }

    // Handles a ping.  Returns true if the ping was significant (i.e. first ping after startup, or
    // after the ping had expired).  `Success` is a callback that is invoked with a single boolean
    // argument: true if this ping should trigger an immediate proof send (i.e. first ping after
    // startup or after a ping expiry), false for an ordinary ping.
    template <typename RPC, typename Success>
    auto handle_ping(
            std::array<uint16_t, 3> cur_version,
            std::array<uint16_t, 3> required,
            std::string_view name,
            std::atomic<std::time_t>& update,
            std::chrono::seconds lifetime,
            Success success)
    {
      typename RPC::response res{};
      if (cur_version < required) {
        std::ostringstream status;
        status << "Outdated " << name << ". Current: " << version_printer{cur_version} << " Required: " << version_printer{required};
        res.status = status.str();
        MERROR(res.status);
      } else {
        auto now = std::time(nullptr);
        auto old = update.exchange(now);
        bool significant = std::chrono::seconds{now - old} > lifetime; // Print loudly for the first ping after startup/expiry
        if (significant)
          MGINFO_GREEN("Received ping from " << name << " " << version_printer{cur_version});
        else
          MDEBUG("Accepted ping from " << name << " " << version_printer{cur_version});
        success(significant);
        res.status = STATUS_OK;
      }
      return res;
    }
  }

  //------------------------------------------------------------------------------------------------------------------------------
  STORAGE_SERVER_PING::response core_rpc_server::invoke(STORAGE_SERVER_PING::request&& req, rpc_context context)
  {
    m_core.ss_version = req.version;
    return handle_ping<STORAGE_SERVER_PING>(
      req.version, service_nodes::MIN_STORAGE_SERVER_VERSION,
      "Storage Server", m_core.m_last_storage_server_ping, m_core.get_net_config().UPTIME_PROOF_FREQUENCY,
      [this, &req](bool significant) {
        m_core.m_storage_https_port = req.https_port;
        m_core.m_storage_omq_port = req.omq_port;
        if (significant)
          m_core.reset_proof_interval();
      });
  }
  //------------------------------------------------------------------------------------------------------------------------------
  LOKINET_PING::response core_rpc_server::invoke(LOKINET_PING::request&& req, rpc_context context)
  {
    m_core.lokinet_version = req.version;
    return handle_ping<LOKINET_PING>(
        req.version, service_nodes::MIN_LOKINET_VERSION,
        "Lokinet", m_core.m_last_lokinet_ping, m_core.get_net_config().UPTIME_PROOF_FREQUENCY,
        [this](bool significant) { if (significant) m_core.reset_proof_interval(); });
  }
  //------------------------------------------------------------------------------------------------------------------------------
  GET_STAKING_REQUIREMENT::response core_rpc_server::invoke(GET_STAKING_REQUIREMENT::request&& req, rpc_context context)
  {
    GET_STAKING_REQUIREMENT::response res{};

    PERF_TIMER(on_get_staking_requirement);
    res.height = req.height > 0 ? req.height : m_core.get_current_blockchain_height();

    res.staking_requirement = service_nodes::get_staking_requirement(m_core.get_nettype(), res.height, m_core.get_hard_fork_version(res.height));
    res.status = STATUS_OK;
    return res;
  }
  //------------------------------------------------------------------------------------------------------------------------------
  static void check_quantity_limit(size_t count, size_t max, char const *container_name = nullptr)
  {
    if (count > max)
    {
      std::ostringstream err;
      err << "Number of requested entries";
      if (container_name) err << " in " << container_name;
      err << " greater than the allowed limit: " << max << ", requested: " << count;
      throw rpc_error{ERROR_WRONG_PARAM, err.str()};
    }
  }
  //------------------------------------------------------------------------------------------------------------------------------
  GET_CHECKPOINTS::response core_rpc_server::invoke(GET_CHECKPOINTS::request&& req, rpc_context context)
  {
    GET_CHECKPOINTS::response res{};

    if (use_bootstrap_daemon_if_necessary<GET_CHECKPOINTS>(req, res))
      return res;

    if (!context.admin)
      check_quantity_limit(req.count, GET_CHECKPOINTS::MAX_COUNT);

    res.status             = STATUS_OK;
    BlockchainDB const &db = m_core.get_blockchain_storage().get_db();

    std::vector<checkpoint_t> checkpoints;
    if (req.start_height == GET_CHECKPOINTS::HEIGHT_SENTINEL_VALUE &&
        req.end_height   == GET_CHECKPOINTS::HEIGHT_SENTINEL_VALUE)
    {
      checkpoint_t top_checkpoint;
      if (db.get_top_checkpoint(top_checkpoint))
        checkpoints = db.get_checkpoints_range(top_checkpoint.height, 0, req.count);
    }
    else if (req.start_height == GET_CHECKPOINTS::HEIGHT_SENTINEL_VALUE)
    {
      checkpoints = db.get_checkpoints_range(req.end_height, 0, req.count);
    }
    else if (req.end_height == GET_CHECKPOINTS::HEIGHT_SENTINEL_VALUE)
    {
      checkpoints = db.get_checkpoints_range(req.start_height, UINT64_MAX, req.count);
    }
    else
    {
      checkpoints = db.get_checkpoints_range(req.start_height, req.end_height);
    }

    res.checkpoints.reserve(checkpoints.size());
    for (checkpoint_t const &checkpoint : checkpoints)
      res.checkpoints.push_back(checkpoint);

    return res;
  }
  //------------------------------------------------------------------------------------------------------------------------------
  GET_SN_STATE_CHANGES::response core_rpc_server::invoke(GET_SN_STATE_CHANGES::request&& req, rpc_context context)
  {
    GET_SN_STATE_CHANGES::response res{};

    using blob_t = cryptonote::blobdata;
    using block_pair_t = std::pair<blob_t, block>;
    std::vector<block_pair_t> blocks;

    const auto& db = m_core.get_blockchain_storage();
    const uint64_t current_height = db.get_current_blockchain_height();

    uint64_t end_height;
    if (req.end_height == GET_SN_STATE_CHANGES::HEIGHT_SENTINEL_VALUE) {
      // current height is the block being mined, so exclude it from the results
      end_height = current_height - 1;
    } else {
      end_height = req.end_height;
    }

    if (end_height < req.start_height)
      throw rpc_error{ERROR_WRONG_PARAM, "The provided end_height needs to be higher than start_height"};

    if (!db.get_blocks(req.start_height, end_height - req.start_height + 1, blocks))
      throw rpc_error{ERROR_INTERNAL, "Could not query block at requested height: " + std::to_string(req.start_height)};

    res.start_height = req.start_height;
    res.end_height = end_height;

    std::vector<blob_t> blobs;
    std::vector<crypto::hash> missed_ids;
    for (const auto& block : blocks)
    {
      blobs.clear();
      if (!db.get_transactions_blobs(block.second.tx_hashes, blobs, missed_ids))
      {
        MERROR("Could not query block at requested height: " << cryptonote::get_block_height(block.second));
        continue;
      }
      const uint8_t hard_fork_version = block.second.major_version;
      for (const auto& blob : blobs)
      {
        cryptonote::transaction tx;
        if (!cryptonote::parse_and_validate_tx_from_blob(blob, tx))
        {
          MERROR("tx could not be validated from blob, possibly corrupt blockchain");
          continue;
        }
        if (tx.type == cryptonote::txtype::state_change)
        {
          cryptonote::tx_extra_service_node_state_change state_change;
          if (!cryptonote::get_service_node_state_change_from_tx_extra(tx.extra, state_change, hard_fork_version))
          {
            LOG_ERROR("Could not get state change from tx, possibly corrupt tx, hf_version "<< std::to_string(hard_fork_version));
            continue;
          }

          switch(state_change.state) {
            case service_nodes::new_state::deregister:
              res.total_deregister++;
              break;

            case service_nodes::new_state::decommission:
              res.total_decommission++;
              break;

            case service_nodes::new_state::recommission:
              res.total_recommission++;
              break;

            case service_nodes::new_state::ip_change_penalty:
              res.total_ip_change_penalty++;
              break;

            default:
              MERROR("Unhandled state in on_get_service_nodes_state_changes");
              break;
          }
        }

        if (tx.type == cryptonote::txtype::key_image_unlock)
        {
          res.total_unlock++;
        }
      }
    }

    res.status = STATUS_OK;
    return res;
  }
  //------------------------------------------------------------------------------------------------------------------------------
  REPORT_PEER_SS_STATUS::response core_rpc_server::invoke(REPORT_PEER_SS_STATUS::request&& req, rpc_context context)
  {
    REPORT_PEER_SS_STATUS::response res{};

    crypto::public_key pubkey;
    if (!tools::hex_to_type(req.pubkey, pubkey)) {
      MERROR("Could not parse public key: " << req.pubkey);
      throw rpc_error{ERROR_WRONG_PARAM, "Could not parse public key"};
    }

    if (req.type != "reachability")
      throw rpc_error{ERROR_WRONG_PARAM, "Unknown status type"};
    if (!m_core.set_storage_server_peer_reachable(pubkey, req.passed))
      throw rpc_error{ERROR_WRONG_PARAM, "Pubkey not found"};

    res.status = STATUS_OK;
    return res;
  }
  //------------------------------------------------------------------------------------------------------------------------------
  TEST_TRIGGER_P2P_RESYNC::response core_rpc_server::invoke(TEST_TRIGGER_P2P_RESYNC::request&& req, rpc_context context)
  {
    TEST_TRIGGER_P2P_RESYNC::response res{};

    m_p2p.reset_peer_handshake_timer();
    res.status = STATUS_OK;
    return res;
  }
  //------------------------------------------------------------------------------------------------------------------------------
  TEST_TRIGGER_UPTIME_PROOF::response core_rpc_server::invoke(TEST_TRIGGER_UPTIME_PROOF::request&& req, rpc_context context)
  {
    if (m_core.get_nettype() != cryptonote::MAINNET)
      m_core.submit_uptime_proof();

    TEST_TRIGGER_UPTIME_PROOF::response res{};
    res.status = STATUS_OK;
    return res;
  }
  //------------------------------------------------------------------------------------------------------------------------------
  ONS_NAMES_TO_OWNERS::response core_rpc_server::invoke(ONS_NAMES_TO_OWNERS::request&& req, rpc_context context)
  {
    ONS_NAMES_TO_OWNERS::response res{};

    if (!context.admin)
      check_quantity_limit(req.entries.size(), ONS_NAMES_TO_OWNERS::MAX_REQUEST_ENTRIES);

    std::optional<uint64_t> height = m_core.get_current_blockchain_height();
    uint8_t hf_version = m_core.get_hard_fork_version(*height);
    if (req.include_expired) height = std::nullopt;

    std::vector<ons::mapping_type> types;

    ons::name_system_db &db = m_core.get_blockchain_storage().name_system_db();
    for (size_t request_index = 0; request_index < req.entries.size(); request_index++)
    {
      ONS_NAMES_TO_OWNERS::request_entry const &request = req.entries[request_index];
      if (!context.admin)
        check_quantity_limit(request.types.size(), ONS_NAMES_TO_OWNERS::MAX_TYPE_REQUEST_ENTRIES, "types");

      types.clear();
      if (types.capacity() < request.types.size())
        types.reserve(request.types.size());
      for (auto type : request.types)
      {
        types.push_back(static_cast<ons::mapping_type>(type));
        if (!ons::mapping_type_allowed(hf_version, types.back()))
          throw rpc_error{ERROR_WRONG_PARAM, "Invalid lokinet type '" + std::to_string(type) + "'"};
      }

      // This also takes 32 raw bytes, but that is undocumented (because it is painful to pass
      // through json).
      auto name_hash = ons::name_hash_input_to_base64(request.name_hash);
      if (!name_hash)
        throw rpc_error{ERROR_WRONG_PARAM, "Invalid name_hash: expected hash as 64 hex digits or 43/44 base64 characters"};

      std::vector<ons::mapping_record> records = db.get_mappings(types, *name_hash, height);
      for (auto const &record : records)
      {
        auto& entry = res.entries.emplace_back();
        entry.entry_index                                      = request_index;
        entry.type                                             = record.type;
        entry.name_hash                                        = record.name_hash;
        entry.owner                                            = record.owner.to_string(nettype());
        if (record.backup_owner) entry.backup_owner            = record.backup_owner.to_string(nettype());
        entry.encrypted_value                                  = oxenmq::to_hex(record.encrypted_value.to_view());
        entry.expiration_height                                = record.expiration_height;
        entry.update_height                                    = record.update_height;
        entry.txid                                             = tools::type_to_hex(record.txid);
      }
    }

    res.status = STATUS_OK;
    return res;
  }
  //------------------------------------------------------------------------------------------------------------------------------
  ONS_OWNERS_TO_NAMES::response core_rpc_server::invoke(ONS_OWNERS_TO_NAMES::request&& req, rpc_context context)
  {
    ONS_OWNERS_TO_NAMES::response res{};

    if (!context.admin)
      check_quantity_limit(req.entries.size(), ONS_OWNERS_TO_NAMES::MAX_REQUEST_ENTRIES);

    std::unordered_map<ons::generic_owner, size_t> owner_to_request_index;
    std::vector<ons::generic_owner> owners;

    owners.reserve(req.entries.size());
    for (size_t request_index = 0; request_index < req.entries.size(); request_index++)
    {
      std::string const &owner     = req.entries[request_index];
      ons::generic_owner ons_owner = {};
      std::string errmsg;
      if (!ons::parse_owner_to_generic_owner(m_core.get_nettype(), owner, ons_owner, &errmsg))
        throw rpc_error{ERROR_WRONG_PARAM, std::move(errmsg)};

      // TODO(oxen): We now serialize both owner and backup_owner, since if
      // we specify an owner that is backup owner, we don't show the (other)
      // owner. For RPC compatibility we keep the request_index around until the
      // next hard fork (16)
      owners.push_back(ons_owner);
      owner_to_request_index[ons_owner] = request_index;
    }

    ons::name_system_db &db = m_core.get_blockchain_storage().name_system_db();
    std::optional<uint64_t> height;
    if (!req.include_expired) height = m_core.get_current_blockchain_height();

    std::vector<ons::mapping_record> records = db.get_mappings_by_owners(owners, height);
    for (auto &record : records)
    {
      auto& entry = res.entries.emplace_back();

      auto it = owner_to_request_index.find(record.owner);
      if (it == owner_to_request_index.end())
        throw rpc_error{ERROR_INTERNAL, "Owner=" + record.owner.to_string(nettype()) +
          ", could not be mapped back a index in the request 'entries' array"};

      entry.request_index   = it->second;
      entry.type            = record.type;
      entry.name_hash       = std::move(record.name_hash);
      if (record.owner) entry.owner = record.owner.to_string(nettype());
      if (record.backup_owner) entry.backup_owner = record.backup_owner.to_string(nettype());
      entry.encrypted_value = oxenmq::to_hex(record.encrypted_value.to_view());
      entry.update_height   = record.update_height;
      entry.expiration_height = record.expiration_height;
      entry.txid            = tools::type_to_hex(record.txid);
    }

    res.status = STATUS_OK;
    return res;
  }

  //------------------------------------------------------------------------------------------------------------------------------
  ONS_RESOLVE::response core_rpc_server::invoke(ONS_RESOLVE::request&& req, rpc_context context)
  {
    ONS_RESOLVE::response res{};

    if (req.type >= tools::enum_count<ons::mapping_type>)
      throw rpc_error{ERROR_WRONG_PARAM, "Unable to resolve ONS address: 'type' parameter not specified"};

    auto name_hash = ons::name_hash_input_to_base64(req.name_hash);
    if (!name_hash)
      throw rpc_error{ERROR_WRONG_PARAM, "Unable to resolve ONS address: invalid 'name_hash' value '" + req.name_hash + "'"};


    uint8_t hf_version = m_core.get_hard_fork_version(m_core.get_current_blockchain_height());
    auto type = static_cast<ons::mapping_type>(req.type);
    if (!ons::mapping_type_allowed(hf_version, type))
      throw rpc_error{ERROR_WRONG_PARAM, "Invalid lokinet type '" + std::to_string(req.type) + "'"};

    if (auto mapping = m_core.get_blockchain_storage().name_system_db().resolve(
        type, *name_hash, m_core.get_current_blockchain_height()))
    {
      auto [val, nonce] = mapping->value_nonce(type);
      res.encrypted_value = oxenmq::to_hex(val);
      if (val.size() < mapping->to_view().size())
        res.nonce = oxenmq::to_hex(nonce);
    }
    return res;
  }

} }  // namespace cryptonote<|MERGE_RESOLUTION|>--- conflicted
+++ resolved
@@ -806,15 +806,9 @@
           ons.renew = true;
         ons.name_hash = tools::type_to_hex(x.name_hash);
         if (!x.encrypted_value.empty())
-<<<<<<< HEAD
-          lns.value = oxenmq::to_hex(x.encrypted_value);
-        _load_owner(lns.owner, x.owner);
-        _load_owner(lns.backup_owner, x.backup_owner);
-=======
           ons.value = oxenmq::to_hex(x.encrypted_value);
         _load_owner(ons.owner, x.owner);
         _load_owner(ons.backup_owner, x.backup_owner);
->>>>>>> 422d82e2
       }
 
       // Ignore these fields:
