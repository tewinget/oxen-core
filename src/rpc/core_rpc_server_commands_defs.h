--- conflicted
+++ resolved
@@ -635,12 +635,8 @@
   {
     struct request_t
     {
-<<<<<<< HEAD
       std::vector<get_outputs_out> outputs; // Array of structure `get_outputs_out`.
-=======
-      std::vector<get_outputs_out> outputs;
-      bool get_txid;
->>>>>>> 9c77dbf3
+      bool get_txid;                        // Request the TXID/hash of the transaction as well.
 
       BEGIN_KV_SERIALIZE_MAP()
         KV_SERIALIZE(outputs)
@@ -1019,14 +1015,9 @@
   {
     struct request_t
     {
-<<<<<<< HEAD
       uint64_t reserve_size;      // Max 255 bytes
       std::string wallet_address; // Address of wallet to receive coinbase transactions if block is successfully mined.
-=======
-      uint64_t reserve_size;       //max 255 bytes
-      std::string wallet_address;
       std::string prev_block;
->>>>>>> 9c77dbf3
 
       BEGIN_KV_SERIALIZE_MAP()
         KV_SERIALIZE(reserve_size)
@@ -1101,16 +1092,10 @@
 
     struct response_t
     {
-<<<<<<< HEAD
-      uint64_t    height;
-      std::string status; // General RPC error code. "OK" means everything looks good.
-
-=======
       uint64_t height;
       std::vector<std::string> blocks;
-      std::string status;
+      std::string status; // General RPC error code. "OK" means everything looks good.
       
->>>>>>> 9c77dbf3
       BEGIN_KV_SERIALIZE_MAP()
         KV_SERIALIZE(height)
         KV_SERIALIZE(blocks)
