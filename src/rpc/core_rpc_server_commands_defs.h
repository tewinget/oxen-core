--- conflicted
+++ resolved
@@ -64,15 +64,7 @@
 // has its own version, and that clients can just test major to see
 // whether they can talk to a given daemon without having to know in
 // advance which version they will stop working with
-<<<<<<< HEAD
-  constexpr version_t VERSION = {3, 7};
-=======
-// Don't go over 32767 for any of these
-#define CORE_RPC_VERSION_MAJOR 3
-#define CORE_RPC_VERSION_MINOR 1
-#define MAKE_CORE_RPC_VERSION(major,minor) (((major)<<16)|(minor))
-#define CORE_RPC_VERSION MAKE_CORE_RPC_VERSION(CORE_RPC_VERSION_MAJOR, CORE_RPC_VERSION_MINOR)
->>>>>>> 93d49c1a
+  constexpr version_t VERSION = {3, 8};
 
   /// Makes a version array from a packed 32-bit integer version
   constexpr version_t make_version(uint32_t version)
@@ -298,56 +290,20 @@
       std::string pruned_as_hex;
       std::string prunable_as_hex;
       std::string prunable_hash;
-<<<<<<< HEAD
       std::string as_json;                  // List of transaction info.
       bool in_pool;                         // States if the transaction is in pool (`true`) or included in a block (`false`).
       bool double_spend_seen;               // States if the transaction is a double-spend (`true`) or not (`false`).
       uint64_t block_height;                // Block height including the transaction.
-      uint64_t block_timestamp;             // Unix time at chich the block has been added to the blockchain.
+      uint64_t block_timestamp;             // Unix time at which the block has been added to the blockchain.
       std::vector<uint64_t> output_indices; // List of transaction indexes.
-=======
-      std::string as_json;
-      bool in_pool;
-      bool double_spend_seen;
-      uint64_t block_height;
-      uint64_t block_timestamp;
-      uint64_t received_timestamp;
-      std::vector<uint64_t> output_indices;
->>>>>>> 93d49c1a
+      uint64_t received_timestamp;          // Timestamp transaction was received in the pool.
       bool relayed;
       bool blink;                           // True if this is an approved, blink transaction (only for in_pool transactions or txes in recent blocks)
 
-<<<<<<< HEAD
-      KV_MAP_SERIALIZABLE
-    };
-
-    struct response
-=======
-      BEGIN_KV_SERIALIZE_MAP()
-        KV_SERIALIZE(tx_hash)
-        KV_SERIALIZE(as_hex)
-        KV_SERIALIZE(pruned_as_hex)
-        KV_SERIALIZE(prunable_as_hex)
-        KV_SERIALIZE(prunable_hash)
-        KV_SERIALIZE(as_json)
-        KV_SERIALIZE(in_pool)
-        KV_SERIALIZE(double_spend_seen)
-        if (!this_ref.in_pool)
-        {
-          KV_SERIALIZE(block_height)
-          KV_SERIALIZE(block_timestamp)
-          KV_SERIALIZE(output_indices)
-        }
-        else
-        {
-          KV_SERIALIZE(relayed)
-          KV_SERIALIZE(received_timestamp)
-        }
-      END_KV_SERIALIZE_MAP()
-    };
-
-    struct response_t: public rpc_access_response_base
->>>>>>> 93d49c1a
+      KV_MAP_SERIALIZABLE
+    };
+
+    struct response
     {
       // older compatibility stuff
       std::vector<std::string> txs_as_hex;  // Full transaction information as a hex string (old compatibility parameter)
