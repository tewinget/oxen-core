// Copyright (c) 2014-2019, The Monero Project
//
// All rights reserved.
//
// Redistribution and use in source and binary forms, with or without modification, are
// permitted provided that the following conditions are met:
//
// 1. Redistributions of source code must retain the above copyright notice, this list of
//    conditions and the following disclaimer.
//
// 2. Redistributions in binary form must reproduce the above copyright notice, this list
//    of conditions and the following disclaimer in the documentation and/or other
//    materials provided with the distribution.
//
// 3. Neither the name of the copyright holder nor the names of its contributors may be
//    used to endorse or promote products derived from this software without specific
//    prior written permission.
//
// THIS SOFTWARE IS PROVIDED BY THE COPYRIGHT HOLDERS AND CONTRIBUTORS "AS IS" AND ANY
// EXPRESS OR IMPLIED WARRANTIES, INCLUDING, BUT NOT LIMITED TO, THE IMPLIED WARRANTIES OF
// MERCHANTABILITY AND FITNESS FOR A PARTICULAR PURPOSE ARE DISCLAIMED. IN NO EVENT SHALL
// THE COPYRIGHT HOLDER OR CONTRIBUTORS BE LIABLE FOR ANY DIRECT, INDIRECT, INCIDENTAL,
// SPECIAL, EXEMPLARY, OR CONSEQUENTIAL DAMAGES (INCLUDING, BUT NOT LIMITED TO,
// PROCUREMENT OF SUBSTITUTE GOODS OR SERVICES; LOSS OF USE, DATA, OR PROFITS; OR BUSINESS
// INTERRUPTION) HOWEVER CAUSED AND ON ANY THEORY OF LIABILITY, WHETHER IN CONTRACT,
// STRICT LIABILITY, OR TORT (INCLUDING NEGLIGENCE OR OTHERWISE) ARISING IN ANY WAY OUT OF
// THE USE OF THIS SOFTWARE, EVEN IF ADVISED OF THE POSSIBILITY OF SUCH DAMAGE.
//
// Parts of this file are originally copyright (c) 2012-2013 The Cryptonote developers

#pragma once

#include "string_tools.h"

#include "cryptonote_protocol/cryptonote_protocol_defs.h"
#include "cryptonote_basic/cryptonote_basic.h"
#include "cryptonote_basic/verification_context.h"
#include "cryptonote_basic/difficulty.h"
#include "crypto/hash.h"
#include "cryptonote_config.h"
#include "cryptonote_core/service_node_voting.h"
#include "rpc/rpc_handler.h"
#include "common/varint.h"
#include "common/perf_timer.h"
#include "checkpoints/checkpoints.h"

#include "cryptonote_core/service_node_quorum_cop.h"
#include "cryptonote_core/service_node_list.h"
#include "common/loki.h"

namespace
{
  template<typename T>
  std::string compress_integer_array(const std::vector<T> &v)
  {
    std::string s;
    s.resize(v.size() * (sizeof(T) * 8 / 7 + 1));
    char *ptr = (char*)s.data();
    for (const T &t: v)
      tools::write_varint(ptr, t);
    s.resize(ptr - s.data());
    return s;
  }

  template<typename T>
  std::vector<T> decompress_integer_array(const std::string &s)
  {
    std::vector<T> v;
    v.reserve(s.size());
    int read = 0;
    const std::string::const_iterator end = s.end();
    for (std::string::const_iterator i = s.begin(); i != end; std::advance(i, read))
    {
      T t;
      read = tools::read_varint(std::string::const_iterator(i), s.end(), t);
      CHECK_AND_ASSERT_THROW_MES(read > 0 && read <= 256, "Error decompressing data");
      v.push_back(t);
    }
    return v;
  }
}

namespace cryptonote
{
  //-----------------------------------------------
#define CORE_RPC_STATUS_OK   "OK"
#define CORE_RPC_STATUS_BUSY   "BUSY"
#define CORE_RPC_STATUS_NOT_MINING "NOT MINING"
constexpr char const CORE_RPC_STATUS_TX_LONG_POLL_TIMED_OUT[] = "Long polling client timed out before txpool had an update";
constexpr char const CORE_RPC_STATUS_TX_LONG_POLL_MAX_CONNECTIONS[] = "Daemon maxed out long polling connections";

// When making *any* change here, bump minor
// If the change is incompatible, then bump major and set minor to 0
// This ensures CORE_RPC_VERSION always increases, that every change
// has its own version, and that clients can just test major to see
// whether they can talk to a given daemon without having to know in
// advance which version they will stop working with
// Don't go over 32767 for any of these
<<<<<<< HEAD
#define CORE_RPC_VERSION_MAJOR 3
#define CORE_RPC_VERSION_MINOR 5
=======
#define CORE_RPC_VERSION_MAJOR 2
#define CORE_RPC_VERSION_MINOR 9
>>>>>>> e72aca57
#define MAKE_CORE_RPC_VERSION(major,minor) (((major)<<16)|(minor))
#define CORE_RPC_VERSION MAKE_CORE_RPC_VERSION(CORE_RPC_VERSION_MAJOR, CORE_RPC_VERSION_MINOR)

  LOKI_RPC_DOC_INTROSPECT
  // Get the node's current height.
  struct COMMAND_RPC_GET_HEIGHT
  {
    struct request_t
    {
      BEGIN_KV_SERIALIZE_MAP()
      END_KV_SERIALIZE_MAP()
    };
    typedef epee::misc_utils::struct_init<request_t> request;

    struct response_t
    {
      uint64_t height;            // The current blockchain height according to the queried daemon.
      std::string status;         // Generic RPC error code. "OK" is the success value.
      bool untrusted;             // If the result is obtained using bootstrap mode, and therefore not trusted `true`, or otherwise `false`.
      std::string hash;           // Hash of the block at the current height
      uint64_t immutable_height;  // The latest height in the blockchain that can not be reorganized from (backed by atleast 2 Service Node, or 1 hardcoded checkpoint, 0 if N/A).
      std::string immutable_hash; // Hash of the highest block in the chain that can not be reorganized.

      BEGIN_KV_SERIALIZE_MAP()
        KV_SERIALIZE(height)
        KV_SERIALIZE(status)
        KV_SERIALIZE(untrusted)
        KV_SERIALIZE(hash)
        KV_SERIALIZE(immutable_height)
        KV_SERIALIZE(immutable_hash)
      END_KV_SERIALIZE_MAP()
    };
    typedef epee::misc_utils::struct_init<response_t> response;
  };

  LOKI_RPC_DOC_INTROSPECT
  // Get all blocks info. Binary request.
  struct COMMAND_RPC_GET_BLOCKS_FAST
  {

    struct request_t
    {
      std::list<crypto::hash> block_ids; // First 10 blocks id goes sequential, next goes in pow(2,n) offset, like 2, 4, 8, 16, 32, 64 and so on, and the last one is always genesis block
      uint64_t    start_height;          // The starting block's height.
      bool        prune;                 // Prunes the blockchain, drops off 7/8 off the block iirc.
      bool        no_miner_tx;           // Optional (false by default).

      BEGIN_KV_SERIALIZE_MAP()
        KV_SERIALIZE_CONTAINER_POD_AS_BLOB(block_ids)
        KV_SERIALIZE(start_height)
        KV_SERIALIZE(prune)
        KV_SERIALIZE_OPT(no_miner_tx, false)
      END_KV_SERIALIZE_MAP()
    };
    typedef epee::misc_utils::struct_init<request_t> request;

    struct tx_output_indices
    {
      std::vector<uint64_t> indices; // Array of unsigned int.

      BEGIN_KV_SERIALIZE_MAP()
        KV_SERIALIZE(indices)
      END_KV_SERIALIZE_MAP()
    };

    struct block_output_indices
    {
      std::vector<tx_output_indices> indices; // Array of TX output indices:

      BEGIN_KV_SERIALIZE_MAP()
        KV_SERIALIZE(indices)
      END_KV_SERIALIZE_MAP()
    };

    struct response_t
    {
      std::vector<block_complete_entry> blocks;         // Array of block complete entries
      uint64_t    start_height;                         // The starting block's height.
      uint64_t    current_height;                       // The current block height.
      std::string status;                               // General RPC error code. "OK" means everything looks good.
      std::vector<block_output_indices> output_indices; // Array of indices.
      bool untrusted;                                   // States if the result is obtained using the bootstrap mode, and is therefore not trusted (`true`), or when the daemon is fully synced (`false`).

      BEGIN_KV_SERIALIZE_MAP()
        KV_SERIALIZE(blocks)
        KV_SERIALIZE(start_height)
        KV_SERIALIZE(current_height)
        KV_SERIALIZE(status)
        KV_SERIALIZE(output_indices)
        KV_SERIALIZE(untrusted) 
      END_KV_SERIALIZE_MAP()
    };
    typedef epee::misc_utils::struct_init<response_t> response;
  };

  LOKI_RPC_DOC_INTROSPECT
  // Get blocks by height. Binary request.
  struct COMMAND_RPC_GET_BLOCKS_BY_HEIGHT
  {
    struct request_t
    {
      std::vector<uint64_t> heights;         // List of block heights

      BEGIN_KV_SERIALIZE_MAP()
        KV_SERIALIZE(heights)
      END_KV_SERIALIZE_MAP()
    };
    typedef epee::misc_utils::struct_init<request_t> request;

    struct response_t
    {
      std::vector<block_complete_entry> blocks; // Array of block complete entries
      std::string status;                       // General RPC error code. "OK" means everything looks good.
      bool untrusted;                           // States if the result is obtained using the bootstrap mode, and is therefore not trusted (`true`), or when the daemon is fully synced (`false`).

      BEGIN_KV_SERIALIZE_MAP()
        KV_SERIALIZE(blocks)
        KV_SERIALIZE(status)
        KV_SERIALIZE(untrusted)
      END_KV_SERIALIZE_MAP()
    };
    typedef epee::misc_utils::struct_init<response_t> response;
  };


  LOKI_RPC_DOC_INTROSPECT
  // Get the known blocks hashes which are not on the main chain.
  struct COMMAND_RPC_GET_ALT_BLOCKS_HASHES
  {
    struct request_t
    {
        BEGIN_KV_SERIALIZE_MAP()
        END_KV_SERIALIZE_MAP()
    };
    typedef epee::misc_utils::struct_init<request_t> request;

    struct response_t
    {
        std::vector<std::string> blks_hashes; // List of alternative blocks hashes to main chain.
        std::string status;                   // General RPC error code. "OK" means everything looks good.
        bool untrusted;                       // States if the result is obtained using the bootstrap mode, and is therefore not trusted (`true`), or when the daemon is fully synced (`false`).

        BEGIN_KV_SERIALIZE_MAP()
            KV_SERIALIZE(blks_hashes)
            KV_SERIALIZE(status)
            KV_SERIALIZE(untrusted)
        END_KV_SERIALIZE_MAP()
    };
    typedef epee::misc_utils::struct_init<response_t> response;
  };

  LOKI_RPC_DOC_INTROSPECT
  // Get hashes. Binary request.
  struct COMMAND_RPC_GET_HASHES_FAST
  {

    struct request_t
    {
      std::list<crypto::hash> block_ids; // First 10 blocks id goes sequential, next goes in pow(2,n) offset, like 2, 4, 8, 16, 32, 64 and so on, and the last one is always genesis block */
      uint64_t    start_height;          // The starting block's height.

      BEGIN_KV_SERIALIZE_MAP()
        KV_SERIALIZE_CONTAINER_POD_AS_BLOB(block_ids)
        KV_SERIALIZE(start_height)
      END_KV_SERIALIZE_MAP()
    };
    typedef epee::misc_utils::struct_init<request_t> request;

    struct response_t
    {
      std::vector<crypto::hash> m_block_ids; // Binary array of hashes, See block_ids above.
      uint64_t    start_height;              // The starting block's height.
      uint64_t    current_height;            // The current block height.
      std::string status;                    // General RPC error code. "OK" means everything looks good.
      bool untrusted;                        // States if the result is obtained using the bootstrap mode, and is therefore not trusted (`true`), or when the daemon is fully synced (`false`).

      BEGIN_KV_SERIALIZE_MAP()
        KV_SERIALIZE_CONTAINER_POD_AS_BLOB(m_block_ids)
        KV_SERIALIZE(start_height)
        KV_SERIALIZE(current_height)
        KV_SERIALIZE(status)
        KV_SERIALIZE(untrusted)
      END_KV_SERIALIZE_MAP()
    };
    typedef epee::misc_utils::struct_init<response_t> response;
  };

  LOKI_RPC_DOC_INTROSPECT
  struct COMMAND_RPC_GET_RANDOM_OUTS
  {
      struct request_t
      {
        std::vector<std::string> amounts;
        uint32_t count;

        BEGIN_KV_SERIALIZE_MAP()
          KV_SERIALIZE(amounts)
          KV_SERIALIZE(count)
        END_KV_SERIALIZE_MAP()
      };
      typedef epee::misc_utils::struct_init<request_t> request;
    
      
      struct output {
        std::string public_key;
        uint64_t global_index;
        std::string rct; // 64+64+64 characters long (<rct commit> + <encrypted mask> + <rct amount>)

        BEGIN_KV_SERIALIZE_MAP()
          KV_SERIALIZE(public_key)
          KV_SERIALIZE(global_index)
          KV_SERIALIZE(rct)
        END_KV_SERIALIZE_MAP()
      };

      struct amount_out 
      {
        uint64_t amount;
        std::vector<output> outputs;

        BEGIN_KV_SERIALIZE_MAP()
          KV_SERIALIZE(amount)
          KV_SERIALIZE(outputs)
        END_KV_SERIALIZE_MAP()
      };
      
      struct response_t
      {
        std::vector<amount_out> amount_outs;
        std::string Error;

        BEGIN_KV_SERIALIZE_MAP()
          KV_SERIALIZE(amount_outs)
          KV_SERIALIZE(Error)
        END_KV_SERIALIZE_MAP()
      };
      typedef epee::misc_utils::struct_init<response_t> response;
  };

  LOKI_RPC_DOC_INTROSPECT
  // TODO: Undocumented light wallet RPC call
  struct COMMAND_RPC_SUBMIT_RAW_TX
  {
      struct request_t
      {
        std::string address;
        std::string view_key;
        std::string tx;
        bool blink;

        BEGIN_KV_SERIALIZE_MAP()
          KV_SERIALIZE(address)
          KV_SERIALIZE(view_key)
          KV_SERIALIZE(tx)
          KV_SERIALIZE_OPT(blink, false)
        END_KV_SERIALIZE_MAP()
      };
      typedef epee::misc_utils::struct_init<request_t> request;
    
      
      struct response_t
      {
        std::string status;
        std::string error;

        BEGIN_KV_SERIALIZE_MAP()
          KV_SERIALIZE(status)
          KV_SERIALIZE(error)
        END_KV_SERIALIZE_MAP()
      };
      typedef epee::misc_utils::struct_init<response_t> response;
  };

  LOKI_RPC_DOC_INTROSPECT
  // TODO: Undocumented light wallet RPC call
  struct COMMAND_RPC_LOGIN
  {
      struct request_t
      {
        std::string address;
        std::string view_key;
        bool create_account;

        BEGIN_KV_SERIALIZE_MAP()
          KV_SERIALIZE(address)
          KV_SERIALIZE(view_key)
          KV_SERIALIZE(create_account)
        END_KV_SERIALIZE_MAP()
      };
      typedef epee::misc_utils::struct_init<request_t> request;

      struct response_t
      {
        std::string status;
        std::string reason;
        bool new_address;

        BEGIN_KV_SERIALIZE_MAP()
          KV_SERIALIZE(status)
          KV_SERIALIZE(reason)
          KV_SERIALIZE(new_address)
        END_KV_SERIALIZE_MAP()
      };
      typedef epee::misc_utils::struct_init<response_t> response;
  };

  LOKI_RPC_DOC_INTROSPECT
  // TODO: Undocumented light wallet RPC call
  struct COMMAND_RPC_IMPORT_WALLET_REQUEST
  {
      struct request_t
      {
        std::string address;
        std::string view_key;

        BEGIN_KV_SERIALIZE_MAP()
          KV_SERIALIZE(address)
          KV_SERIALIZE(view_key)
        END_KV_SERIALIZE_MAP()
      };
      typedef epee::misc_utils::struct_init<request_t> request;

      struct response_t
      {
        std::string payment_id;
        uint64_t import_fee;
        bool new_request;
        bool request_fulfilled;
        std::string payment_address;
        std::string status;

        BEGIN_KV_SERIALIZE_MAP()
          KV_SERIALIZE(payment_id)
          KV_SERIALIZE(import_fee)
          KV_SERIALIZE(new_request)
          KV_SERIALIZE(request_fulfilled)
          KV_SERIALIZE(payment_address)
          KV_SERIALIZE(status)
        END_KV_SERIALIZE_MAP()
      };
      typedef epee::misc_utils::struct_init<response_t> response;
  };

  LOKI_RPC_DOC_INTROSPECT
  // Look up one or more transactions by hash.
  struct COMMAND_RPC_GET_TRANSACTIONS
  {
    struct request_t
    {
      std::vector<std::string> txs_hashes; // List of transaction hashes to look up.
      bool decode_as_json;                 // Optional (`false` by default). If set true, the returned transaction information will be decoded rather than binary.
      bool prune;                          // Prunes the blockchain, drops off 7/8 off the block iirc. Optional (`False` by default).
      bool split;                          // Optional (`false` by default).

      BEGIN_KV_SERIALIZE_MAP()
        KV_SERIALIZE(txs_hashes)
        KV_SERIALIZE(decode_as_json) 
        KV_SERIALIZE_OPT(prune, false)
        KV_SERIALIZE_OPT(split, false)
      END_KV_SERIALIZE_MAP()
    };
    typedef epee::misc_utils::struct_init<request_t> request;

    struct entry
    {
      std::string tx_hash;                  // Transaction hash.
      std::string as_hex;                   // Full transaction information as a hex string.
      std::string pruned_as_hex; 
      std::string prunable_as_hex;
      std::string prunable_hash;
      std::string as_json;                  // List of transaction info.
      bool in_pool;                         // States if the transaction is in pool (`true`) or included in a block (`false`).
      bool double_spend_seen;               // States if the transaction is a double-spend (`true`) or not (`false`).
      uint64_t block_height;                // Block height including the transaction.
      uint64_t block_timestamp;             // Unix time at chich the block has been added to the blockchain.
      std::vector<uint64_t> output_indices; // List of transaction indexes.
      bool relayed;
      bool blink;                           // True if this is an approved, blink transaction (only for in_pool transactions or txes in recent blocks)

      BEGIN_KV_SERIALIZE_MAP()
        KV_SERIALIZE(tx_hash)
        KV_SERIALIZE(as_hex)
        KV_SERIALIZE(pruned_as_hex)
        KV_SERIALIZE(prunable_as_hex)
        KV_SERIALIZE(prunable_hash)
        KV_SERIALIZE(as_json)
        KV_SERIALIZE(in_pool)
        KV_SERIALIZE(double_spend_seen)
        if (!this_ref.in_pool)
        {
          KV_SERIALIZE(block_height)
          KV_SERIALIZE(block_timestamp)
          KV_SERIALIZE(output_indices)
        }
        else
        {
          KV_SERIALIZE(relayed)
        }
        KV_SERIALIZE(blink)
      END_KV_SERIALIZE_MAP()
    };

    struct response_t
    {
      // older compatibility stuff
      std::vector<std::string> txs_as_hex;  // Full transaction information as a hex string (old compatibility parameter)
      std::vector<std::string> txs_as_json; // Transactions decoded as json (old compat)

      // in both old and new
      std::vector<std::string> missed_tx;   // (Optional - returned if not empty) Transaction hashes that could not be found.

      // new style
      std::vector<entry> txs;               // Array of structure entry as follows:
      std::string status;                   // General RPC error code. "OK" means everything looks good.
      bool untrusted;                       // States if the result is obtained using the bootstrap mode, and is therefore not trusted (`true`), or when the daemon is fully synced (`false`).

      BEGIN_KV_SERIALIZE_MAP()
        KV_SERIALIZE(txs_as_hex)
        KV_SERIALIZE(txs_as_json)
        KV_SERIALIZE(txs)
        KV_SERIALIZE(missed_tx)
        KV_SERIALIZE(status)
        KV_SERIALIZE(untrusted)
      END_KV_SERIALIZE_MAP()
    };
    typedef epee::misc_utils::struct_init<response_t> response;
  };

  LOKI_RPC_DOC_INTROSPECT
  // Check if outputs have been spent using the key image associated with the output.
  struct COMMAND_RPC_IS_KEY_IMAGE_SPENT
  {
    enum STATUS 
    {
      UNSPENT = 0,
      SPENT_IN_BLOCKCHAIN = 1,
      SPENT_IN_POOL = 2,
    };

    struct request_t
    {
      std::vector<std::string> key_images; // List of key image hex strings to check.

      BEGIN_KV_SERIALIZE_MAP()
        KV_SERIALIZE(key_images)
      END_KV_SERIALIZE_MAP()
    };
    typedef epee::misc_utils::struct_init<request_t> request;


    struct response_t
    {
      std::vector<int> spent_status; // List of statuses for each image checked. Statuses are follows: 0 = unspent, 1 = spent in blockchain, 2 = spent in transaction pool
      std::string status;            // General RPC error code. "OK" means everything looks good.
      bool untrusted;                // States if the result is obtained using the bootstrap mode, and is therefore not trusted (`true`), or when the daemon is fully synced (`false`).

      BEGIN_KV_SERIALIZE_MAP()
        KV_SERIALIZE(spent_status)
        KV_SERIALIZE(status)
        KV_SERIALIZE(untrusted)
      END_KV_SERIALIZE_MAP()
    };
    typedef epee::misc_utils::struct_init<response_t> response;
  };


  LOKI_RPC_DOC_INTROSPECT
  // Get global outputs of transactions. Binary request.
  struct COMMAND_RPC_GET_TX_GLOBAL_OUTPUTS_INDEXES
  {
    struct request_t
    {
      crypto::hash txid; // Binary txid.

      BEGIN_KV_SERIALIZE_MAP()
        KV_SERIALIZE_VAL_POD_AS_BLOB(txid)
      END_KV_SERIALIZE_MAP()
    };
    typedef epee::misc_utils::struct_init<request_t> request;


    struct response_t
    {
      std::vector<uint64_t> o_indexes; // List of output indexes
      std::string status;              // General RPC error code. "OK" means everything looks good.
      bool untrusted;                  // States if the result is obtained using the bootstrap mode, and is therefore not trusted (`true`), or when the daemon is fully synced (`false`).

      BEGIN_KV_SERIALIZE_MAP()
        KV_SERIALIZE(o_indexes)
        KV_SERIALIZE(status)
        KV_SERIALIZE(untrusted)
      END_KV_SERIALIZE_MAP()
    };
    typedef epee::misc_utils::struct_init<response_t> response;
  };

  LOKI_RPC_DOC_INTROSPECT
  struct get_outputs_out
  {
    uint64_t amount; // Amount of Loki in TXID.
    uint64_t index;  

    BEGIN_KV_SERIALIZE_MAP()
      KV_SERIALIZE(amount)
      KV_SERIALIZE(index)
    END_KV_SERIALIZE_MAP()
  };

  LOKI_RPC_DOC_INTROSPECT
  // Get outputs. Binary request.
  struct COMMAND_RPC_GET_OUTPUTS_BIN
  {
    struct request_t
    {
      std::vector<get_outputs_out> outputs; // Array of structure `get_outputs_out`.
      bool get_txid;                        // TXID

      BEGIN_KV_SERIALIZE_MAP()
        KV_SERIALIZE(outputs)
        KV_SERIALIZE_OPT(get_txid, true)
      END_KV_SERIALIZE_MAP()
    };
    typedef epee::misc_utils::struct_init<request_t> request;

    struct outkey
    {
      crypto::public_key key; // The public key of the output.
      rct::key mask;        
      bool unlocked;          // States if output is locked (`false`) or not (`true`).
      uint64_t height;        // Block height of the output.
      crypto::hash txid;      // Transaction id.

      BEGIN_KV_SERIALIZE_MAP()
        KV_SERIALIZE_VAL_POD_AS_BLOB(key)
        KV_SERIALIZE_VAL_POD_AS_BLOB(mask)
        KV_SERIALIZE(unlocked)
        KV_SERIALIZE(height)
        KV_SERIALIZE_VAL_POD_AS_BLOB(txid)
      END_KV_SERIALIZE_MAP()
    };

    struct response_t
    {
      std::vector<outkey> outs; // List of outkey information.
      std::string status;       // General RPC error code. "OK" means everything looks good.
      bool untrusted;           // States if the result is obtained using the bootstrap mode, and is therefore not trusted (`true`), or when the daemon is fully synced (`false`).

      BEGIN_KV_SERIALIZE_MAP()
        KV_SERIALIZE(outs)
        KV_SERIALIZE(status)
        KV_SERIALIZE(untrusted)
      END_KV_SERIALIZE_MAP()
    };
    typedef epee::misc_utils::struct_init<response_t> response;
  };

  LOKI_RPC_DOC_INTROSPECT
  struct COMMAND_RPC_GET_OUTPUTS
  {
    struct request_t
    {
      std::vector<get_outputs_out> outputs; // Array of structure `get_outputs_out`.
      bool get_txid;                        // Request the TXID/hash of the transaction as well.

      BEGIN_KV_SERIALIZE_MAP()
        KV_SERIALIZE(outputs)
        KV_SERIALIZE(get_txid)
      END_KV_SERIALIZE_MAP()
    };
    typedef epee::misc_utils::struct_init<request_t> request;

    struct outkey
    {
      std::string key;  // The public key of the output.
      std::string mask; 
      bool unlocked;    // States if output is locked (`false`) or not (`true`).
      uint64_t height;  // Block height of the output.
      std::string txid; // Transaction id.

      BEGIN_KV_SERIALIZE_MAP()
        KV_SERIALIZE(key)
        KV_SERIALIZE(mask)
        KV_SERIALIZE(unlocked)
        KV_SERIALIZE(height)
        KV_SERIALIZE(txid)
      END_KV_SERIALIZE_MAP()
    };

    struct response_t
    {
      std::vector<outkey> outs; // List of outkey information.
      std::string status;       // General RPC error code. "OK" means everything looks good.
      bool untrusted;           // States if the result is obtained using the bootstrap mode, and is therefore not trusted (`true`), or when the daemon is fully synced (`false`).

      BEGIN_KV_SERIALIZE_MAP()
        KV_SERIALIZE(outs)
        KV_SERIALIZE(status)
        KV_SERIALIZE(untrusted)
      END_KV_SERIALIZE_MAP()
    };
    typedef epee::misc_utils::struct_init<response_t> response;
  };

  LOKI_RPC_DOC_INTROSPECT
  // Broadcast a raw transaction to the network.
  struct COMMAND_RPC_SEND_RAW_TX
  {
    struct request_t
    {
      std::string tx_as_hex; // Full transaction information as hexidecimal string.
      bool do_not_relay;     // (Optional: Default false) Stop relaying transaction to other nodes.  Ignored if `blink` is true.
      bool do_sanity_checks; // (Optional: Default true) Verify TX params have sane values.
      bool blink;            // (Optional: Default false) Submit this as a blink tx rather than into the mempool.

      BEGIN_KV_SERIALIZE_MAP()
        KV_SERIALIZE(tx_as_hex)
        KV_SERIALIZE_OPT(do_not_relay, false)
        KV_SERIALIZE_OPT(do_sanity_checks, true)
        KV_SERIALIZE_OPT(blink, false)
      END_KV_SERIALIZE_MAP()
    };
    typedef epee::misc_utils::struct_init<request_t> request;

    struct response_t
    {
      std::string status; // General RPC error code. "OK" means everything looks good. Any other value means that something went wrong.
      std::string reason; // Additional information. Currently empty, "Not relayed" if transaction was accepted but not relayed, or some descriptive message of why the tx failed.
      bool not_relayed;   // Transaction was not relayed (true) or relayed (false).
      bool untrusted;     // States if the result is obtained using the bootstrap mode, and is therefore not trusted (`true`), or when the daemon is fully synced (`false`).
      tx_verification_context tvc;
      bool sanity_check_failed;
      blink_result blink_status; // 0 for a non-blink tx.  For a blink tx: 1 means rejected, 2 means accepted, 3 means timeout.

      BEGIN_KV_SERIALIZE_MAP()
        KV_SERIALIZE(status)
        KV_SERIALIZE(reason)
        KV_SERIALIZE(not_relayed)
        KV_SERIALIZE(sanity_check_failed)
        KV_SERIALIZE(untrusted)
        KV_SERIALIZE(tvc)
        KV_SERIALIZE_ENUM(blink_status)
      END_KV_SERIALIZE_MAP()
    };
    typedef epee::misc_utils::struct_init<response_t> response;
  };

  LOKI_RPC_DOC_INTROSPECT
  // Start mining on the daemon.
  struct COMMAND_RPC_START_MINING
  {
    struct request_t
    {
      std::string miner_address;        // Account address to mine to.
      uint64_t    threads_count;        // Number of mining thread to run.
      bool        do_background_mining; // States if the mining should run in background (`true`) or foreground (`false`).
      bool        ignore_battery;       // States if battery state (on laptop) should be ignored (`true`) or not (`false`).
      uint64_t    num_blocks;           // Mine until the blockchain has this many new blocks, then stop (no limit if 0, the default)
      bool        slow_mining;          // Do slow mining (i.e. don't allocate RandomX cache); primarily intended for testing

      BEGIN_KV_SERIALIZE_MAP()
        KV_SERIALIZE(miner_address)
        KV_SERIALIZE(threads_count)
        KV_SERIALIZE(do_background_mining)
        KV_SERIALIZE(ignore_battery)
        KV_SERIALIZE_OPT(num_blocks, uint64_t{0})
        KV_SERIALIZE_OPT(slow_mining, false)
      END_KV_SERIALIZE_MAP()
    };
    typedef epee::misc_utils::struct_init<request_t> request;

    struct response_t
    {
      std::string status; // General RPC error code. "OK" means everything looks good. Any other value means that something went wrong.

      BEGIN_KV_SERIALIZE_MAP()
        KV_SERIALIZE(status)
      END_KV_SERIALIZE_MAP()
    };
    typedef epee::misc_utils::struct_init<response_t> response;
  };

  LOKI_RPC_DOC_INTROSPECT
  // Retrieve general information about the state of your node and the network.
  struct COMMAND_RPC_GET_INFO
  {
    struct request_t
    {
      BEGIN_KV_SERIALIZE_MAP()
      END_KV_SERIALIZE_MAP()
    };
    typedef epee::misc_utils::struct_init<request_t> request;

    struct response_t
    {
      std::string status;                   // General RPC error code. "OK" means everything looks good.
      uint64_t height;                      // Current length of longest chain known to daemon.
      uint64_t target_height;               // The height of the next block in the chain.
      uint64_t immutable_height;            // The latest height in the blockchain that can not be reorganized from (backed by atleast 2 Service Node, or 1 hardcoded checkpoint, 0 if N/A).
      uint64_t difficulty;                  // Network difficulty (analogous to the strength of the network).
      uint64_t target;                      // Current target for next proof of work.
      uint64_t tx_count;                    // Total number of non-coinbase transaction in the chain.
      uint64_t tx_pool_size;                // Number of transactions that have been broadcast but not included in a block.
      uint64_t alt_blocks_count;            // Number of alternative blocks to main chain.
      uint64_t outgoing_connections_count;  // Number of peers that you are connected to and getting information from.
      uint64_t incoming_connections_count;  // Number of peers connected to and pulling from your node.
      uint64_t rpc_connections_count;       // Number of RPC client connected to the daemon (Including this RPC request).
      uint64_t white_peerlist_size;         // White Peerlist Size
      uint64_t grey_peerlist_size;          // Grey Peerlist Size
      bool mainnet;                         // States if the node is on the mainnet (`true`) or not (`false`).
      bool testnet;                         // States if the node is on the testnet (`true`) or not (`false`).
      bool stagenet;                        // States if the node is on the stagenet (`true`) or not (`false`).
      std::string nettype;                  // Nettype value used.
      std::string top_block_hash;           // Hash of the highest block in the chain.
      std::string immutable_block_hash;     // Hash of the highest block in the chain that can not be reorganized.
      uint64_t cumulative_difficulty;       // Cumulative difficulty of all blocks in the blockchain.
      uint64_t block_size_limit;            // Maximum allowed block size.
      uint64_t block_weight_limit;          // Maximum allowed block weight.
      uint64_t block_size_median;           // Median block size of latest 100 blocks.
      uint64_t block_weight_median;         // Median block weight of latest 100 blocks.
      uint64_t start_time;                  // Start time of the daemon, as UNIX time.
      uint64_t last_storage_server_ping;    // Last ping time of the storage server (0 if never or not running as a service node)
      uint64_t last_lokinet_ping;           // Last ping time of lokinet (0 if never or not running as a service node)
      uint64_t free_space;                  // Available disk space on the node.
      bool offline;                         // States if the node is offline (`true`) or online (`false`).
      bool untrusted;                       // States if the result is obtained using the bootstrap mode, and is therefore not trusted (`true`), or when the daemon is fully synced (`false`).
      std::string bootstrap_daemon_address; // Bootstrap node to give immediate usability to wallets while syncing by proxying RPC to it. (Note: the replies may be untrustworthy).
      uint64_t height_without_bootstrap;    // Current length of the local chain of the daemon.
      bool was_bootstrap_ever_used;         // States if a bootstrap node has ever been used since the daemon started.
      uint64_t database_size;               // Current size of Blockchain data.
      bool update_available;                // States if a update is available ('true') and if one is not available ('false').
      std::string version;                  // Current version of software running.

      BEGIN_KV_SERIALIZE_MAP()
        KV_SERIALIZE(status)
        KV_SERIALIZE(height)
        KV_SERIALIZE(target_height)
        KV_SERIALIZE(immutable_height)
        KV_SERIALIZE(difficulty)
        KV_SERIALIZE(target)
        KV_SERIALIZE(tx_count)
        KV_SERIALIZE(tx_pool_size)
        KV_SERIALIZE(alt_blocks_count)
        KV_SERIALIZE(outgoing_connections_count)
        KV_SERIALIZE(incoming_connections_count)
        KV_SERIALIZE(rpc_connections_count)
        KV_SERIALIZE(white_peerlist_size)
        KV_SERIALIZE(grey_peerlist_size)
        KV_SERIALIZE(mainnet)
        KV_SERIALIZE(testnet)
        KV_SERIALIZE(stagenet)
        KV_SERIALIZE(nettype)
        KV_SERIALIZE(top_block_hash)
        KV_SERIALIZE(immutable_block_hash)
        KV_SERIALIZE(cumulative_difficulty)
        KV_SERIALIZE(block_size_limit)
        KV_SERIALIZE_OPT(block_weight_limit, (uint64_t)0)
        KV_SERIALIZE(block_size_median)
        KV_SERIALIZE_OPT(block_weight_median, (uint64_t)0)
        KV_SERIALIZE(start_time)
        KV_SERIALIZE(last_storage_server_ping)
        KV_SERIALIZE(last_lokinet_ping)
        KV_SERIALIZE(free_space)
        KV_SERIALIZE(offline)
        KV_SERIALIZE(untrusted)
        KV_SERIALIZE(bootstrap_daemon_address)
        KV_SERIALIZE(height_without_bootstrap)
        KV_SERIALIZE(was_bootstrap_ever_used)
        KV_SERIALIZE(database_size)
        KV_SERIALIZE(update_available)
        KV_SERIALIZE(version)
      END_KV_SERIALIZE_MAP()
    };
    typedef epee::misc_utils::struct_init<response_t> response;
  };

  //-----------------------------------------------
  LOKI_RPC_DOC_INTROSPECT
  struct COMMAND_RPC_GET_NET_STATS
  {
    struct request_t
    {

      BEGIN_KV_SERIALIZE_MAP()
      END_KV_SERIALIZE_MAP()
    };
    typedef epee::misc_utils::struct_init<request_t> request;


    struct response_t
    {
      std::string status;
      uint64_t start_time;
      uint64_t total_packets_in;
      uint64_t total_bytes_in;
      uint64_t total_packets_out;
      uint64_t total_bytes_out;

      BEGIN_KV_SERIALIZE_MAP()
        KV_SERIALIZE(status)
        KV_SERIALIZE(start_time)
        KV_SERIALIZE(total_packets_in)
        KV_SERIALIZE(total_bytes_in)
        KV_SERIALIZE(total_packets_out)
        KV_SERIALIZE(total_bytes_out)
      END_KV_SERIALIZE_MAP()
    };
    typedef epee::misc_utils::struct_init<response_t> response;
  };

  LOKI_RPC_DOC_INTROSPECT
  // Stop mining on the daemon.
  struct COMMAND_RPC_STOP_MINING
  {
    struct request_t
    {
      BEGIN_KV_SERIALIZE_MAP()
      END_KV_SERIALIZE_MAP()
    };
    typedef epee::misc_utils::struct_init<request_t> request;

    struct response_t
    {
      std::string status; // General RPC error code. "OK" means everything looks good. Any other value means that something went wrong.

      BEGIN_KV_SERIALIZE_MAP()
        KV_SERIALIZE(status)
      END_KV_SERIALIZE_MAP()
    };
    typedef epee::misc_utils::struct_init<response_t> response;
  };

  LOKI_RPC_DOC_INTROSPECT
  // Get the mining status of the daemon.
  struct COMMAND_RPC_MINING_STATUS
  {
    struct request_t
    {
      BEGIN_KV_SERIALIZE_MAP()
      END_KV_SERIALIZE_MAP()
    };
    typedef epee::misc_utils::struct_init<request_t> request;


    struct response_t
    {
      std::string status;                // General RPC error code. "OK" means everything looks good. Any other value means that something went wrong.
      bool active;                       // States if mining is enabled (`true`) or disabled (`false`).
      uint64_t speed;                    // Mining power in hashes per seconds.
      uint32_t threads_count;            // Number of running mining threads.
      std::string address;               // Account address daemon is mining to. Empty if not mining.
      std::string pow_algorithm;         // Current hashing algorithm name
      bool is_background_mining_enabled; // States if the mining is running in background (`true`) or foreground (`false`).
      uint8_t bg_idle_threshold;         // Background mining, the minimum amount of time in average the CPU should idle in percentage.
      uint8_t bg_min_idle_seconds;       // Background mining, how long the minimum amount of time is for the idle threshold.
      bool bg_ignore_battery;            // Background mining, if true mining does not adjust power depending on battery percentage remaining.
      uint8_t bg_target;                 // Background mining, how much percentage of CPU(?) to consume, default 40%.
      uint32_t block_target;             // The expected time to solve per block, i.e. DIFFICULTY_TARGET_V2
      uint64_t block_reward;             // Block reward for the current block being mined.
      uint64_t difficulty;               // The difficulty for the current block being mined.

      BEGIN_KV_SERIALIZE_MAP()
        KV_SERIALIZE(status)
        KV_SERIALIZE(active)
        KV_SERIALIZE(speed)
        KV_SERIALIZE(threads_count)
        KV_SERIALIZE(address)
        KV_SERIALIZE(pow_algorithm)
        KV_SERIALIZE(is_background_mining_enabled)
        KV_SERIALIZE(bg_idle_threshold)
        KV_SERIALIZE(bg_min_idle_seconds)
        KV_SERIALIZE(bg_ignore_battery)
        KV_SERIALIZE(bg_target)
        KV_SERIALIZE(block_target)
        KV_SERIALIZE(block_reward)
        KV_SERIALIZE(difficulty)
      END_KV_SERIALIZE_MAP()
    };
    typedef epee::misc_utils::struct_init<response_t> response;
  };

  LOKI_RPC_DOC_INTROSPECT
  // Save the blockchain. The blockchain does not need saving and is always saved when modified, 
  // however it does a sync to flush the filesystem cache onto the disk for safety purposes against Operating System or Hardware crashes.
  struct COMMAND_RPC_SAVE_BC
  {
    struct request_t
    {
      BEGIN_KV_SERIALIZE_MAP()
      END_KV_SERIALIZE_MAP()
    };
    typedef epee::misc_utils::struct_init<request_t> request;

    struct response_t
    {
      std::string status; // General RPC error code. "OK" means everything looks good. Any other value means that something went wrong.

      BEGIN_KV_SERIALIZE_MAP()
        KV_SERIALIZE(status)
      END_KV_SERIALIZE_MAP()
    };
    typedef epee::misc_utils::struct_init<response_t> response;
  };

  LOKI_RPC_DOC_INTROSPECT
  // Look up how many blocks are in the longest chain known to the node.
  struct COMMAND_RPC_GETBLOCKCOUNT
  {
    typedef std::list<std::string> request;

    struct response_t
    {
      uint64_t count;     // Number of blocks in longest chain seen by the node.
      std::string status; // General RPC error code. "OK" means everything looks good.

      BEGIN_KV_SERIALIZE_MAP()
        KV_SERIALIZE(count)
        KV_SERIALIZE(status)
      END_KV_SERIALIZE_MAP()
    };
    typedef epee::misc_utils::struct_init<response_t> response;
  };

  LOKI_RPC_DOC_INTROSPECT
  // Look up a block's hash by its height.
  struct COMMAND_RPC_GETBLOCKHASH
  {
    typedef std::vector<uint64_t> request; // Block height (int array of length 1).
    typedef std::string response;          // Block hash (string).
  };

  LOKI_RPC_DOC_INTROSPECT
  // Get a block template on which mining a new block.
  struct COMMAND_RPC_GETBLOCKTEMPLATE
  {
    struct request_t
    {
      uint64_t reserve_size;      // Max 255 bytes
      std::string wallet_address; // Address of wallet to receive coinbase transactions if block is successfully mined.
      std::string prev_block;
      std::string extra_nonce;

      BEGIN_KV_SERIALIZE_MAP()
        KV_SERIALIZE(reserve_size)
        KV_SERIALIZE(wallet_address)
        KV_SERIALIZE(prev_block)
        KV_SERIALIZE(extra_nonce)
      END_KV_SERIALIZE_MAP()
    };
    typedef epee::misc_utils::struct_init<request_t> request;

    struct response_t
    {
      uint64_t difficulty;         // Difficulty of next block.
      uint64_t height;             // Height on which to mine.
      uint64_t reserved_offset;    // Reserved offset.
      uint64_t expected_reward;    // Coinbase reward expected to be received if block is successfully mined.
      std::string prev_hash;       // Hash of the most recent block on which to mine the next block.
      std::string seed_hash;       // RandomX current seed hash
      std::string next_seed_hash;  // RandomX upcoming seed hash
      blobdata blocktemplate_blob; // Blob on which to try to mine a new block.
      blobdata blockhashing_blob;  // Blob on which to try to find a valid nonce.
      std::string status;          // General RPC error code. "OK" means everything looks good.
      bool untrusted;              // States if the result is obtained using the bootstrap mode, and is therefore not trusted (`true`), or when the daemon is fully synced (`false`).

      BEGIN_KV_SERIALIZE_MAP()
        KV_SERIALIZE(difficulty)
        KV_SERIALIZE(height)
        KV_SERIALIZE(reserved_offset)
        KV_SERIALIZE(expected_reward)
        KV_SERIALIZE(prev_hash)
        KV_SERIALIZE(blocktemplate_blob)
        KV_SERIALIZE(blockhashing_blob)
        KV_SERIALIZE(status)
        KV_SERIALIZE(untrusted)
        KV_SERIALIZE(seed_hash)
        KV_SERIALIZE(next_seed_hash)
      END_KV_SERIALIZE_MAP()
    };
    typedef epee::misc_utils::struct_init<response_t> response;
  };

  LOKI_RPC_DOC_INTROSPECT
  // Submit a mined block to the network.
  struct COMMAND_RPC_SUBMITBLOCK
  {
    typedef std::vector<std::string> request; // Block blob data - array of strings; list of block blobs which have been mined. See get_block_template to get a blob on which to mine.
    struct response_t
    {
      std::string status; // Block submit status.

      BEGIN_KV_SERIALIZE_MAP()
        KV_SERIALIZE(status)
      END_KV_SERIALIZE_MAP()
    };
    typedef epee::misc_utils::struct_init<response_t> response;
  };

  LOKI_RPC_DOC_INTROSPECT
  // Developer only.
  struct COMMAND_RPC_GENERATEBLOCKS
  {
    struct request_t
    {
      uint64_t amount_of_blocks; 
      std::string wallet_address;
      std::string prev_block;
      uint32_t starting_nonce;

      BEGIN_KV_SERIALIZE_MAP()
        KV_SERIALIZE(amount_of_blocks)
        KV_SERIALIZE(wallet_address)
        KV_SERIALIZE(prev_block)
        KV_SERIALIZE_OPT(starting_nonce, (uint32_t)0)
      END_KV_SERIALIZE_MAP()
    };
    typedef epee::misc_utils::struct_init<request_t> request;

    struct response_t
    {
      uint64_t height;
      std::vector<std::string> blocks;
      std::string status; // General RPC error code. "OK" means everything looks good.
      
      BEGIN_KV_SERIALIZE_MAP()
        KV_SERIALIZE(height)
        KV_SERIALIZE(blocks)
        KV_SERIALIZE(status)
      END_KV_SERIALIZE_MAP()
    };
    typedef epee::misc_utils::struct_init<response_t> response;
  };

  LOKI_RPC_DOC_INTROSPECT
  struct block_header_response
  {
      uint8_t major_version;                  // The major version of the loki protocol at this block height.
      uint8_t minor_version;                  // The minor version of the loki protocol at this block height.
      uint64_t timestamp;                     // The unix time at which the block was recorded into the blockchain.
      std::string prev_hash;                  // The hash of the block immediately preceding this block in the chain.
      uint32_t nonce;                         // A cryptographic random one-time number used in mining a Loki block.
      bool orphan_status;                     // Usually `false`. If `true`, this block is not part of the longest chain.
      uint64_t height;                        // The number of blocks preceding this block on the blockchain.
      uint64_t depth;                         // The number of blocks succeeding this block on the blockchain. A larger number means an older block.
      std::string hash;                       // The hash of this block.
      difficulty_type difficulty;             // The strength of the Loki network based on mining power.
      difficulty_type cumulative_difficulty;  // The cumulative strength of the Loki network based on mining power.
      uint64_t reward;                        // The amount of new generated in this block and rewarded to the miner, foundation and service Nodes. Note: 1 LOKI = 1e12 atomic units.
      uint64_t miner_reward;                  // The amount of new generated in this block and rewarded to the miner. Note: 1 LOKI = 1e12 atomic units. 
      uint64_t block_size;                    // The block size in bytes.
      uint64_t block_weight;                  // The block weight in bytes.
      uint64_t num_txes;                      // Number of transactions in the block, not counting the coinbase tx.
      std::string pow_hash;                   // The hash of the block's proof of work.
      uint64_t long_term_weight;              // Long term weight of the block.
      std::string miner_tx_hash;              // The TX hash of the miner transaction
      std::string service_node_winner;        // Service node that received a reward for this block

      BEGIN_KV_SERIALIZE_MAP()
        KV_SERIALIZE(major_version)
        KV_SERIALIZE(minor_version)
        KV_SERIALIZE(timestamp)
        KV_SERIALIZE(prev_hash)
        KV_SERIALIZE(nonce)
        KV_SERIALIZE(orphan_status)
        KV_SERIALIZE(height)
        KV_SERIALIZE(depth)
        KV_SERIALIZE(hash)
        KV_SERIALIZE(difficulty)
        KV_SERIALIZE(cumulative_difficulty)
        KV_SERIALIZE(reward)
        KV_SERIALIZE(miner_reward)
        KV_SERIALIZE(block_size)
        KV_SERIALIZE_OPT(block_weight, (uint64_t)0)
        KV_SERIALIZE(num_txes)
        KV_SERIALIZE(pow_hash)
        KV_SERIALIZE_OPT(long_term_weight, (uint64_t)0)
        KV_SERIALIZE(miner_tx_hash)
        KV_SERIALIZE(service_node_winner)
      END_KV_SERIALIZE_MAP()
  };

  LOKI_RPC_DOC_INTROSPECT
  // Block header information for the most recent block is easily retrieved with this method. No inputs are needed.
  struct COMMAND_RPC_GET_LAST_BLOCK_HEADER
  {
    struct request_t
    {
      bool fill_pow_hash; // Tell the daemon if it should fill out pow_hash field.

      BEGIN_KV_SERIALIZE_MAP()
        KV_SERIALIZE_OPT(fill_pow_hash, false);
      END_KV_SERIALIZE_MAP()
    };
    typedef epee::misc_utils::struct_init<request_t> request;

    struct response_t
    {
      std::string status;                 // General RPC error code. "OK" means everything looks good.
      block_header_response block_header; // A structure containing block header information.
      bool untrusted;                     // States if the result is obtained using the bootstrap mode, and is therefore not trusted (`true`), or when the daemon is fully synced (`false`).

      BEGIN_KV_SERIALIZE_MAP()
        KV_SERIALIZE(block_header)
        KV_SERIALIZE(status)
        KV_SERIALIZE(untrusted)
      END_KV_SERIALIZE_MAP()
    };
    typedef epee::misc_utils::struct_init<response_t> response;
  };

  LOKI_RPC_DOC_INTROSPECT
  // Block header information can be retrieved using either a block's hash or height. This method includes a block's hash as an input parameter to retrieve basic information about the block.
  struct COMMAND_RPC_GET_BLOCK_HEADER_BY_HASH
  {
    struct request_t
    {
      std::string hash;   // The block's SHA256 hash.
      std::vector<std::string> hashes; // Request multiple blocks via an array of hashes
      bool fill_pow_hash; // Tell the daemon if it should fill out pow_hash field.

      BEGIN_KV_SERIALIZE_MAP()
        KV_SERIALIZE(hash)
        KV_SERIALIZE(hashes)
        KV_SERIALIZE_OPT(fill_pow_hash, false);
      END_KV_SERIALIZE_MAP()
    };
    typedef epee::misc_utils::struct_init<request_t> request;

    struct response_t
    {
      std::string status;                 // General RPC error code. "OK" means everything looks good.
      block_header_response block_header; // A structure containing block header information.
      std::vector<block_header_response> block_headers; // Result of multiple blocks requested via hashes
      bool untrusted;                     // States if the result is obtained using the bootstrap mode, and is therefore not trusted (`true`), or when the daemon is fully synced (`false`).

      BEGIN_KV_SERIALIZE_MAP()
        KV_SERIALIZE(block_header)
        KV_SERIALIZE(block_headers)
        KV_SERIALIZE(status)
        KV_SERIALIZE(untrusted)
      END_KV_SERIALIZE_MAP()
    };
    typedef epee::misc_utils::struct_init<response_t> response;
  };

  LOKI_RPC_DOC_INTROSPECT
  // Similar to get_block_header_by_hash above, this method includes a block's height as an input parameter to retrieve basic information about the block.
  struct COMMAND_RPC_GET_BLOCK_HEADER_BY_HEIGHT
  {
    struct request_t
    {
      uint64_t height;    // The block's height.
      bool fill_pow_hash; // Tell the daemon if it should fill out pow_hash field.

      BEGIN_KV_SERIALIZE_MAP()
        KV_SERIALIZE(height)
        KV_SERIALIZE_OPT(fill_pow_hash, false);
      END_KV_SERIALIZE_MAP()
    };
    typedef epee::misc_utils::struct_init<request_t> request;

    struct response_t
    {
      std::string status;                 // General RPC error code. "OK" means everything looks good.
      block_header_response block_header; // A structure containing block header information.
      bool untrusted;                     // States if the result is obtained using the bootstrap mode, and is therefore not trusted (`true`), or when the daemon is fully synced (`false`).

      BEGIN_KV_SERIALIZE_MAP()
        KV_SERIALIZE(block_header)
        KV_SERIALIZE(status)
        KV_SERIALIZE(untrusted)
      END_KV_SERIALIZE_MAP()
    };
    typedef epee::misc_utils::struct_init<response_t> response;
  };

  LOKI_RPC_DOC_INTROSPECT
  // Full block information can be retrieved by either block height or hash, like with the above block header calls. 
  // For full block information, both lookups use the same method, but with different input parameters.
  struct COMMAND_RPC_GET_BLOCK
  {
    struct request_t
    {
      std::string hash;   // The block's hash.
      uint64_t height;    // The block's height.
      bool fill_pow_hash; // Tell the daemon if it should fill out pow_hash field.

      BEGIN_KV_SERIALIZE_MAP()
        KV_SERIALIZE(hash)
        KV_SERIALIZE(height)
        KV_SERIALIZE_OPT(fill_pow_hash, false);
      END_KV_SERIALIZE_MAP()
    };
    typedef epee::misc_utils::struct_init<request_t> request;

    struct response_t
    {
      std::string status;                 // General RPC error code. "OK" means everything looks good.
      block_header_response block_header; // A structure containing block header information. See get_last_block_header.
      std::string miner_tx_hash;          // Miner transaction information
      std::vector<std::string> tx_hashes; // List of hashes of non-coinbase transactions in the block. If there are no other transactions, this will be an empty list.
      std::string blob;                   // Hexadecimal blob of block information.
      std::string json;                   // JSON formatted block details.
      bool untrusted;                     // States if the result is obtained using the bootstrap mode, and is therefore not trusted (`true`), or when the daemon is fully synced (`false`).

      BEGIN_KV_SERIALIZE_MAP()
        KV_SERIALIZE(block_header)
        KV_SERIALIZE(miner_tx_hash)
        KV_SERIALIZE(tx_hashes)
        KV_SERIALIZE(status)
        KV_SERIALIZE(blob)
        KV_SERIALIZE(json)
        KV_SERIALIZE(untrusted)
      END_KV_SERIALIZE_MAP()
    };
    typedef epee::misc_utils::struct_init<response_t> response;
  };

  LOKI_RPC_DOC_INTROSPECT
  struct peer 
  {
    uint64_t id;           // Peer id.
    std::string host;      // IP address in string format.
    uint32_t ip;           // IP address in integer format.
    uint16_t port;         // TCP port the peer is using to connect to loki network.
    uint16_t rpc_port;     // RPC port the peer is using
    uint64_t last_seen;    // Unix time at which the peer has been seen for the last time
    uint32_t pruning_seed; //

    peer() = default;

    peer(uint64_t id, const std::string &host, uint64_t last_seen, uint32_t pruning_seed, uint16_t rpc_port)
      : id(id), host(host), ip(0), port(0), rpc_port(rpc_port), last_seen(last_seen), pruning_seed(pruning_seed)
    {}
    peer(uint64_t id, const std::string &host, uint16_t port, uint64_t last_seen, uint32_t pruning_seed, uint16_t rpc_port)
      : id(id), host(host), ip(0), port(port), rpc_port(rpc_port), last_seen(last_seen), pruning_seed(pruning_seed)
    {}
    peer(uint64_t id, uint32_t ip, uint16_t port, uint64_t last_seen, uint32_t pruning_seed, uint16_t rpc_port)
      : id(id), host(epee::string_tools::get_ip_string_from_int32(ip)), ip(ip), port(port), rpc_port(rpc_port), last_seen(last_seen), pruning_seed(pruning_seed)
    {}

    BEGIN_KV_SERIALIZE_MAP()
      KV_SERIALIZE(id)
      KV_SERIALIZE(host)
      KV_SERIALIZE(ip)
      KV_SERIALIZE(port)
      KV_SERIALIZE_OPT(rpc_port, (uint16_t)0)
      KV_SERIALIZE(last_seen)
      KV_SERIALIZE_OPT(pruning_seed, (uint32_t)0)
    END_KV_SERIALIZE_MAP()
  };

  LOKI_RPC_DOC_INTROSPECT
  // Get the known peers list.
  struct COMMAND_RPC_GET_PEER_LIST
  {
    struct request_t
    {
      bool public_only;

      BEGIN_KV_SERIALIZE_MAP()
        KV_SERIALIZE_OPT(public_only, true)
      END_KV_SERIALIZE_MAP()
    };
    typedef epee::misc_utils::struct_init<request_t> request;

    struct response_t
    {
      std::string status;           // General RPC error code. "OK" means everything looks good. Any other value means that something went wrong.
      std::vector<peer> white_list; // Array of online peer structure.
      std::vector<peer> gray_list;  // Array of offline peer structure.

      BEGIN_KV_SERIALIZE_MAP()
        KV_SERIALIZE(status)
        KV_SERIALIZE(white_list)
        KV_SERIALIZE(gray_list)
      END_KV_SERIALIZE_MAP()
    };
    typedef epee::misc_utils::struct_init<response_t> response;
  };

  LOKI_RPC_DOC_INTROSPECT
  struct public_node
  {
    std::string host;
    uint64_t last_seen;
    uint16_t rpc_port;

    public_node() = delete;

    public_node(const peer &peer)
      : host(peer.host), last_seen(peer.last_seen), rpc_port(peer.rpc_port)
    {}

    BEGIN_KV_SERIALIZE_MAP()
      KV_SERIALIZE(host)
      KV_SERIALIZE(last_seen)
      KV_SERIALIZE(rpc_port)
    END_KV_SERIALIZE_MAP()
  };

  LOKI_RPC_DOC_INTROSPECT
  // Query the daemon's peerlist and retrieve peers who have set their public rpc port.
  struct COMMAND_RPC_GET_PUBLIC_NODES
  {
    struct request_t
    {
      bool gray; // Get peers that have recently gone offline.
      bool white; // Get peers that are online

      BEGIN_KV_SERIALIZE_MAP()
        KV_SERIALIZE_OPT(gray, false)
        KV_SERIALIZE_OPT(white, true)
      END_KV_SERIALIZE_MAP()
    };
    typedef epee::misc_utils::struct_init<request_t> request;

    struct response_t
    {
      std::string status; // General RPC error code. "OK" means everything looks good. Any other value means that something went wrong.
      std::vector<public_node> gray; // Graylist peers
      std::vector<public_node> white; // Whitelist peers

      BEGIN_KV_SERIALIZE_MAP()
        KV_SERIALIZE(status)
        KV_SERIALIZE(gray)
        KV_SERIALIZE(white)
      END_KV_SERIALIZE_MAP()
    };
    typedef epee::misc_utils::struct_init<response_t> response;
  };

  LOKI_RPC_DOC_INTROSPECT
  // Set the log hash rate display mode.
  struct COMMAND_RPC_SET_LOG_HASH_RATE
  {
    struct request_t
    {
      bool visible; // States if hash rate logs should be visible (true) or hidden (false)

      BEGIN_KV_SERIALIZE_MAP()
        KV_SERIALIZE(visible)
      END_KV_SERIALIZE_MAP()
    };
    typedef epee::misc_utils::struct_init<request_t> request;

    struct response_t
    {
      std::string status; // General RPC error code. "OK" means everything looks good. Any other value means that something went wrong.
      BEGIN_KV_SERIALIZE_MAP()
        KV_SERIALIZE(status)
      END_KV_SERIALIZE_MAP()
    };
    typedef epee::misc_utils::struct_init<response_t> response;
  };

  LOKI_RPC_DOC_INTROSPECT
  // Set the daemon log level. By default, log level is set to `0`.
  struct COMMAND_RPC_SET_LOG_LEVEL
  {
    struct request_t
    {
      int8_t level; // Daemon log level to set from `0` (less verbose) to `4` (most verbose)

      BEGIN_KV_SERIALIZE_MAP()
        KV_SERIALIZE(level)
      END_KV_SERIALIZE_MAP()
    };
    typedef epee::misc_utils::struct_init<request_t> request;

    struct response_t
    {
      std::string status; // General RPC error code. "OK" means everything looks good. Any other value means that something went wrong.
      BEGIN_KV_SERIALIZE_MAP()
        KV_SERIALIZE(status)
      END_KV_SERIALIZE_MAP()
    };
    typedef epee::misc_utils::struct_init<response_t> response;
  };

  LOKI_RPC_DOC_INTROSPECT
  // Set the daemon log categories. Categories are represented as a comma separated list of `<Category>:<level>` (similarly to syslog standard `<Facility>:<Severity-level>`), where:
  // Category is one of the following: * (all facilities), default, net, net.http, net.p2p, logging, net.trottle, blockchain.db, blockchain.db.lmdb, bcutil, checkpoints, net.dns, net.dl,
  // i18n, perf,stacktrace, updates, account, cn ,difficulty, hardfork, miner, blockchain, txpool, cn.block_queue, net.cn, daemon, debugtools.deserialize, debugtools.objectsizes, device.ledger, 
  // wallet.gen_multisig, multisig, bulletproofs, ringct, daemon.rpc, wallet.simplewallet, WalletAPI, wallet.ringdb, wallet.wallet2, wallet.rpc, tests.core.
  //
  // Level is one of the following: FATAL - higher level, ERROR, WARNING, INFO, DEBUG, TRACE.
  // Lower level A level automatically includes higher level. By default, categories are set to:
  // `*:WARNING,net:FATAL,net.p2p:FATAL,net.cn:FATAL,global:INFO,verify:FATAL,stacktrace:INFO,logging:INFO,msgwriter:INFO`
  // Setting the categories to "" prevent any logs to be outputed.
  struct COMMAND_RPC_SET_LOG_CATEGORIES
  {
    struct request_t
    {
      std::string categories; // Optional, daemon log categories to enable

      BEGIN_KV_SERIALIZE_MAP()
        KV_SERIALIZE(categories)
      END_KV_SERIALIZE_MAP()
    };
    typedef epee::misc_utils::struct_init<request_t> request;

    struct response_t
    {
      std::string status;     // General RPC error code. "OK" means everything looks good. Any other value means that something went wrong.
      std::string categories; // Daemon log enabled categories

      BEGIN_KV_SERIALIZE_MAP()
        KV_SERIALIZE(status)
        KV_SERIALIZE(categories)
      END_KV_SERIALIZE_MAP()
    };
    typedef epee::misc_utils::struct_init<response_t> response;
  };

  LOKI_RPC_DOC_INTROSPECT
  struct tx_info
  {
    std::string id_hash;                // The transaction ID hash.
    std::string tx_json;                // JSON structure of all information in the transaction
    uint64_t blob_size;                 // The size of the full transaction blob.
    uint64_t weight;                    // The weight of the transaction.
    uint64_t fee;                       // The amount of the mining fee included in the transaction, in atomic units.
    std::string max_used_block_id_hash; // Tells the hash of the most recent block with an output used in this transaction.
    uint64_t max_used_block_height;     // Tells the height of the most recent block with an output used in this transaction.
    bool kept_by_block;                 // States if the tx was included in a block at least once (`true`) or not (`false`).
    uint64_t last_failed_height;        // If the transaction validation has previously failed, this tells at what height that occured.
    std::string last_failed_id_hash;    // Like the previous, this tells the previous transaction ID hash.
    uint64_t receive_time;              // The Unix time that the transaction was first seen on the network by the node.
    bool relayed;                       // States if this transaction has been relayed
    uint64_t last_relayed_time;         // Last unix time at which the transaction has been relayed.
    bool do_not_relay;                  // States if this transaction should not be relayed.
    bool double_spend_seen;             // States if this transaction has been seen as double spend.
    std::string tx_blob;                // Hexadecimal blob represnting the transaction.
    bool blink;                         // True if this is a signed blink transaction

    BEGIN_KV_SERIALIZE_MAP()
      KV_SERIALIZE(id_hash)
      KV_SERIALIZE(tx_json)
      KV_SERIALIZE(blob_size)
      KV_SERIALIZE_OPT(weight, (uint64_t)0)
      KV_SERIALIZE(fee)
      KV_SERIALIZE(max_used_block_id_hash)
      KV_SERIALIZE(max_used_block_height)
      KV_SERIALIZE(kept_by_block)
      KV_SERIALIZE(last_failed_height)
      KV_SERIALIZE(last_failed_id_hash)
      KV_SERIALIZE(receive_time)
      KV_SERIALIZE(relayed)
      KV_SERIALIZE(last_relayed_time)
      KV_SERIALIZE(do_not_relay)
      KV_SERIALIZE(double_spend_seen)
      KV_SERIALIZE(tx_blob)
    END_KV_SERIALIZE_MAP()
  };

  LOKI_RPC_DOC_INTROSPECT
  struct spent_key_image_info
  {
    std::string id_hash;                 // Key image.
    std::vector<std::string> txs_hashes; // List of tx hashes of the txes (usually one) spending that key image.

    BEGIN_KV_SERIALIZE_MAP()
      KV_SERIALIZE(id_hash)
      KV_SERIALIZE(txs_hashes)
    END_KV_SERIALIZE_MAP()
  };

  LOKI_RPC_DOC_INTROSPECT
  // Show information about valid transactions seen by the node but not yet mined into a block, 
  // as well as spent key image information for the txpool in the node's memory.
  struct COMMAND_RPC_GET_TRANSACTION_POOL
  {
    struct request_t
    {
      BEGIN_KV_SERIALIZE_MAP()
      END_KV_SERIALIZE_MAP()
    };
    typedef epee::misc_utils::struct_init<request_t> request;

    struct response_t
    {
      std::string status;                                 // General RPC error code. "OK" means everything looks good.
      std::vector<tx_info> transactions;                  // List of transactions in the mempool are not in a block on the main chain at the moment:
      std::vector<spent_key_image_info> spent_key_images; // List of spent output key images:
      bool untrusted;                                     // States if the result is obtained using the bootstrap mode, and is therefore not trusted (`true`), or when the daemon is fully synced (`false`).

      BEGIN_KV_SERIALIZE_MAP()
        KV_SERIALIZE(status)
        KV_SERIALIZE(transactions)
        KV_SERIALIZE(spent_key_images)
        KV_SERIALIZE(untrusted)
      END_KV_SERIALIZE_MAP()
    };
    typedef epee::misc_utils::struct_init<response_t> response;
  };

  LOKI_RPC_DOC_INTROSPECT
  // Get hashes from transaction pool. Binary request.
  struct COMMAND_RPC_GET_TRANSACTION_POOL_HASHES_BIN
  {
    struct request_t
    {
      bool         long_poll;        // Optional: If true, this call is blocking until timeout OR tx pool has changed since the last query. TX pool change is detected by comparing the hash of all the hashes in the tx pool.
      crypto::hash tx_pool_checksum; // Optional: If `long_poll` is true the caller must pass the hashes of all their known tx pool hashes, XOR'ed together.
      BEGIN_KV_SERIALIZE_MAP()
        KV_SERIALIZE_OPT(long_poll, false)
        KV_SERIALIZE_VAL_POD_AS_BLOB_OPT(tx_pool_checksum, crypto::hash{})
      END_KV_SERIALIZE_MAP()
    };
    typedef epee::misc_utils::struct_init<request_t> request;

    struct response_t
    {
      std::string status;                  // General RPC error code. "OK" means everything looks good.
      std::vector<crypto::hash> tx_hashes; // List of transaction hashes,
      bool untrusted;                      // States if the result is obtained using the bootstrap mode, and is therefore not trusted (`true`), or when the daemon is fully synced (`false`).

      BEGIN_KV_SERIALIZE_MAP()
        KV_SERIALIZE(status)
        KV_SERIALIZE_CONTAINER_POD_AS_BLOB(tx_hashes)
        KV_SERIALIZE(untrusted)
      END_KV_SERIALIZE_MAP()
    };
    typedef epee::misc_utils::struct_init<response_t> response;
  };

  LOKI_RPC_DOC_INTROSPECT
  // Get hashes from transaction pool.
  struct COMMAND_RPC_GET_TRANSACTION_POOL_HASHES
  {
    struct request_t
    {
      BEGIN_KV_SERIALIZE_MAP()
      END_KV_SERIALIZE_MAP()
    };
    typedef epee::misc_utils::struct_init<request_t> request;

    struct response_t
    {
      std::string status;                 // General RPC error code. "OK" means everything looks good.
      std::vector<std::string> tx_hashes; // List of transaction hashes,
      bool untrusted;                     // States if the result is obtained using the bootstrap mode, and is therefore not trusted (`true`), or when the daemon is fully synced (`false`).

      BEGIN_KV_SERIALIZE_MAP()
        KV_SERIALIZE(status)
        KV_SERIALIZE(tx_hashes)
        KV_SERIALIZE(untrusted)
      END_KV_SERIALIZE_MAP()
    };
    typedef epee::misc_utils::struct_init<response_t> response;
  };

  LOKI_RPC_DOC_INTROSPECT
  struct tx_backlog_entry
  {
    uint64_t weight;       // 
    uint64_t fee;          // Fee in Loki measured in atomic units.
    uint64_t time_in_pool;
  };

  LOKI_RPC_DOC_INTROSPECT
  // Get all transaction pool backlog.
  struct COMMAND_RPC_GET_TRANSACTION_POOL_BACKLOG
  {
    struct request_t
    {
      BEGIN_KV_SERIALIZE_MAP()
      END_KV_SERIALIZE_MAP()
    };
    typedef epee::misc_utils::struct_init<request_t> request;

    struct response_t
    {
      std::string status;                    // General RPC error code. "OK" means everything looks good.
      std::vector<tx_backlog_entry> backlog; // Array of structures tx_backlog_entry (in binary form):
      bool untrusted;                        // States if the result is obtained using the bootstrap mode, and is therefore not trusted (`true`), or when the daemon is fully synced (`false`).

      BEGIN_KV_SERIALIZE_MAP()
        KV_SERIALIZE(status)
        KV_SERIALIZE_CONTAINER_POD_AS_BLOB(backlog)
        KV_SERIALIZE(untrusted)
      END_KV_SERIALIZE_MAP()
    };
    typedef epee::misc_utils::struct_init<response_t> response;
  };

  LOKI_RPC_DOC_INTROSPECT
  struct txpool_histo
  {
    uint32_t txs;   // Number of transactions.
    uint64_t bytes; // Size in bytes.

    BEGIN_KV_SERIALIZE_MAP()
      KV_SERIALIZE(txs)
      KV_SERIALIZE(bytes)
    END_KV_SERIALIZE_MAP()
  };

  LOKI_RPC_DOC_INTROSPECT
  struct txpool_stats
  {
    uint64_t bytes_total;            // Total size of all transactions in pool.
    uint32_t bytes_min;              // Min transaction size in pool.
    uint32_t bytes_max;              // Max transaction size in pool.
    uint32_t bytes_med;              // Median transaction size in pool.
    uint64_t fee_total;              // Total fee's in pool in atomic units.
    uint64_t oldest;                 // Unix time of the oldest transaction in the pool.
    uint32_t txs_total;              // Total number of transactions.
    uint32_t num_failing;            // Bumber of failing transactions.
    uint32_t num_10m;                // Number of transactions in pool for more than 10 minutes.
    uint32_t num_not_relayed;        // Number of non-relayed transactions.
    uint64_t histo_98pc;             // the time 98% of txes are "younger" than.
    std::vector<txpool_histo> histo; // List of txpool histo.
    uint32_t num_double_spends;      // Number of double spend transactions.

    txpool_stats(): bytes_total(0), bytes_min(0), bytes_max(0), bytes_med(0), fee_total(0), oldest(0), txs_total(0), num_failing(0), num_10m(0), num_not_relayed(0), histo_98pc(0), num_double_spends(0) {}

    BEGIN_KV_SERIALIZE_MAP()
      KV_SERIALIZE(bytes_total)
      KV_SERIALIZE(bytes_min)
      KV_SERIALIZE(bytes_max)
      KV_SERIALIZE(bytes_med)
      KV_SERIALIZE(fee_total)
      KV_SERIALIZE(oldest)
      KV_SERIALIZE(txs_total)
      KV_SERIALIZE(num_failing)
      KV_SERIALIZE(num_10m)
      KV_SERIALIZE(num_not_relayed)
      KV_SERIALIZE(histo_98pc)
      KV_SERIALIZE_CONTAINER_POD_AS_BLOB(histo)
      KV_SERIALIZE(num_double_spends)
    END_KV_SERIALIZE_MAP()
  };

  LOKI_RPC_DOC_INTROSPECT
  // Get the transaction pool statistics.
  struct COMMAND_RPC_GET_TRANSACTION_POOL_STATS
  {
    struct request_t
    {
      BEGIN_KV_SERIALIZE_MAP()
      END_KV_SERIALIZE_MAP()
    };
    typedef epee::misc_utils::struct_init<request_t> request;

    struct response_t
    {
      std::string status;      // General RPC error code. "OK" means everything looks good.
      txpool_stats pool_stats; // List of pool stats:
      bool untrusted;          // States if the result is obtained using the bootstrap mode, and is therefore not trusted (`true`), or when the daemon is fully synced (`false`).

      BEGIN_KV_SERIALIZE_MAP()
        KV_SERIALIZE(status)
        KV_SERIALIZE(pool_stats)
        KV_SERIALIZE(untrusted)
      END_KV_SERIALIZE_MAP()
    };
    typedef epee::misc_utils::struct_init<response_t> response;
  };

  LOKI_RPC_DOC_INTROSPECT
  // Retrieve information about incoming and outgoing connections to your node.
  struct COMMAND_RPC_GET_CONNECTIONS
  {
    struct request_t
    {
      BEGIN_KV_SERIALIZE_MAP()
      END_KV_SERIALIZE_MAP()
    };
    typedef epee::misc_utils::struct_init<request_t> request;

    struct response_t
    {
      std::string status; // General RPC error code. "OK" means everything looks good.
      std::list<connection_info> connections; // List of all connections and their info:

      BEGIN_KV_SERIALIZE_MAP()
        KV_SERIALIZE(status)
        KV_SERIALIZE(connections)
      END_KV_SERIALIZE_MAP()
    };
    typedef epee::misc_utils::struct_init<response_t> response;
  };

  LOKI_RPC_DOC_INTROSPECT
  // Similar to get_block_header_by_height above, but for a range of blocks. 
  // This method includes a starting block height and an ending block height as 
  // parameters to retrieve basic information about the range of blocks.
  struct COMMAND_RPC_GET_BLOCK_HEADERS_RANGE
  {
    struct request_t
    {
      uint64_t start_height; // The starting block's height.
      uint64_t end_height;   // The ending block's height.
      bool fill_pow_hash;    // Tell the daemon if it should fill out pow_hash field.

      BEGIN_KV_SERIALIZE_MAP()
        KV_SERIALIZE(start_height)
        KV_SERIALIZE(end_height)
        KV_SERIALIZE_OPT(fill_pow_hash, false);
      END_KV_SERIALIZE_MAP()
    };
    typedef epee::misc_utils::struct_init<request_t> request;

    struct response_t
    {
      std::string status;                         // General RPC error code. "OK" means everything looks good.
      std::vector<block_header_response> headers; // Array of block_header (a structure containing block header information. See get_last_block_header).
      bool untrusted;                             // States if the result is obtained using the bootstrap mode, and is therefore not trusted (`true`), or when the daemon is fully synced (`false`).

      BEGIN_KV_SERIALIZE_MAP()
        KV_SERIALIZE(status)
        KV_SERIALIZE(headers)
        KV_SERIALIZE(untrusted)
      END_KV_SERIALIZE_MAP()
    };
    typedef epee::misc_utils::struct_init<response_t> response;
  };

  LOKI_RPC_DOC_INTROSPECT
  // Set the bootstrap daemon to use for data on the blockchain whilst syncing the chain.
  struct COMMAND_RPC_SET_BOOTSTRAP_DAEMON
  {
    struct request_t
    {
      std::string address;
      std::string username;
      std::string password;

      BEGIN_KV_SERIALIZE_MAP()
        KV_SERIALIZE(address)
        KV_SERIALIZE(username)
        KV_SERIALIZE(password)
      END_KV_SERIALIZE_MAP()
    };
    typedef epee::misc_utils::struct_init<request_t> request;

    struct response_t
    {
      std::string status;  // General RPC error code. "OK" means everything looks good.

      BEGIN_KV_SERIALIZE_MAP()
        KV_SERIALIZE(status)
      END_KV_SERIALIZE_MAP()
    };
    typedef epee::misc_utils::struct_init<response_t> response;
  };

  LOKI_RPC_DOC_INTROSPECT
  // Send a command to the daemon to safely disconnect and shut down.
  struct COMMAND_RPC_STOP_DAEMON
  {
    struct request_t
    {
      BEGIN_KV_SERIALIZE_MAP()
      END_KV_SERIALIZE_MAP()
    };
    typedef epee::misc_utils::struct_init<request_t> request;

    struct response_t
    {
      std::string status; // General RPC error code. "OK" means everything looks good.

      BEGIN_KV_SERIALIZE_MAP()
        KV_SERIALIZE(status)
      END_KV_SERIALIZE_MAP()
    };
    typedef epee::misc_utils::struct_init<response_t> response;
  };

  LOKI_RPC_DOC_INTROSPECT
  // Get daemon bandwidth limits.
  struct COMMAND_RPC_GET_LIMIT
  {
    struct request_t
    {
      BEGIN_KV_SERIALIZE_MAP()
      END_KV_SERIALIZE_MAP()
    };

    typedef epee::misc_utils::struct_init<request_t> request;
    struct response_t
    {
      std::string status;  // General RPC error code. "OK" means everything looks good.
      uint64_t limit_up;   // Upload limit in kBytes per second.
      uint64_t limit_down; // Download limit in kBytes per second.
      bool untrusted;      // States if the result is obtained using the bootstrap mode, and is therefore not trusted (`true`), or when the daemon is fully synced (`false`).

      BEGIN_KV_SERIALIZE_MAP()
        KV_SERIALIZE(status)
        KV_SERIALIZE(limit_up)
        KV_SERIALIZE(limit_down)
        KV_SERIALIZE(untrusted)
      END_KV_SERIALIZE_MAP()
    };
    typedef epee::misc_utils::struct_init<response_t> response;
  };

  LOKI_RPC_DOC_INTROSPECT
  // Set daemon bandwidth limits.
  struct COMMAND_RPC_SET_LIMIT
  {
    struct request_t
    {
      int64_t limit_down;  // Download limit in kBytes per second (-1 reset to default, 0 don't change the current limit)
      int64_t limit_up;    // Upload limit in kBytes per second (-1 reset to default, 0 don't change the current limit)

      BEGIN_KV_SERIALIZE_MAP()
        KV_SERIALIZE(limit_down)
        KV_SERIALIZE(limit_up)
      END_KV_SERIALIZE_MAP()
    };
    typedef epee::misc_utils::struct_init<request_t> request;
    
    struct response_t
    {
      std::string status; // General RPC error code. "OK" means everything looks good.
      int64_t limit_up;   // Upload limit in kBytes per second.
      int64_t limit_down; // Download limit in kBytes per second.

      BEGIN_KV_SERIALIZE_MAP()
        KV_SERIALIZE(status)
        KV_SERIALIZE(limit_up)
        KV_SERIALIZE(limit_down)
      END_KV_SERIALIZE_MAP()
    };
    typedef epee::misc_utils::struct_init<response_t> response;
  };

  LOKI_RPC_DOC_INTROSPECT
  // Limit number of Outgoing peers.
  struct COMMAND_RPC_OUT_PEERS
  {
    struct request_t
    {
      bool set; // If true, set the number of outgoing peers, otherwise the response returns the current limit of outgoing peers. (Defaults to true)
      uint32_t out_peers; // Max number of outgoing peers
      BEGIN_KV_SERIALIZE_MAP()
        KV_SERIALIZE_OPT(set, true)
        KV_SERIALIZE(out_peers)
      END_KV_SERIALIZE_MAP()
    };
    typedef epee::misc_utils::struct_init<request_t> request;
    
    struct response_t
    {
      uint32_t out_peers; // The limit set for outgoing peers
      std::string status; // General RPC error code. "OK" means everything looks good.

      BEGIN_KV_SERIALIZE_MAP()
        KV_SERIALIZE(out_peers)
        KV_SERIALIZE(status)
      END_KV_SERIALIZE_MAP()
    };
    typedef epee::misc_utils::struct_init<response_t> response;
  };

  LOKI_RPC_DOC_INTROSPECT
  // Limit number of Incoming peers.
  struct COMMAND_RPC_IN_PEERS
  {
    struct request_t
    {
      bool set; // If true, set the number of incoming peers, otherwise the response returns the current limit of incoming peers. (Defaults to true)
      uint32_t in_peers; // Max number of incoming peers
      BEGIN_KV_SERIALIZE_MAP()
        KV_SERIALIZE_OPT(set, true)
        KV_SERIALIZE(in_peers)
      END_KV_SERIALIZE_MAP()
    };
    typedef epee::misc_utils::struct_init<request_t> request;

    struct response_t
    {
      uint32_t in_peers; // The limit set for incoming peers
      std::string status; // General RPC error code. "OK" means everything looks good.

      BEGIN_KV_SERIALIZE_MAP()
        KV_SERIALIZE(in_peers)
        KV_SERIALIZE(status)
      END_KV_SERIALIZE_MAP()
    };
    typedef epee::misc_utils::struct_init<response_t> response;
  };

  LOKI_RPC_DOC_INTROSPECT
  // Look up information regarding hard fork voting and readiness.
  struct COMMAND_RPC_HARD_FORK_INFO
  {
    struct request_t
    {
      uint8_t version; // The major block version for the fork.

      BEGIN_KV_SERIALIZE_MAP()
        KV_SERIALIZE(version)
      END_KV_SERIALIZE_MAP()
    };
    typedef epee::misc_utils::struct_init<request_t> request;

    struct response_t
    {
      uint8_t version;          // The major block version for the fork.
      bool enabled;             // Tells if hard fork is enforced.
      uint32_t window;          // Number of blocks over which current votes are cast. Default is 10080 blocks.
      uint32_t votes;           // Number of votes towards hard fork.
      uint32_t threshold;       // Minimum percent of votes to trigger hard fork. Default is 80.
      uint8_t voting;           // Hard fork voting status.
      uint32_t state;           // Current hard fork state: 0 (There is likely a hard fork), 1 (An update is needed to fork properly), or 2 (Everything looks good).
      uint64_t earliest_height; // Block height at which hard fork would be enabled if voted in.
      std::string status;       // General RPC error code. "OK" means everything looks good.
      bool untrusted;           // States if the result is obtained using the bootstrap mode, and is therefore not trusted (`true`), or when the daemon is fully synced (`false`).

      BEGIN_KV_SERIALIZE_MAP()
        KV_SERIALIZE(version)
        KV_SERIALIZE(enabled)
        KV_SERIALIZE(window)
        KV_SERIALIZE(votes)
        KV_SERIALIZE(threshold)
        KV_SERIALIZE(voting)
        KV_SERIALIZE(state)
        KV_SERIALIZE(earliest_height)
        KV_SERIALIZE(status)
        KV_SERIALIZE(untrusted)
      END_KV_SERIALIZE_MAP()
    };
    typedef epee::misc_utils::struct_init<response_t> response;
  };

  LOKI_RPC_DOC_INTROSPECT
  // Get list of banned IPs.
  struct COMMAND_RPC_GETBANS
  {
    struct ban
    {
      std::string host; // Banned host (IP in A.B.C.D form).
      uint32_t ip;      // Banned IP address, in Int format.
      uint32_t seconds; // Local Unix time that IP is banned until.

      BEGIN_KV_SERIALIZE_MAP()
        KV_SERIALIZE(host)
        KV_SERIALIZE(ip)
        KV_SERIALIZE(seconds)
      END_KV_SERIALIZE_MAP()
    };

    struct request_t
    {
      BEGIN_KV_SERIALIZE_MAP()
      END_KV_SERIALIZE_MAP()
    };
    typedef epee::misc_utils::struct_init<request_t> request;

    struct response_t
    {
      std::string status;    // General RPC error code. "OK" means everything looks good.
      std::vector<ban> bans; // List of banned nodes:

      BEGIN_KV_SERIALIZE_MAP()
        KV_SERIALIZE(status)
        KV_SERIALIZE(bans)
      END_KV_SERIALIZE_MAP()
    };
    typedef epee::misc_utils::struct_init<response_t> response;
  };

  LOKI_RPC_DOC_INTROSPECT
  // Ban another node by IP.
  struct COMMAND_RPC_SETBANS
  {
    struct ban
    {
      std::string host; // Host to ban (IP in A.B.C.D form - will support I2P address in the future).
      uint32_t ip;      // IP address to ban, in Int format.
      bool ban;         // Set true to ban.
      uint32_t seconds; // Number of seconds to ban node.

      BEGIN_KV_SERIALIZE_MAP()
        KV_SERIALIZE(host)
        KV_SERIALIZE(ip)
        KV_SERIALIZE(ban)
        KV_SERIALIZE(seconds)
      END_KV_SERIALIZE_MAP()
    };

    struct request_t
    {
      std::vector<ban> bans; // List of nodes to ban.

      BEGIN_KV_SERIALIZE_MAP()
        KV_SERIALIZE(bans)
      END_KV_SERIALIZE_MAP()
    };
    typedef epee::misc_utils::struct_init<request_t> request;

    struct response_t
    {
      std::string status; // General RPC error code. "OK" means everything looks good.

      BEGIN_KV_SERIALIZE_MAP()
        KV_SERIALIZE(status)
      END_KV_SERIALIZE_MAP()
    };
    typedef epee::misc_utils::struct_init<response_t> response;
  };

  LOKI_RPC_DOC_INTROSPECT
  // Determine whether a given IP address is banned
  struct COMMAND_RPC_BANNED
  {
    struct request_t
    {
      std::string address; // The IP address to check

      BEGIN_KV_SERIALIZE_MAP()
        KV_SERIALIZE(address)
      END_KV_SERIALIZE_MAP()
    };
    typedef epee::misc_utils::struct_init<request_t> request;

    struct response_t
    {
      std::string status; // General RPC error code. "OK" means everything looks good.
      bool banned;        // True if the given address is banned, false otherwise.
      uint32_t seconds;   // The number of seconds remaining in the ban.

      BEGIN_KV_SERIALIZE_MAP()
        KV_SERIALIZE(status)
        KV_SERIALIZE(banned)
        KV_SERIALIZE(seconds)
      END_KV_SERIALIZE_MAP()
    };
    typedef epee::misc_utils::struct_init<response_t> response;
  };

  LOKI_RPC_DOC_INTROSPECT
  // Flush tx ids from transaction pool..
  struct COMMAND_RPC_FLUSH_TRANSACTION_POOL
  {
    struct request_t
    {
      std::vector<std::string> txids; // Optional, list of transactions IDs to flush from pool (all tx ids flushed if empty).

      BEGIN_KV_SERIALIZE_MAP()
        KV_SERIALIZE(txids)
      END_KV_SERIALIZE_MAP()
    };
    typedef epee::misc_utils::struct_init<request_t> request;

    struct response_t
    {
      std::string status; // General RPC error code. "OK" means everything looks good.

      BEGIN_KV_SERIALIZE_MAP()
        KV_SERIALIZE(status)
      END_KV_SERIALIZE_MAP()
    };
    typedef epee::misc_utils::struct_init<response_t> response;
  };

  LOKI_RPC_DOC_INTROSPECT
  // Get a histogram of output amounts. For all amounts (possibly filtered by parameters), 
  // gives the number of outputs on the chain for that amount. RingCT outputs counts as 0 amount.
  struct COMMAND_RPC_GET_OUTPUT_HISTOGRAM
  {
    struct request_t
    {
      std::vector<uint64_t> amounts; // list of amounts in Atomic Units.
      uint64_t min_count;            // The minimum amounts you are requesting.
      uint64_t max_count;            // The maximum amounts you are requesting.
      bool unlocked;                 // Look for locked only.
      uint64_t recent_cutoff;

      BEGIN_KV_SERIALIZE_MAP()
        KV_SERIALIZE(amounts);
        KV_SERIALIZE(min_count);
        KV_SERIALIZE(max_count);
        KV_SERIALIZE(unlocked);
        KV_SERIALIZE(recent_cutoff);
      END_KV_SERIALIZE_MAP()
    };
    typedef epee::misc_utils::struct_init<request_t> request;

    struct entry
    {
      uint64_t amount;            // Output amount in atomic units.
      uint64_t total_instances;
      uint64_t unlocked_instances;
      uint64_t recent_instances;

      BEGIN_KV_SERIALIZE_MAP()
        KV_SERIALIZE(amount);
        KV_SERIALIZE(total_instances);
        KV_SERIALIZE(unlocked_instances);
        KV_SERIALIZE(recent_instances);
      END_KV_SERIALIZE_MAP()

      entry(uint64_t amount, uint64_t total_instances, uint64_t unlocked_instances, uint64_t recent_instances):
          amount(amount), total_instances(total_instances), unlocked_instances(unlocked_instances), recent_instances(recent_instances) {}
      entry() {}
    };

    struct response_t
    {
      std::string status;           // General RPC error code. "OK" means everything looks good.
      std::vector<entry> histogram; // List of histogram entries:
      bool untrusted;               // States if the result is obtained using the bootstrap mode, and is therefore not trusted (`true`), or when the daemon is fully synced (`false`).

      BEGIN_KV_SERIALIZE_MAP()
        KV_SERIALIZE(status)
        KV_SERIALIZE(histogram)
        KV_SERIALIZE(untrusted)
      END_KV_SERIALIZE_MAP()
    };
    typedef epee::misc_utils::struct_init<response_t> response;
  };

  LOKI_RPC_DOC_INTROSPECT
  // Get node current version.
  struct COMMAND_RPC_GET_VERSION
  {
    struct request_t
    {
      BEGIN_KV_SERIALIZE_MAP()
      END_KV_SERIALIZE_MAP()
    };
    typedef epee::misc_utils::struct_init<request_t> request;

    struct response_t
    {
      std::string status; // General RPC error code. "OK" means everything looks good.
      uint32_t version;   // Node current version.
      bool untrusted;     // States if the result is obtained using the bootstrap mode, and is therefore not trusted (`true`), or when the daemon is fully synced (`false`).

      BEGIN_KV_SERIALIZE_MAP()
        KV_SERIALIZE(status)
        KV_SERIALIZE(version)
        KV_SERIALIZE(untrusted)
      END_KV_SERIALIZE_MAP()
    };
    typedef epee::misc_utils::struct_init<response_t> response;
  };

  LOKI_RPC_DOC_INTROSPECT
  // Get the coinbase amount and the fees amount for n last blocks starting at particular height.
  struct COMMAND_RPC_GET_COINBASE_TX_SUM
  {
    struct request_t
    {
      uint64_t height; // Block height from which getting the amounts.
      uint64_t count;  // Number of blocks to include in the sum.

      BEGIN_KV_SERIALIZE_MAP()
        KV_SERIALIZE(height);
        KV_SERIALIZE(count);
      END_KV_SERIALIZE_MAP()
    };
    typedef epee::misc_utils::struct_init<request_t> request;

    struct response_t
    {
      std::string status;       // General RPC error code. "OK" means everything looks good.
      uint64_t emission_amount; // Amount of coinbase reward in atomic units.
      uint64_t fee_amount;      // Amount of fees in atomic units.
      uint64_t burn_amount;      // Amount of burnt loki.

      BEGIN_KV_SERIALIZE_MAP()
        KV_SERIALIZE(status)
        KV_SERIALIZE(emission_amount)
        KV_SERIALIZE(fee_amount)
        KV_SERIALIZE(burn_amount)
      END_KV_SERIALIZE_MAP()
    };
    typedef epee::misc_utils::struct_init<response_t> response;
  };

  LOKI_RPC_DOC_INTROSPECT
  // Gives an estimation of per-output + per-byte fees
  struct COMMAND_RPC_GET_BASE_FEE_ESTIMATE
  {
    struct request_t
    {
      uint64_t grace_blocks; // Optional

      BEGIN_KV_SERIALIZE_MAP()
        KV_SERIALIZE(grace_blocks)
      END_KV_SERIALIZE_MAP()
    };
    typedef epee::misc_utils::struct_init<request_t> request;

    struct response_t
    {
      std::string status;         // General RPC error code. "OK" means everything looks good.
      uint64_t fee_per_byte;      // Amount of fees estimated per byte in atomic units
      uint64_t fee_per_output;    // Amount of fees per output generated by the tx (adds to the `fee_per_byte` per-byte value)
      uint64_t quantization_mask;
      bool untrusted;             // States if the result is obtained using the bootstrap mode, and is therefore not trusted (`true`), or when the daemon is fully synced (`false`).

      BEGIN_KV_SERIALIZE_MAP()
        KV_SERIALIZE(status)
        KV_SERIALIZE(fee_per_byte)
        KV_SERIALIZE(fee_per_output)
        KV_SERIALIZE_OPT(quantization_mask, (uint64_t)1)
        KV_SERIALIZE(untrusted)
      END_KV_SERIALIZE_MAP()
    };
    typedef epee::misc_utils::struct_init<response_t> response;
  };

  LOKI_RPC_DOC_INTROSPECT
  // Display alternative chains seen by the node.
  struct COMMAND_RPC_GET_ALTERNATE_CHAINS
  {
    struct request_t
    {
      BEGIN_KV_SERIALIZE_MAP()
      END_KV_SERIALIZE_MAP()
    };
    typedef epee::misc_utils::struct_init<request_t> request;

    struct chain_info
    {
      std::string block_hash;                // The block hash of the first diverging block of this alternative chain.
      uint64_t height;                       // The block height of the first diverging block of this alternative chain.
      uint64_t length;                       // The length in blocks of this alternative chain, after divergence.
      uint64_t difficulty;                   // The cumulative difficulty of all blocks in the alternative chain.
      std::vector<std::string> block_hashes; 
      std::string main_chain_parent_block;

      BEGIN_KV_SERIALIZE_MAP()
        KV_SERIALIZE(block_hash)
        KV_SERIALIZE(height)
        KV_SERIALIZE(length)
        KV_SERIALIZE(difficulty)
        KV_SERIALIZE(block_hashes)
        KV_SERIALIZE(main_chain_parent_block)
      END_KV_SERIALIZE_MAP()
    };

    struct response_t
    {
      std::string status;             // General RPC error code. "OK" means everything looks good.
      std::vector<chain_info> chains; // Array of Chains.

      BEGIN_KV_SERIALIZE_MAP()
        KV_SERIALIZE(status)
        KV_SERIALIZE(chains)
      END_KV_SERIALIZE_MAP()
    };
    typedef epee::misc_utils::struct_init<response_t> response;
  };

  LOKI_RPC_DOC_INTROSPECT
  // Update daemon.
  struct COMMAND_RPC_UPDATE
  {
    struct request_t
    {
      std::string command; // Command to use, either check or download.
      std::string path;    // Optional, path where to download the update.

      BEGIN_KV_SERIALIZE_MAP()
        KV_SERIALIZE(command);
        KV_SERIALIZE(path);
      END_KV_SERIALIZE_MAP()
    };
    typedef epee::misc_utils::struct_init<request_t> request;

    struct response_t
    {
      std::string status;   // General RPC error code. "OK" means everything looks good.
      bool update;          // States if an update is available to download (`true`) or not (`false`).
      std::string version;  // Version available for download.
      std::string user_uri;
      std::string auto_uri;
      std::string hash;
      std::string path;     // Path to download the update.

      BEGIN_KV_SERIALIZE_MAP()
        KV_SERIALIZE(status)
        KV_SERIALIZE(update)
        KV_SERIALIZE(version)
        KV_SERIALIZE(user_uri)
        KV_SERIALIZE(auto_uri)
        KV_SERIALIZE(hash)
        KV_SERIALIZE(path)
      END_KV_SERIALIZE_MAP()
    };
    typedef epee::misc_utils::struct_init<response_t> response;
  };

  LOKI_RPC_DOC_INTROSPECT
  // Relay a list of transaction IDs.
  struct COMMAND_RPC_RELAY_TX
  {
    struct request_t
    {
      std::vector<std::string> txids; // Optional, list of transactions IDs to flush from pool (all tx ids flushed if empty).

      BEGIN_KV_SERIALIZE_MAP()
        KV_SERIALIZE(txids)
      END_KV_SERIALIZE_MAP()
    };
    typedef epee::misc_utils::struct_init<request_t> request;

    struct response_t
    {
      std::string status; // General RPC error code. "OK" means everything looks good.

      BEGIN_KV_SERIALIZE_MAP()
        KV_SERIALIZE(status)
      END_KV_SERIALIZE_MAP()
    };
    typedef epee::misc_utils::struct_init<response_t> response;
  };

  LOKI_RPC_DOC_INTROSPECT
  // Get synchronisation information.
  struct COMMAND_RPC_SYNC_INFO
  {
    struct request_t
    {
      BEGIN_KV_SERIALIZE_MAP()
      END_KV_SERIALIZE_MAP()
    };
    typedef epee::misc_utils::struct_init<request_t> request;

    struct peer
    {
      connection_info info; // Structure of connection info, as defined in get_connections.

      BEGIN_KV_SERIALIZE_MAP()
        KV_SERIALIZE(info)
      END_KV_SERIALIZE_MAP()
    };

    struct span
    {
      uint64_t start_block_height; // Block height of the first block in that span.
      uint64_t nblocks;            // Number of blocks in that span.
      std::string connection_id;   // Id of connection.
      uint32_t rate;               // Connection rate.
      uint32_t speed;              // Connection speed.
      uint64_t size;               // Total number of bytes in that span's blocks (including txes).
      std::string remote_address;  // Peer address the node is downloading (or has downloaded) than span from.

      BEGIN_KV_SERIALIZE_MAP()
        KV_SERIALIZE(start_block_height)
        KV_SERIALIZE(nblocks)
        KV_SERIALIZE(connection_id)
        KV_SERIALIZE(rate)
        KV_SERIALIZE(speed)
        KV_SERIALIZE(size)
        KV_SERIALIZE(remote_address)
      END_KV_SERIALIZE_MAP()
    };

    struct response_t
    {
      std::string status;                // General RPC error code. "OK" means everything looks good. Any other value means that something went wrong.
      uint64_t height;                   // Block height.
      uint64_t target_height;            // Target height the node is syncing from (optional, absent if node is fully synced).
      uint32_t next_needed_pruning_seed;
      std::list<peer> peers;             // Array of Peer structure
      std::list<span> spans;             // Array of Span Structure.
      std::string overview;

      BEGIN_KV_SERIALIZE_MAP()
        KV_SERIALIZE(status)
        KV_SERIALIZE(height)
        KV_SERIALIZE(target_height)
        KV_SERIALIZE(next_needed_pruning_seed)
        KV_SERIALIZE(peers)
        KV_SERIALIZE(spans)
        KV_SERIALIZE(overview)
      END_KV_SERIALIZE_MAP()
    };
    typedef epee::misc_utils::struct_init<response_t> response;
  };

  LOKI_RPC_DOC_INTROSPECT
  struct COMMAND_RPC_GET_OUTPUT_DISTRIBUTION
  {
    struct request_t
    {
      std::vector<uint64_t> amounts; // Amounts to look for in atomic units.
      uint64_t from_height;          // (optional, default is 0) starting height to check from.
      uint64_t to_height;            // (optional, default is 0) ending height to check up to.
      bool cumulative;               // (optional, default is false) States if the result should be cumulative (true) or not (false).
      bool binary; 
      bool compress;

      BEGIN_KV_SERIALIZE_MAP()
        KV_SERIALIZE(amounts)
        KV_SERIALIZE_OPT(from_height, (uint64_t)0)
        KV_SERIALIZE_OPT(to_height, (uint64_t)0)
        KV_SERIALIZE_OPT(cumulative, false)
        KV_SERIALIZE_OPT(binary, true)
        KV_SERIALIZE_OPT(compress, false)
      END_KV_SERIALIZE_MAP()
    };
    typedef epee::misc_utils::struct_init<request_t> request;

    struct distribution
    {
      rpc::output_distribution_data data;
      uint64_t amount; 
      std::string compressed_data;
      bool binary;
      bool compress;

      BEGIN_KV_SERIALIZE_MAP()
        KV_SERIALIZE(amount)
        KV_SERIALIZE_N(data.start_height, "start_height")
        KV_SERIALIZE(binary)
        KV_SERIALIZE(compress)
        if (this_ref.binary)
        {
          if (is_store)
          {
            if (this_ref.compress)
            {
              const_cast<std::string&>(this_ref.compressed_data) = compress_integer_array(this_ref.data.distribution);
              KV_SERIALIZE(compressed_data)
            }
            else
              KV_SERIALIZE_CONTAINER_POD_AS_BLOB_N(data.distribution, "distribution")
          }
          else
          {
            if (this_ref.compress)
            {
              KV_SERIALIZE(compressed_data)
              const_cast<std::vector<uint64_t>&>(this_ref.data.distribution) = decompress_integer_array<uint64_t>(this_ref.compressed_data);
            }
            else
              KV_SERIALIZE_CONTAINER_POD_AS_BLOB_N(data.distribution, "distribution")
          }
        }
        else
          KV_SERIALIZE_N(data.distribution, "distribution")
        KV_SERIALIZE_N(data.base, "base")
      END_KV_SERIALIZE_MAP()
    };

    struct response_t
    {
      std::string status;                      // General RPC error code. "OK" means everything looks good.
      std::vector<distribution> distributions; // 
      bool untrusted;                          // States if the result is obtained using the bootstrap mode, and is therefore not trusted (`true`), or when the daemon is fully synced (`false`).

      BEGIN_KV_SERIALIZE_MAP()
        KV_SERIALIZE(status)
        KV_SERIALIZE(distributions)
        KV_SERIALIZE(untrusted)
      END_KV_SERIALIZE_MAP()
    };
    typedef epee::misc_utils::struct_init<response_t> response;
  };

  LOKI_RPC_DOC_INTROSPECT
  struct COMMAND_RPC_POP_BLOCKS
  {
    struct request_t
    {
      uint64_t nblocks; // Number of blocks in that span.

      BEGIN_KV_SERIALIZE_MAP()
        KV_SERIALIZE(nblocks);
      END_KV_SERIALIZE_MAP()
    };
    typedef epee::misc_utils::struct_init<request_t> request;

    struct response_t
    {
      std::string status; // General RPC error code. "OK" means everything looks good.
      uint64_t height;

      BEGIN_KV_SERIALIZE_MAP()
        KV_SERIALIZE(status)
        KV_SERIALIZE(height)
      END_KV_SERIALIZE_MAP()
    };
    typedef epee::misc_utils::struct_init<response_t> response;
  };

  LOKI_RPC_DOC_INTROSPECT
  struct COMMAND_RPC_PRUNE_BLOCKCHAIN
  {
    struct request_t
    {
      bool check;

      BEGIN_KV_SERIALIZE_MAP()
        KV_SERIALIZE_OPT(check, false)
      END_KV_SERIALIZE_MAP()
    };
    typedef epee::misc_utils::struct_init<request_t> request;

    struct response_t
    {
      bool pruned;
      uint32_t pruning_seed;
      std::string status;

      BEGIN_KV_SERIALIZE_MAP()
        KV_SERIALIZE(status)
        KV_SERIALIZE(pruned)
        KV_SERIALIZE(pruning_seed)
      END_KV_SERIALIZE_MAP()
    };
    typedef epee::misc_utils::struct_init<response_t> response;
  };


  LOKI_RPC_DOC_INTROSPECT
  // Get the quorum state which is the list of public keys of the nodes who are voting, and the list of public keys of the nodes who are being tested.
  struct COMMAND_RPC_GET_QUORUM_STATE
  {
    static constexpr uint64_t HEIGHT_SENTINEL_VALUE = UINT64_MAX;
    static constexpr uint8_t ALL_QUORUMS_SENTINEL_VALUE = 255;
    struct request_t
    {
      uint64_t start_height; // (Optional): Start height, omit both start and end height to request the latest quorum
      uint64_t end_height;   // (Optional): End height, omit both start and end height to request the latest quorum
      uint8_t  quorum_type;  // (Optional): Set value to request a specific quorum, 0 = Obligation, 1 = Checkpointing, 255 = all quorums, default is all quorums;

      BEGIN_KV_SERIALIZE_MAP()
        KV_SERIALIZE_OPT(start_height, HEIGHT_SENTINEL_VALUE)
        KV_SERIALIZE_OPT(end_height, HEIGHT_SENTINEL_VALUE)
        KV_SERIALIZE_OPT(quorum_type, ALL_QUORUMS_SENTINEL_VALUE)
      END_KV_SERIALIZE_MAP()
    };
    typedef epee::misc_utils::struct_init<request_t> request;

    struct quorum_t
    {
      std::vector<std::string> validators; // Public key of the service node
      std::vector<std::string> workers; // Public key of the service node

      BEGIN_KV_SERIALIZE_MAP()
        KV_SERIALIZE(validators)
        KV_SERIALIZE(workers)
      END_KV_SERIALIZE_MAP()

      BEGIN_SERIALIZE() // NOTE: For store_t_to_json
        FIELD(validators)
        FIELD(workers)
      END_SERIALIZE()
    };

    struct quorum_for_height
    {
      uint64_t height;          // The height the quorums are relevant for
      uint8_t  quorum_type;     // The quorum type
      quorum_t quorum;          // Quorum of Service Nodes
      BEGIN_KV_SERIALIZE_MAP()
        KV_SERIALIZE(height)
        KV_SERIALIZE(quorum_type)
        KV_SERIALIZE(quorum)
      END_KV_SERIALIZE_MAP()

      BEGIN_SERIALIZE() // NOTE: For store_t_to_json
        FIELD(height)
        FIELD(quorum_type)
        FIELD(quorum)
      END_SERIALIZE()
    };

    struct response_t
    {
      std::string status;                     // Generic RPC error code. "OK" is the success value.
      std::vector<quorum_for_height> quorums; // An array of quorums associated with the requested height
      bool untrusted;                         // If the result is obtained using bootstrap mode, and therefore not trusted `true`, or otherwise `false`.

      BEGIN_KV_SERIALIZE_MAP()
        KV_SERIALIZE(status)
        KV_SERIALIZE(quorums)
        KV_SERIALIZE(untrusted)
      END_KV_SERIALIZE_MAP()
    };
    typedef epee::misc_utils::struct_init<response_t> response;
  };

  LOKI_RPC_DOC_INTROSPECT
  struct COMMAND_RPC_GET_SERVICE_NODE_REGISTRATION_CMD_RAW
  {
    struct request_t
    {
      std::vector<std::string> args; // (Developer) The arguments used in raw registration, i.e. portions
      bool make_friendly;            // Provide information about how to use the command in the result.
      uint64_t staking_requirement;  // The staking requirement to become a Service Node the registration command will be generated upon

      BEGIN_KV_SERIALIZE_MAP()
        KV_SERIALIZE(args)
        KV_SERIALIZE(make_friendly)
        KV_SERIALIZE(staking_requirement)
      END_KV_SERIALIZE_MAP()
    };
    typedef epee::misc_utils::struct_init<request_t> request;

    struct response_t
    {
      std::string status;           // Generic RPC error code. "OK" is the success value.
      std::string registration_cmd; // The command to execute in the wallet CLI to register the queried daemon as a Service Node.

      BEGIN_KV_SERIALIZE_MAP()
        KV_SERIALIZE(status)
        KV_SERIALIZE(registration_cmd)
      END_KV_SERIALIZE_MAP()
    };
    typedef epee::misc_utils::struct_init<response_t> response;
  };

  LOKI_RPC_DOC_INTROSPECT
  struct COMMAND_RPC_GET_SERVICE_NODE_REGISTRATION_CMD
  {
    struct contribution_t
    {
      std::string address; // The wallet address for the contributor
      uint64_t amount;     // The amount that the contributor will reserve in Loki atomic units towards the staking requirement

      BEGIN_KV_SERIALIZE_MAP()
        KV_SERIALIZE(address)
        KV_SERIALIZE(amount)
      END_KV_SERIALIZE_MAP()
    };

    struct request_t
    {
      std::string operator_cut;                  // The percentage of cut per reward the operator receives expressed as a string, i.e. "1.1%"
      std::vector<contribution_t> contributions; // Array of contributors for this Service Node
      uint64_t staking_requirement;              // The staking requirement to become a Service Node the registration command will be generated upon

      BEGIN_KV_SERIALIZE_MAP()
        KV_SERIALIZE(operator_cut)
        KV_SERIALIZE(contributions)
        KV_SERIALIZE(staking_requirement)
      END_KV_SERIALIZE_MAP()
    };
    typedef epee::misc_utils::struct_init<request_t> request;

    struct response_t
    {
      std::string status;           // Generic RPC error code. "OK" is the success value.
      std::string registration_cmd; // The command to execute in the wallet CLI to register the queried daemon as a Service Node.

      BEGIN_KV_SERIALIZE_MAP()
        KV_SERIALIZE(status)
        KV_SERIALIZE(registration_cmd)
      END_KV_SERIALIZE_MAP()
    };
    typedef epee::misc_utils::struct_init<response_t> response;
  };

  LOKI_RPC_DOC_INTROSPECT
  // Get the service node public keys of the queried daemon, encoded in hex.
  // The daemon must be started in --service-node mode otherwise this RPC command will fail.
  struct COMMAND_RPC_GET_SERVICE_NODE_KEY
  {
    struct request_t
    {
      BEGIN_KV_SERIALIZE_MAP()
      END_KV_SERIALIZE_MAP()
    };
    typedef epee::misc_utils::struct_init<request_t> request;

    struct response_t
    {
      std::string service_node_pubkey;         // The queried daemon's service node public key.
      std::string service_node_ed25519_pubkey; // The daemon's service node ed25519 auxiliary public key.
      std::string service_node_x25519_pubkey;  // The daemon's service node x25519 auxiliary public key.
      std::string status;                      // Generic RPC error code. "OK" is the success value.

      BEGIN_KV_SERIALIZE_MAP()
        KV_SERIALIZE(service_node_pubkey)
        KV_SERIALIZE(service_node_ed25519_pubkey)
        KV_SERIALIZE(service_node_x25519_pubkey)
        KV_SERIALIZE(status)
      END_KV_SERIALIZE_MAP()
    };
    typedef epee::misc_utils::struct_init<response_t> response;
  };

  LOKI_RPC_DOC_INTROSPECT
  // Get the service node private keys of the queried daemon, encoded in hex.  Do not ever share
  // these keys: they would allow someone to impersonate your service node.
  // The daemon must be started in --service-node mode otherwise this RPC command will fail.
  struct COMMAND_RPC_GET_SERVICE_NODE_PRIVKEY
  {
    struct request_t
    {
      BEGIN_KV_SERIALIZE_MAP()
      END_KV_SERIALIZE_MAP()
    };
    typedef epee::misc_utils::struct_init<request_t> request;

    struct response_t
    {
      std::string service_node_privkey;         // The queried daemon's service node private key.
      std::string service_node_ed25519_privkey; // The daemon's service node ed25519 private key (note that this is in sodium's format, which consists of the private and public keys concatenated together)
      std::string service_node_x25519_privkey;  // The daemon's service node x25519 private key.
      std::string status;                       // Generic RPC error code. "OK" is the success value.

      BEGIN_KV_SERIALIZE_MAP()
        KV_SERIALIZE(service_node_privkey)
        KV_SERIALIZE(service_node_ed25519_privkey)
        KV_SERIALIZE(service_node_x25519_privkey)
        KV_SERIALIZE(status)
      END_KV_SERIALIZE_MAP()
    };
    typedef epee::misc_utils::struct_init<response_t> response;
  };

  LOKI_RPC_DOC_INTROSPECT
  // TODO: Undocumented, -- unused
  struct COMMAND_RPC_PERFORM_BLOCKCHAIN_TEST
  {
    struct request
    {
      uint64_t max_height;
      uint64_t seed;

      BEGIN_KV_SERIALIZE_MAP()
      KV_SERIALIZE(max_height)
      KV_SERIALIZE(seed)
      END_KV_SERIALIZE_MAP()
    };

    struct response
    {
      std::string status;
      uint64_t res_height;

      BEGIN_KV_SERIALIZE_MAP()
      KV_SERIALIZE(status)
      KV_SERIALIZE(res_height)
      END_KV_SERIALIZE_MAP()
    };
  };

  LOKI_RPC_DOC_INTROSPECT
  struct service_node_contribution
  {
    std::string key_image;         // The contribution's key image that is locked on the network.
    std::string key_image_pub_key; // The contribution's key image, public key component
    uint64_t    amount;            // The amount that is locked in this contribution.

    BEGIN_KV_SERIALIZE_MAP()
      KV_SERIALIZE(key_image)
      KV_SERIALIZE(key_image_pub_key)
      KV_SERIALIZE(amount)
    END_KV_SERIALIZE_MAP()
  };

  LOKI_RPC_DOC_INTROSPECT
  struct service_node_contributor
  {
    uint64_t amount;                                             // The total amount of locked Loki in atomic units for this contributor.
    uint64_t reserved;                                           // The amount of Loki in atomic units reserved by this contributor for this Service Node.
    std::string address;                                         // The wallet address for this contributor rewards are sent to and contributions came from.
    std::vector<service_node_contribution> locked_contributions; // Array of contributions from this contributor.

    BEGIN_KV_SERIALIZE_MAP()
      KV_SERIALIZE(amount)
      KV_SERIALIZE(reserved)
      KV_SERIALIZE(address)
      KV_SERIALIZE(locked_contributions)
    END_KV_SERIALIZE_MAP()
  };

  LOKI_RPC_DOC_INTROSPECT
  // Get information on Service Nodes.
  struct COMMAND_RPC_GET_SERVICE_NODES
  {
    struct request_t
    {
      std::vector<std::string> service_node_pubkeys; // Array of public keys of active Service Nodes to get information about. Pass the empty array to query all Service Nodes.
      bool include_json;                             // When set, the response's as_json member is filled out.

      BEGIN_KV_SERIALIZE_MAP()
        KV_SERIALIZE(service_node_pubkeys);
        KV_SERIALIZE(include_json);
      END_KV_SERIALIZE_MAP()
    };
    typedef epee::misc_utils::struct_init<request_t> request;

    struct response_t
    {
      struct entry
      {
        std::string                           service_node_pubkey;           // The public key of the Service Node.
        uint64_t                              registration_height;           // The height at which the registration for the Service Node arrived on the blockchain.
        uint16_t                              registration_hf_version;       // The hard fork at which the registration for the Service Node arrived on the blockchain.
        uint64_t                              requested_unlock_height;       // The height at which contributions will be released and the Service Node expires. 0 if not requested yet.
        uint64_t                              last_reward_block_height;      // The last height at which this Service Node received a reward.
        uint32_t                              last_reward_transaction_index; // When multiple Service Nodes register on the same height, the order the transaction arrive dictate the order you receive rewards.
        bool                                  active;                        // True if fully funded and not currently decommissioned (and so `active && !funded` implicitly defines decommissioned)
        bool                                  funded;                        // True if the required stakes have been submitted to activate this Service Node
        uint64_t                              state_height;                  // If active: the state at which registration was completed; if decommissioned: the decommissioning height; if awaiting: the last contribution (or registration) height
        uint32_t                              decommission_count;            // The number of times the Service Node has been decommissioned since registration
        int64_t                               earned_downtime_blocks;        // The number of blocks earned towards decommissioning, or the number of blocks remaining until deregistration if currently decommissioned
        std::array<uint16_t, 3>               service_node_version;          // The major, minor, patch version of the Service Node respectively.
        std::vector<service_node_contributor> contributors;                  // Array of contributors, contributing to this Service Node.
        uint64_t                              total_contributed;             // The total amount of Loki in atomic units contributed to this Service Node.
        uint64_t                              total_reserved;                // The total amount of Loki in atomic units reserved in this Service Node.
        uint64_t                              staking_requirement;           // The staking requirement in atomic units that is required to be contributed to become a Service Node.
        uint64_t                              portions_for_operator;         // The operator percentage cut to take from each reward expressed in portions, see cryptonote_config.h's STAKING_PORTIONS.
        uint64_t                              swarm_id;                      // The identifier of the Service Node's current swarm.
        std::string                           operator_address;              // The wallet address of the operator to which the operator cut of the staking reward is sent to.
        std::string                           public_ip;                     // The public ip address of the service node
        uint16_t                              storage_port;                  // The port number associated with the storage server
        uint16_t                              storage_lmq_port;              // The port number associated with the storage server (lokimq interface)
        uint16_t                              quorumnet_port;                // The port for direct SN-to-SN communication
        std::string                           pubkey_ed25519;                // The service node's ed25519 public key for auxiliary services
        std::string                           pubkey_x25519;                 // The service node's x25519 public key for auxiliary services


        // Service Node Testing
        uint64_t                                           last_uptime_proof;                   // The last time this Service Node's uptime proof was relayed by at least 1 Service Node other than itself in unix epoch time.
        bool                                               storage_server_reachable;            // Whether the node's storage server has been reported as unreachable for a long time
        uint64_t                                           storage_server_reachable_timestamp;  // The last time this Service Node's storage server was contacted
        uint16_t                                           version_major;                       // Major version the node is currently running
        uint16_t                                           version_minor;                       // Minor version the node is currently running
        uint16_t                                           version_patch;                       // Patch version the node is currently running
        std::vector<service_nodes::checkpoint_vote_record> votes;                               // Of the last N checkpoints the Service Node is in a checkpointing quorum, record whether or not the Service Node voted to checkpoint a block

        BEGIN_KV_SERIALIZE_MAP()
            KV_SERIALIZE(service_node_pubkey)
            KV_SERIALIZE(registration_height)
            KV_SERIALIZE(registration_hf_version)
            KV_SERIALIZE(requested_unlock_height)
            KV_SERIALIZE(last_reward_block_height)
            KV_SERIALIZE(last_reward_transaction_index)
            KV_SERIALIZE(active)
            KV_SERIALIZE(funded)
            KV_SERIALIZE(state_height)
            KV_SERIALIZE(decommission_count)
            KV_SERIALIZE(earned_downtime_blocks)
            KV_SERIALIZE(service_node_version)
            KV_SERIALIZE(contributors)
            KV_SERIALIZE(total_contributed)
            KV_SERIALIZE(total_reserved)
            KV_SERIALIZE(staking_requirement)
            KV_SERIALIZE(portions_for_operator)
            KV_SERIALIZE(swarm_id)
            KV_SERIALIZE(operator_address)
            KV_SERIALIZE(public_ip)
            KV_SERIALIZE(storage_port)
            KV_SERIALIZE(storage_lmq_port)
            KV_SERIALIZE(quorumnet_port)
            KV_SERIALIZE(pubkey_ed25519)
            KV_SERIALIZE(pubkey_x25519)

            KV_SERIALIZE(last_uptime_proof)
            KV_SERIALIZE(storage_server_reachable)
            KV_SERIALIZE(storage_server_reachable_timestamp)
            KV_SERIALIZE(version_major)
            KV_SERIALIZE(version_minor)
            KV_SERIALIZE(version_patch)
            KV_SERIALIZE(votes)
        END_KV_SERIALIZE_MAP()
      };

      std::vector<entry> service_node_states; // Array of service node registration information
      uint64_t    height;                     // Current block's height.
      std::string block_hash;                 // Current block's hash.
      std::string status;                     // Generic RPC error code. "OK" is the success value.
      std::string as_json;                    // If `include_json` is set in the request, this contains the json representation of the `entry` data structure


      BEGIN_KV_SERIALIZE_MAP()
        KV_SERIALIZE(service_node_states)
        KV_SERIALIZE(height)
        KV_SERIALIZE(block_hash)
        KV_SERIALIZE(status)
        KV_SERIALIZE(as_json)
      END_KV_SERIALIZE_MAP()
    };
    typedef epee::misc_utils::struct_init<response_t> response;
  };

  LOKI_RPC_DOC_INTROSPECT
  // Get information on Service Node.
  struct COMMAND_RPC_GET_SERVICE_NODE_STATUS
  {
    struct request_t
    {
      bool include_json;                             // When set, the response's as_json member is filled out.

      BEGIN_KV_SERIALIZE_MAP()
        KV_SERIALIZE(include_json);
      END_KV_SERIALIZE_MAP()
    };
    typedef epee::misc_utils::struct_init<request_t> request;

    struct response_t
    {

      cryptonote::COMMAND_RPC_GET_SERVICE_NODES::response_t::entry service_node_state; // Service node registration information
      uint64_t    height;                     // Current block's height.
      std::string block_hash;                 // Current block's hash.
      std::string status;                     // Generic RPC error code. "OK" is the success value.
      std::string as_json;                    // If `include_json` is set in the request, this contains the json representation of the `entry` data structure


      BEGIN_KV_SERIALIZE_MAP()
        KV_SERIALIZE(service_node_state)
        KV_SERIALIZE(height)
        KV_SERIALIZE(block_hash)
        KV_SERIALIZE(status)
        KV_SERIALIZE(as_json)
      END_KV_SERIALIZE_MAP()
    };
    typedef epee::misc_utils::struct_init<response_t> response;
  };

  #define KV_SERIALIZE_ENTRY_FIELD_IF_REQUESTED(var) \
  if (this_ref.requested_fields.var || !this_ref.requested_fields.explicitly_set) KV_SERIALIZE(var)

  LOKI_RPC_DOC_INTROSPECT
  // Get information on a all (or optionally a random subset) of Service Nodes.
  struct COMMAND_RPC_GET_N_SERVICE_NODES
  {

    // Boolean values indicate whether corresponding
    // fields should be included in the response
    struct requested_fields_t {

      bool explicitly_set = false;          // internal use only: incicates whether one of the other parameters has been explicitly set

      bool service_node_pubkey;
      bool registration_height;
      bool registration_hf_version;
      bool requested_unlock_height;
      bool last_reward_block_height;
      bool last_reward_transaction_index;
      bool active;
      bool funded;
      bool state_height;
      bool decommission_count;
      bool earned_downtime_blocks;

      bool service_node_version;
      bool contributors;
      bool total_contributed;
      bool total_reserved;
      bool staking_requirement;
      bool portions_for_operator;
      bool swarm_id;
      bool operator_address;
      bool public_ip;
      bool storage_port;
      bool storage_lmq_port;
      bool quorumnet_port;
      bool pubkey_ed25519;
      bool pubkey_x25519;

      bool last_uptime_proof;
      bool storage_server_reachable;
      bool storage_server_reachable_timestamp;
      bool version_major;
      bool version_minor;
      bool version_patch;
      bool votes;

      bool block_hash;
      bool height;
      bool target_height;
      bool hardfork;

      BEGIN_KV_SERIALIZE_MAP()
        KV_SERIALIZE_OPT2(service_node_pubkey, false)
        KV_SERIALIZE_OPT2(registration_height, false)
        KV_SERIALIZE_OPT2(registration_hf_version, false)
        KV_SERIALIZE_OPT2(requested_unlock_height, false)
        KV_SERIALIZE_OPT2(last_reward_block_height, false)
        KV_SERIALIZE_OPT2(last_reward_transaction_index, false)
        KV_SERIALIZE_OPT2(active, false)
        KV_SERIALIZE_OPT2(funded, false)
        KV_SERIALIZE_OPT2(state_height, false)
        KV_SERIALIZE_OPT2(decommission_count, false)
        KV_SERIALIZE_OPT2(earned_downtime_blocks, false)
        KV_SERIALIZE_OPT2(service_node_version, false)
        KV_SERIALIZE_OPT2(contributors, false)
        KV_SERIALIZE_OPT2(total_contributed, false)
        KV_SERIALIZE_OPT2(total_reserved, false)
        KV_SERIALIZE_OPT2(staking_requirement, false)
        KV_SERIALIZE_OPT2(portions_for_operator, false)
        KV_SERIALIZE_OPT2(swarm_id, false)
        KV_SERIALIZE_OPT2(operator_address, false)
        KV_SERIALIZE_OPT2(public_ip, false)
        KV_SERIALIZE_OPT2(storage_port, false)
        KV_SERIALIZE_OPT2(storage_lmq_port, false)
        KV_SERIALIZE_OPT2(quorumnet_port, false)
        KV_SERIALIZE_OPT2(pubkey_ed25519, false)
        KV_SERIALIZE_OPT2(pubkey_x25519, false)
        KV_SERIALIZE_OPT2(block_hash, false)
        KV_SERIALIZE_OPT2(height, false)
        KV_SERIALIZE_OPT2(target_height, false)
        KV_SERIALIZE_OPT2(hardfork, false)

        KV_SERIALIZE_OPT2(last_uptime_proof, false)
        KV_SERIALIZE_OPT2(storage_server_reachable, false)
        KV_SERIALIZE_OPT2(storage_server_reachable_timestamp, false)
        KV_SERIALIZE_OPT2(version_major, false)
        KV_SERIALIZE_OPT2(version_minor, false)
        KV_SERIALIZE_OPT2(version_patch, false)
        KV_SERIALIZE_OPT2(votes, false)
      END_KV_SERIALIZE_MAP()
    };

    struct request_t
    {
      uint32_t limit; // If non-zero, select a random sample (in random order) of the given number of service nodes to return from the full list.
      bool active_only; // If true, only include results for active (fully staked, not decommissioned) service nodes.
      requested_fields_t fields;

      std::string poll_block_hash; // If specified this changes the behaviour to only return service node records if the block hash is *not* equal to the given hash; otherwise it omits the records and instead sets `"unchanged": true` in the response. This is primarily used to poll for new results where the requested results only change with new blocks.

      BEGIN_KV_SERIALIZE_MAP()
        KV_SERIALIZE(limit)
        KV_SERIALIZE(active_only)
        KV_SERIALIZE(fields)
        KV_SERIALIZE(poll_block_hash)
      END_KV_SERIALIZE_MAP()
    };
    typedef epee::misc_utils::struct_init<request_t> request;

    struct response_t
    {

      struct entry {
        const requested_fields_t& requested_fields;

        entry(const requested_fields_t& res)
          : requested_fields(res)
        {}

        std::string                           service_node_pubkey;           // The public key of the Service Node.
        uint64_t                              registration_height;           // The height at which the registration for the Service Node arrived on the blockchain.
        uint16_t                              registration_hf_version;       // The hard fork at which the registration for the Service Node arrived on the blockchain.
        uint64_t                              requested_unlock_height;       // The height at which contributions will be released and the Service Node expires. 0 if not requested yet.
        uint64_t                              last_reward_block_height;      // The last height at which this Service Node received a reward.
        uint32_t                              last_reward_transaction_index; // When multiple Service Nodes register on the same height, the order the transaction arrive dictate the order you receive rewards.
        bool                                  active;                        // True if fully funded and not currently decommissioned (and so `active && !funded` implicitly defines decommissioned)
        bool                                  funded;                        // True if the required stakes have been submitted to activate this Service Node
        uint64_t                              state_height;                  // If active: the state at which registration was completed; if decommissioned: the decommissioning height; if awaiting: the last contribution (or registration) height
        uint32_t                              decommission_count;            // The number of times the Service Node has been decommissioned since registration
        int64_t                               earned_downtime_blocks;        // The number of blocks earned towards decommissioning, or the number of blocks remaining until deregistration if currently decommissioned
        std::array<uint16_t, 3>               service_node_version;          // The major, minor, patch version of the Service Node respectively.
        std::vector<service_node_contributor> contributors;                  // Array of contributors, contributing to this Service Node.
        uint64_t                              total_contributed;             // The total amount of Loki in atomic units contributed to this Service Node.
        uint64_t                              total_reserved;                // The total amount of Loki in atomic units reserved in this Service Node.
        uint64_t                              staking_requirement;           // The staking requirement in atomic units that is required to be contributed to become a Service Node.
        uint64_t                              portions_for_operator;         // The operator percentage cut to take from each reward expressed in portions, see cryptonote_config.h's STAKING_PORTIONS.
        uint64_t                              swarm_id;                      // The identifier of the Service Node's current swarm.
        std::string                           operator_address;              // The wallet address of the operator to which the operator cut of the staking reward is sent to.
        std::string                           public_ip;                     // The public ip address of the service node
        uint16_t                              storage_port;                  // The port number associated with the storage server
        uint16_t                              storage_lmq_port;              // The port number associated with the storage server (lokimq interface)
        uint16_t                              quorumnet_port;                // The port for direct SN-to-SN communication
        std::string                           pubkey_ed25519;                // The service node's ed25519 public key for auxiliary services
        std::string                           pubkey_x25519;                 // The service node's x25519 public key for auxiliary services

        // Service Node Testing
        uint64_t                                           last_uptime_proof;                   // The last time this Service Node's uptime proof was relayed by at least 1 Service Node other than itself in unix epoch time.
        bool                                               storage_server_reachable;            // Whether the node's storage server has been reported as unreachable for a long time
        uint64_t                                           storage_server_reachable_timestamp;  // The last time this Service Node's storage server was contacted
        uint16_t                                           version_major;                       // Major version the node is currently running
        uint16_t                                           version_minor;                       // Minor version the node is currently running
        uint16_t                                           version_patch;                       // Patch version the node is currently running
        std::vector<service_nodes::checkpoint_vote_record> votes;                               // Of the last N checkpoints the Service Node is in a checkpointing quorum, record whether or not the Service Node voted to checkpoint a block

        BEGIN_KV_SERIALIZE_MAP()
          KV_SERIALIZE_ENTRY_FIELD_IF_REQUESTED(service_node_pubkey);
          KV_SERIALIZE_ENTRY_FIELD_IF_REQUESTED(registration_height);
          KV_SERIALIZE_ENTRY_FIELD_IF_REQUESTED(registration_hf_version);
          KV_SERIALIZE_ENTRY_FIELD_IF_REQUESTED(requested_unlock_height);
          KV_SERIALIZE_ENTRY_FIELD_IF_REQUESTED(last_reward_block_height);
          KV_SERIALIZE_ENTRY_FIELD_IF_REQUESTED(last_reward_transaction_index);
          KV_SERIALIZE_ENTRY_FIELD_IF_REQUESTED(active);
          KV_SERIALIZE_ENTRY_FIELD_IF_REQUESTED(funded);
          KV_SERIALIZE_ENTRY_FIELD_IF_REQUESTED(state_height);
          KV_SERIALIZE_ENTRY_FIELD_IF_REQUESTED(decommission_count);
          KV_SERIALIZE_ENTRY_FIELD_IF_REQUESTED(earned_downtime_blocks);
          KV_SERIALIZE_ENTRY_FIELD_IF_REQUESTED(service_node_version);
          KV_SERIALIZE_ENTRY_FIELD_IF_REQUESTED(contributors);
          KV_SERIALIZE_ENTRY_FIELD_IF_REQUESTED(total_contributed);
          KV_SERIALIZE_ENTRY_FIELD_IF_REQUESTED(total_reserved);
          KV_SERIALIZE_ENTRY_FIELD_IF_REQUESTED(staking_requirement);
          KV_SERIALIZE_ENTRY_FIELD_IF_REQUESTED(portions_for_operator);
          KV_SERIALIZE_ENTRY_FIELD_IF_REQUESTED(swarm_id);
          KV_SERIALIZE_ENTRY_FIELD_IF_REQUESTED(operator_address);
          KV_SERIALIZE_ENTRY_FIELD_IF_REQUESTED(public_ip);
          KV_SERIALIZE_ENTRY_FIELD_IF_REQUESTED(storage_port);
          KV_SERIALIZE_ENTRY_FIELD_IF_REQUESTED(storage_lmq_port);
          KV_SERIALIZE_ENTRY_FIELD_IF_REQUESTED(quorumnet_port);
          KV_SERIALIZE_ENTRY_FIELD_IF_REQUESTED(pubkey_ed25519);
          KV_SERIALIZE_ENTRY_FIELD_IF_REQUESTED(pubkey_x25519);

          KV_SERIALIZE_ENTRY_FIELD_IF_REQUESTED(last_uptime_proof);
          KV_SERIALIZE_ENTRY_FIELD_IF_REQUESTED(storage_server_reachable);
          KV_SERIALIZE_ENTRY_FIELD_IF_REQUESTED(storage_server_reachable_timestamp);
          KV_SERIALIZE_ENTRY_FIELD_IF_REQUESTED(version_major);
          KV_SERIALIZE_ENTRY_FIELD_IF_REQUESTED(version_minor);
          KV_SERIALIZE_ENTRY_FIELD_IF_REQUESTED(version_patch);
          KV_SERIALIZE_ENTRY_FIELD_IF_REQUESTED(votes);
        END_KV_SERIALIZE_MAP()
      };

      requested_fields_t fields; // @NoLokiRPCDocGen Internal use only, not serialized
      bool polling_mode;         // @NoLokiRPCDocGen Internal use only, not serialized

      std::vector<entry> service_node_states; // Array of service node registration information
      uint64_t    height;                     // Current block's height.
      uint64_t    target_height;              // Blockchain's target height.
      std::string block_hash;                 // Current block's hash.
      bool        unchanged;                  // Will be true (and `service_node_states` omitted) if you gave the current block hash to poll_block_hash
      uint8_t     hardfork;                   // Current hardfork version.
      std::string status;                     // Generic RPC error code. "OK" is the success value.

      BEGIN_KV_SERIALIZE_MAP()
        if (!this_ref.unchanged) {
          KV_SERIALIZE(service_node_states)
        }
        KV_SERIALIZE(status)
        if (this_ref.fields.height) {
          KV_SERIALIZE(height)
        }
        if (this_ref.fields.target_height) {
          KV_SERIALIZE(target_height)
        }
        if (this_ref.fields.block_hash || (this_ref.polling_mode && !this_ref.unchanged)) {
          KV_SERIALIZE(block_hash)
        }
        if (this_ref.fields.hardfork) {
          KV_SERIALIZE(hardfork)
        }
        if (this_ref.polling_mode) {
          KV_SERIALIZE(unchanged);
        }
      END_KV_SERIALIZE_MAP()
    };
    typedef epee::misc_utils::struct_init<response_t> response;
  };

  LOKI_RPC_DOC_INTROSPECT
  struct COMMAND_RPC_STORAGE_SERVER_PING
  {
    struct request
    {
      int version_major; // Storage Server Major version
      int version_minor; // Storage Server Minor version
      int version_patch; // Storage Server Patch version
      uint16_t storage_lmq_port; // Storage Server lmq port to include in uptime proofs
      BEGIN_KV_SERIALIZE_MAP()
        KV_SERIALIZE(version_major);
        KV_SERIALIZE(version_minor);
        KV_SERIALIZE(version_patch);
        KV_SERIALIZE(storage_lmq_port);
      END_KV_SERIALIZE_MAP()
    };

    struct response
    {
      std::string status; // Generic RPC error code. "OK" is the success value.
      BEGIN_KV_SERIALIZE_MAP()
        KV_SERIALIZE(status)
      END_KV_SERIALIZE_MAP()
    };
  };

  LOKI_RPC_DOC_INTROSPECT
  struct COMMAND_RPC_LOKINET_PING
  {
    struct request
    {
      std::array<int, 3> version; // Lokinet version
      BEGIN_KV_SERIALIZE_MAP()
        KV_SERIALIZE(version);
      END_KV_SERIALIZE_MAP()
    };

    struct response
    {
      std::string status; // Generic RPC error code. "OK" is the success value.
      BEGIN_KV_SERIALIZE_MAP()
        KV_SERIALIZE(status)
      END_KV_SERIALIZE_MAP()
    };
  };

  LOKI_RPC_DOC_INTROSPECT
  // Get the required amount of Loki to become a Service Node at the queried height. 
  // For stagenet and testnet values, ensure the daemon is started with the 
  // `--stagenet` or `--testnet` flags respectively.
  struct COMMAND_RPC_GET_STAKING_REQUIREMENT
  {
    struct request_t
    {
      uint64_t height; // The height to query the staking requirement for.  0 (or omitting) means current height.

      BEGIN_KV_SERIALIZE_MAP()
        KV_SERIALIZE(height)
      END_KV_SERIALIZE_MAP()
    };
    typedef epee::misc_utils::struct_init<request_t> request;

    struct response_t
    {
      uint64_t staking_requirement; // The staking requirement in Loki, in atomic units.
      uint64_t height;              // The height requested (or current height if 0 was requested)
      std::string status;           // Generic RPC error code. "OK" is the success value.

      BEGIN_KV_SERIALIZE_MAP()
        KV_SERIALIZE(staking_requirement)
        KV_SERIALIZE(height)
        KV_SERIALIZE(status)
      END_KV_SERIALIZE_MAP()
    };
    typedef epee::misc_utils::struct_init<response_t> response;
  };

  LOKI_RPC_DOC_INTROSPECT
  // Get information on blacklisted Service Node key images.
  struct COMMAND_RPC_GET_SERVICE_NODE_BLACKLISTED_KEY_IMAGES
  {
    struct request_t
    {
      BEGIN_KV_SERIALIZE_MAP()
      END_KV_SERIALIZE_MAP()
    };
    typedef epee::misc_utils::struct_init<request_t> request;

    struct entry
    {
      std::string key_image;  // The key image of the transaction that is blacklisted on the network.
      uint64_t unlock_height; // The height at which the key image is removed from the blacklist and becomes spendable.

      BEGIN_KV_SERIALIZE_MAP()
        KV_SERIALIZE(key_image)
        KV_SERIALIZE(unlock_height)
      END_KV_SERIALIZE_MAP()
    };

    struct response_t
    {
      std::vector<entry> blacklist; // Array of blacklisted key images, i.e. unspendable transactions
      std::string status;           // Generic RPC error code. "OK" is the success value.

      BEGIN_KV_SERIALIZE_MAP()
        KV_SERIALIZE(blacklist)
        KV_SERIALIZE(status)
      END_KV_SERIALIZE_MAP()
    };
    typedef epee::misc_utils::struct_init<response_t> response;
  };

  LOKI_RPC_DOC_INTROSPECT
  // Get information on output blacklist.
  struct COMMAND_RPC_GET_OUTPUT_BLACKLIST
  {
    struct request_t
    {
      BEGIN_KV_SERIALIZE_MAP() 
      END_KV_SERIALIZE_MAP() 
    };
    typedef epee::misc_utils::struct_init<request_t> request;

    struct response_t
    {
      std::vector<uint64_t> blacklist; // (Developer): Array of indexes from the global output list, corresponding to blacklisted key images.
      std::string status;              // Generic RPC error code. "OK" is the success value.
      bool untrusted;                  // If the result is obtained using bootstrap mode, and therefore not trusted `true`, or otherwise `false`.

      BEGIN_KV_SERIALIZE_MAP()
        KV_SERIALIZE(blacklist)
        KV_SERIALIZE(status)
        KV_SERIALIZE(untrusted)
      END_KV_SERIALIZE_MAP()
    };
    typedef epee::misc_utils::struct_init<response_t> response;
  };

  LOKI_RPC_DOC_INTROSPECT
  // Query hardcoded/service node checkpoints stored for the blockchain. Omit all arguments to retrieve the latest "count" checkpoints.
  struct COMMAND_RPC_GET_CHECKPOINTS
  {
    constexpr static uint32_t NUM_CHECKPOINTS_TO_QUERY_BY_DEFAULT = 60;
    constexpr static uint64_t HEIGHT_SENTINEL_VALUE               = (UINT64_MAX - 1);
    struct request_t
    {
      uint64_t start_height; // Optional: Get the first count checkpoints starting from this height. Specify both start and end to get the checkpoints inbetween.
      uint64_t end_height;   // Optional: Get the first count checkpoints before end height. Specify both start and end to get the checkpoints inbetween.
      uint32_t count;        // Optional: Number of checkpoints to query.

      BEGIN_KV_SERIALIZE_MAP()
        KV_SERIALIZE_OPT(start_height, HEIGHT_SENTINEL_VALUE)
        KV_SERIALIZE_OPT(end_height, HEIGHT_SENTINEL_VALUE)
        KV_SERIALIZE_OPT(count, NUM_CHECKPOINTS_TO_QUERY_BY_DEFAULT)
      END_KV_SERIALIZE_MAP()
    };
    typedef epee::misc_utils::struct_init<request_t> request;

    struct voter_to_signature_serialized
    {
      uint16_t voter_index;  // Index of the voter in the relevant quorum
      std::string signature; // The signature generated by the voter in the quorum

      voter_to_signature_serialized() = default;
      voter_to_signature_serialized(service_nodes::voter_to_signature const &entry)
      : voter_index(entry.voter_index)
      , signature(epee::string_tools::pod_to_hex(entry.signature)) { }

      BEGIN_KV_SERIALIZE_MAP()
        KV_SERIALIZE(voter_index);
        KV_SERIALIZE(signature);
      END_KV_SERIALIZE_MAP()

      BEGIN_SERIALIZE() // NOTE: For store_t_to_json
        FIELD(voter_index)
        FIELD(signature)
      END_SERIALIZE()
    };

    struct checkpoint_serialized
    {
      uint8_t version;
      std::string type;                                      // Either "Hardcoded" or "ServiceNode" for checkpoints generated by Service Nodes or declared in the code
      uint64_t height;                                       // The height the checkpoint is relevant for
      std::string block_hash;                                // The block hash the checkpoint is specifying
      std::vector<voter_to_signature_serialized> signatures; // Signatures from Service Nodes who agree on the block hash
      uint64_t prev_height;                                  // The previous height the checkpoint is based off

      checkpoint_serialized() = default;
      checkpoint_serialized(checkpoint_t const &checkpoint)
      : version(checkpoint.version)
      , type(checkpoint_t::type_to_string(checkpoint.type))
      , height(checkpoint.height)
      , block_hash(epee::string_tools::pod_to_hex(checkpoint.block_hash))
      , prev_height(checkpoint.prev_height)
      {
        signatures.reserve(checkpoint.signatures.size());
        for (service_nodes::voter_to_signature const &entry : checkpoint.signatures)
          signatures.push_back(entry);
      }

      BEGIN_KV_SERIALIZE_MAP()
        KV_SERIALIZE(version);
        KV_SERIALIZE(type);
        KV_SERIALIZE(height);
        KV_SERIALIZE(block_hash);
        KV_SERIALIZE(signatures);
        KV_SERIALIZE(prev_height);
      END_KV_SERIALIZE_MAP()

      BEGIN_SERIALIZE() // NOTE: For store_t_to_json
        FIELD(version)
        FIELD(type)
        FIELD(height)
        FIELD(block_hash)
        FIELD(signatures)
        FIELD(prev_height)
      END_SERIALIZE()
    };

    struct response_t
    {
      std::vector<checkpoint_serialized> checkpoints; // Array of requested checkpoints
      std::string status;                             // Generic RPC error code. "OK" is the success value.
      bool untrusted;                                 // If the result is obtained using bootstrap mode, and therefore not trusted `true`, or otherwise `false`.

      BEGIN_KV_SERIALIZE_MAP()
        KV_SERIALIZE(checkpoints)
        KV_SERIALIZE(status)
        KV_SERIALIZE(untrusted)
      END_KV_SERIALIZE_MAP()
    };
    typedef epee::misc_utils::struct_init<response_t> response;
  };

  LOKI_RPC_DOC_INTROSPECT
  // Query hardcoded/service node checkpoints stored for the blockchain. Omit all arguments to retrieve the latest "count" checkpoints.
  struct COMMAND_RPC_GET_SN_STATE_CHANGES
  {
    constexpr static uint32_t NUM_BLOCKS_TO_SCAN_BY_DEFAULT = 720;
    constexpr static uint64_t HEIGHT_SENTINEL_VALUE         = (UINT64_MAX - 1);
    struct request_t
    {
      uint64_t start_height;
      uint64_t end_height;   // Optional: If omitted, the tally runs until the current block

      BEGIN_KV_SERIALIZE_MAP()
      KV_SERIALIZE(start_height)
      KV_SERIALIZE_OPT(end_height, HEIGHT_SENTINEL_VALUE)
      END_KV_SERIALIZE_MAP()
    };
    typedef epee::misc_utils::struct_init<request_t> request;

    struct response_t
    {
      std::string status;                    // Generic RPC error code. "OK" is the success value.
      bool untrusted;                        // If the result is obtained using bootstrap mode, and therefore not trusted `true`, or otherwise `false`.

      uint32_t total_deregister;
      uint32_t total_ip_change_penalty;
      uint32_t total_decommission;
      uint32_t total_recommission;
      uint32_t total_unlock;
      uint64_t start_height;
      uint64_t end_height;

      BEGIN_KV_SERIALIZE_MAP()
        KV_SERIALIZE(status)
        KV_SERIALIZE(untrusted)
        KV_SERIALIZE(total_deregister)
        KV_SERIALIZE(total_ip_change_penalty)
        KV_SERIALIZE(total_decommission)
        KV_SERIALIZE(total_recommission)
        KV_SERIALIZE(start_height)
        KV_SERIALIZE(end_height)
      END_KV_SERIALIZE_MAP()
    };
    typedef epee::misc_utils::struct_init<response_t> response;
  };


  LOKI_RPC_DOC_INTROSPECT
  struct COMMAND_RPC_REPORT_PEER_SS_STATUS
  {
    struct request
    {
      std::string type; // test type (currently used: ["reachability"])
      std::string pubkey; // service node pubkey
      bool passed; // whether the node is passing the test
      BEGIN_KV_SERIALIZE_MAP()
        KV_SERIALIZE(type)
        KV_SERIALIZE(pubkey)
        KV_SERIALIZE(passed)
      END_KV_SERIALIZE_MAP()
    };

    struct response
    {
      std::string status; // Generic RPC error code. "OK" is the success value.
      BEGIN_KV_SERIALIZE_MAP()
        KV_SERIALIZE(status)
      END_KV_SERIALIZE_MAP()
    };
  };

  // Deliberately undocumented; this RPC call is really only useful for testing purposes to reset
  // the resync idle timer (which normally fires every 60s) for the test suite.
  struct COMMAND_RPC_TEST_TRIGGER_P2P_RESYNC
  {
    struct request { BEGIN_KV_SERIALIZE_MAP() END_KV_SERIALIZE_MAP() };
    struct response {
      std::string status;
      BEGIN_KV_SERIALIZE_MAP()
        KV_SERIALIZE(status)
      END_KV_SERIALIZE_MAP()
    };
  };

  LOKI_RPC_DOC_INTROSPECT
  // Get the name mapping for a Loki Name Service entry. Loki currently supports mappings
  // for Session.
  struct COMMAND_RPC_LNS_NAMES_TO_OWNERS
  {
    static size_t const MAX_REQUEST_ENTRIES      = 256;
    static size_t const MAX_TYPE_REQUEST_ENTRIES = 8;
    struct request_entry
    {
      std::string name_hash; // The name hashed using libsodium's crypto_generichash_blake2b in base64 to resolve to a public key via Loki Name Service
      std::vector<uint16_t> types; // If empty, query all types. Currently only Session(0). In future updates more mapping types will be available.
      BEGIN_KV_SERIALIZE_MAP()
        KV_SERIALIZE(name_hash)
        KV_SERIALIZE(types)
      END_KV_SERIALIZE_MAP()
    };

    struct request
    {
      std::vector<request_entry> entries;
      BEGIN_KV_SERIALIZE_MAP()
        KV_SERIALIZE(entries)
      END_KV_SERIALIZE_MAP()
    };

    struct response_entry
    {
      uint64_t entry_index;     // The index in request_entry's `entries` array that was resolved via Loki Name Service.
      uint16_t type;            // The type of Loki Name Service entry that the owner owns.
      std::string name_hash;    // The hash of the name that was queried in base64
      std::string owner;        // The public key that purchased the Loki Name Service entry.
      std::string backup_owner; // The backup public key that the owner specified when purchasing the Loki Name Service entry.
      std::string encrypted_value; // The encrypted value that the name maps to. This value is encrypted using the name (not the hash) as the secret.
      uint64_t register_height; // The height that this Loki Name Service entry was purchased on the Blockchain.
      uint64_t update_height;   // The last height that this Loki Name Service entry was updated on the Blockchain.
      std::string txid;         // The txid of who purchased the mapping, null hash if not applicable.
      std::string prev_txid;    // The previous txid that purchased the mapping, null hash if not applicable.
      BEGIN_KV_SERIALIZE_MAP()
        KV_SERIALIZE(entry_index)
        KV_SERIALIZE(type)
        KV_SERIALIZE(name_hash)
        KV_SERIALIZE(owner)
        KV_SERIALIZE(backup_owner)
        KV_SERIALIZE(encrypted_value)
        KV_SERIALIZE(register_height)
        KV_SERIALIZE(update_height)
        KV_SERIALIZE(txid)
        KV_SERIALIZE(prev_txid)
      END_KV_SERIALIZE_MAP()
    };

    struct response
    {
      std::vector<response_entry> entries;
      std::string status; // Generic RPC error code. "OK" is the success value.
      BEGIN_KV_SERIALIZE_MAP()
        KV_SERIALIZE(entries)
        KV_SERIALIZE(status)
      END_KV_SERIALIZE_MAP()
    };
  };

  LOKI_RPC_DOC_INTROSPECT
  // Get all the name mappings for the queried owner. The owner can be either a ed25519 public key or Monero style
  // public key; by default purchases are owned by the spend public key of the purchasing wallet.
  struct COMMAND_RPC_LNS_OWNERS_TO_NAMES
  {
    static size_t const MAX_REQUEST_ENTRIES = 256;
    struct request
    {
      std::vector<std::string> entries; // The owner's public key to find all Loki Name Service entries for.
      BEGIN_KV_SERIALIZE_MAP()
        KV_SERIALIZE(entries)
      END_KV_SERIALIZE_MAP()
    };

    struct response_entry
    {
      uint64_t    request_index;   // (Deprecated) The index in request's `entries` array that was resolved via Loki Name Service.
      uint16_t    type;            // The category the Loki Name Service entry belongs to, currently only Session whose value is 0.
      std::string name_hash;       // The hash of the name that the owner purchased via Loki Name Service in base64
      std::string owner;           // The backup public key specified by the owner that purchased the Loki Name Service entry.
      std::string backup_owner;    // The backup public key specified by the owner that purchased the Loki Name Service entry.
      std::string encrypted_value; // The encrypted value that the name maps to. This value is encrypted using the name (not the hash) as the secret.
      uint64_t    register_height; // The height that this Loki Name Service entry was purchased on the Blockchain.
      uint64_t    update_height;   // The last height that this Loki Name Service entry was updated on the Blockchain.
      std::string txid;            // The txid of who purchases the mapping.
      std::string prev_txid;       // The previous txid that purchased the mapping, null hash if not applicable.
      BEGIN_KV_SERIALIZE_MAP()
        KV_SERIALIZE(request_index)
        KV_SERIALIZE(type)
        KV_SERIALIZE(name_hash)
        KV_SERIALIZE(owner)
        KV_SERIALIZE(backup_owner)
        KV_SERIALIZE(encrypted_value)
        KV_SERIALIZE(register_height)
        KV_SERIALIZE(update_height)
        KV_SERIALIZE(txid)
        KV_SERIALIZE(prev_txid)
      END_KV_SERIALIZE_MAP()
    };

    struct response
    {
      std::vector<response_entry> entries;
      std::string status; // Generic RPC error code. "OK" is the success value.
      BEGIN_KV_SERIALIZE_MAP()
        KV_SERIALIZE(entries)
        KV_SERIALIZE(status)
      END_KV_SERIALIZE_MAP()
    };
  };
}<|MERGE_RESOLUTION|>--- conflicted
+++ resolved
@@ -96,13 +96,8 @@
 // whether they can talk to a given daemon without having to know in
 // advance which version they will stop working with
 // Don't go over 32767 for any of these
-<<<<<<< HEAD
 #define CORE_RPC_VERSION_MAJOR 3
-#define CORE_RPC_VERSION_MINOR 5
-=======
-#define CORE_RPC_VERSION_MAJOR 2
-#define CORE_RPC_VERSION_MINOR 9
->>>>>>> e72aca57
+#define CORE_RPC_VERSION_MINOR 6
 #define MAKE_CORE_RPC_VERSION(major,minor) (((major)<<16)|(minor))
 #define CORE_RPC_VERSION MAKE_CORE_RPC_VERSION(CORE_RPC_VERSION_MAJOR, CORE_RPC_VERSION_MINOR)
 
