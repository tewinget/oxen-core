--- conflicted
+++ resolved
@@ -43,18 +43,6 @@
 class BaseTestDB: public cryptonote::BlockchainDB {
 public:
   BaseTestDB() {}
-<<<<<<< HEAD
-  virtual void add_block(const cryptonote::block& blk, size_t block_weight, uint64_t long_term_block_weight, const cryptonote::difficulty_type& cumulative_difficulty, const uint64_t& coins_generated , uint64_t num_rct_outs, const crypto::hash& blk_hash) override { }
-  virtual void remove_block() override { }
-  virtual uint64_t add_transaction_data(const crypto::hash& blk_hash, const std::pair<transaction, blobdata>& tx, const crypto::hash& tx_hash, const crypto::hash& tx_prunable_hash) override {return 0;}
-  virtual void remove_transaction_data(const crypto::hash& tx_hash, const cryptonote::transaction& tx) override {}
-  virtual void add_tx_amount_output_indices(const uint64_t tx_index, const std::vector<uint64_t>& amount_output_indices) override {}
-  virtual void add_spent_key(const crypto::key_image& k_image) override {}
-  virtual void remove_spent_key(const crypto::key_image& k_image) override {}
-
-  virtual uint64_t add_output(const crypto::hash& tx_hash, const cryptonote::tx_out& tx_output, const uint64_t& local_index, const uint64_t unlock_time, const rct::key *commitment) override {return 0;}
-=======
->>>>>>> e9464eb5
   virtual void open(const std::string& filename, const int db_flags = 0) override { }
   virtual void close() override {}
   virtual void sync() override {}
@@ -65,29 +53,6 @@
   virtual std::string get_db_name() const override { return std::string(); }
   virtual bool lock() override { return true; }
   virtual void unlock() override { }
-<<<<<<< HEAD
-  virtual bool batch_start(uint64_t batch_num_blocks, uint64_t batch_bytes) override { return true; }
-  virtual void batch_stop() override {}
-  virtual void set_batch_transactions(bool) override {}
-
-  virtual void block_wtxn_start() {}
-  virtual void block_wtxn_stop() {}
-  virtual void block_wtxn_abort() {}
-  virtual bool block_rtxn_start() const { return true; }
-  virtual void block_rtxn_stop() const {}
-  virtual void block_rtxn_abort() const {}
-
-  virtual bool block_exists(const crypto::hash& h, uint64_t *height) const override { return false; }
-  virtual void update_block_checkpoint(struct checkpoint_t const &checkpoint) override {}
-  virtual bool get_block_checkpoint   (uint64_t height, struct checkpoint_t &checkpoint) const override { return false; }
-  virtual bool get_top_checkpoint     (struct checkpoint_t &checkpoint) const override { return false; }
-  virtual std::vector<cryptonote::checkpoint_t> get_checkpoints_range(uint64_t start, uint64_t end, size_t num_desired_checkpoints) const override { return {}; }
-  virtual cryptonote::blobdata get_block_blob(const crypto::hash& h) const override { return cryptonote::blobdata(); }
-  virtual uint64_t get_block_height(const crypto::hash& h) const override { return 0; }
-  virtual cryptonote::block_header get_block_header(const crypto::hash& h) const override { return cryptonote::block_header(); }
-  virtual cryptonote::blobdata get_block_blob_from_height(const uint64_t& height) const override { return cryptonote::t_serializable_object_to_blob(get_block_from_height(height)); }
-  virtual cryptonote::block get_block_from_height(const uint64_t& height) const override { return cryptonote::block(); }
-=======
   virtual bool batch_start(uint64_t batch_num_blocks=0, uint64_t batch_bytes=0) override { return true; }
   virtual void batch_stop() override {}
   virtual void set_batch_transactions(bool) override {}
@@ -108,23 +73,10 @@
   virtual bool get_prunable_tx_hash(const crypto::hash& tx_hash, crypto::hash &prunable_hash) const override { return false; }
   virtual uint64_t get_block_height(const crypto::hash& h) const override { return 0; }
   virtual cryptonote::block_header get_block_header(const crypto::hash& h) const override { return cryptonote::block_header(); }
->>>>>>> e9464eb5
   virtual uint64_t get_block_timestamp(const uint64_t& height) const override { return 0; }
   virtual std::vector<uint64_t> get_block_cumulative_rct_outputs(const std::vector<uint64_t> &heights) const override { return {}; }
   virtual uint64_t get_top_block_timestamp() const override { return 0; }
   virtual size_t get_block_weight(const uint64_t& height) const override { return 128; }
-<<<<<<< HEAD
-  virtual std::vector<uint64_t> get_block_weights(uint64_t start_height, size_t count) const { return {}; }
-  virtual cryptonote::difficulty_type get_block_cumulative_difficulty(const uint64_t& height) const override { return 10; }
-  virtual cryptonote::difficulty_type get_block_difficulty(const uint64_t& height) const override { return 0; }
-  virtual uint64_t get_block_already_generated_coins(const uint64_t& height) const override { return 10000000000; }
-  virtual std::vector<uint64_t> get_long_term_block_weights(uint64_t start_height, size_t count) const { return {}; }
-  virtual uint64_t get_block_long_term_weight(const uint64_t& height) const override { return 0; }
-  virtual crypto::hash get_block_hash_from_height(const uint64_t& height) const override { return crypto::hash(); }
-  virtual std::vector<cryptonote::block> get_blocks_range(const uint64_t& h1, const uint64_t& h2) const override { return std::vector<cryptonote::block>(); }
-  virtual std::vector<crypto::hash> get_hashes_range(const uint64_t& h1, const uint64_t& h2) const override { return std::vector<crypto::hash>(); }
-  virtual crypto::hash top_block_hash(uint64_t *block_height = NULL) const override { return crypto::hash(); }
-=======
   virtual std::vector<uint64_t> get_block_weights(uint64_t start_height, size_t count) const override { return {}; }
   virtual cryptonote::difficulty_type get_block_cumulative_difficulty(const uint64_t& height) const override { return 10; }
   virtual cryptonote::difficulty_type get_block_difficulty(const uint64_t& height) const override { return 0; }
@@ -135,22 +87,13 @@
   virtual std::vector<cryptonote::block> get_blocks_range(const uint64_t& h1, const uint64_t& h2) const override { return std::vector<cryptonote::block>(); }
   virtual std::vector<crypto::hash> get_hashes_range(const uint64_t& h1, const uint64_t& h2) const override { return std::vector<crypto::hash>(); }
   virtual crypto::hash top_block_hash(uint64_t *block_height = NULL) const override { if (block_height) *block_height = 0; return crypto::hash(); }
->>>>>>> e9464eb5
   virtual cryptonote::block get_top_block() const override { return cryptonote::block(); }
   virtual uint64_t height() const override { return 1; }
   virtual bool tx_exists(const crypto::hash& h) const override { return false; }
   virtual bool tx_exists(const crypto::hash& h, uint64_t& tx_index) const override { return false; }
   virtual uint64_t get_tx_unlock_time(const crypto::hash& h) const override { return 0; }
   virtual cryptonote::transaction get_tx(const crypto::hash& h) const override { return cryptonote::transaction(); }
-<<<<<<< HEAD
-  virtual bool get_pruned_tx(const crypto::hash& h, cryptonote::transaction &tx) const override { return false; }
-  virtual bool get_tx_blob(const crypto::hash& h, cryptonote::blobdata &tx) const override { return false; }
-  virtual bool get_pruned_tx_blob(const crypto::hash& h, cryptonote::blobdata &tx) const override { return false; }
-  virtual bool get_prunable_tx_blob(const crypto::hash& h, cryptonote::blobdata &tx) const override { return false; }
-  virtual bool get_prunable_tx_hash(const crypto::hash& tx_hash, crypto::hash &prunable_hash) const override { return false; }
-=======
   virtual bool get_tx(const crypto::hash& h, cryptonote::transaction &tx) const override { return false; }
->>>>>>> e9464eb5
   virtual uint64_t get_tx_count() const override { return 0; }
   virtual std::vector<cryptonote::transaction> get_tx_list(const std::vector<crypto::hash>& hlist) const override { return std::vector<cryptonote::transaction>(); }
   virtual uint64_t get_tx_block_height(const crypto::hash& h) const override { return 0; }
@@ -160,27 +103,6 @@
   virtual cryptonote::tx_out_index get_output_tx_and_index_from_global(const uint64_t& index) const override { return cryptonote::tx_out_index(); }
   virtual cryptonote::tx_out_index get_output_tx_and_index(const uint64_t& amount, const uint64_t& index) const override { return cryptonote::tx_out_index(); }
   virtual void get_output_tx_and_index(const uint64_t& amount, const std::vector<uint64_t> &offsets, std::vector<cryptonote::tx_out_index> &indices) const override {}
-<<<<<<< HEAD
-  virtual void get_output_key(const epee::span<const uint64_t> &amounts, const std::vector<uint64_t> &offsets, std::vector<cryptonote::output_data_t> &outputs, bool allow_partial) const override {}
-  virtual bool can_thread_bulk_indices() const override { return false; }
-  virtual std::vector<std::vector<uint64_t>> get_tx_amount_output_indices(const uint64_t tx_index, size_t n_txes) const override { return std::vector<std::vector<uint64_t>>(); }
-  virtual bool has_key_image(const crypto::key_image& img) const override { return false; }
-  virtual void add_txpool_tx(const crypto::hash &txid, const cryptonote::blobdata &blob, const cryptonote::txpool_tx_meta_t& details) override {}
-  virtual void update_txpool_tx(const crypto::hash &txid, const cryptonote::txpool_tx_meta_t& details) override {}
-  virtual uint64_t get_txpool_tx_count(bool include_unrelayed_txes = true) const override { return 0; }
-  virtual bool txpool_has_tx(const crypto::hash &txid) const override { return false; }
-  virtual void remove_txpool_tx(const crypto::hash& txid) override {}
-  virtual bool get_txpool_tx_meta(const crypto::hash& txid, cryptonote::txpool_tx_meta_t &meta) const override { return false; }
-  virtual bool get_txpool_tx_blob(const crypto::hash& txid, cryptonote::blobdata &bd) const override { return false; }
-  virtual cryptonote::blobdata get_txpool_tx_blob(const crypto::hash& txid) const override { return ""; }
-  virtual void prune_outputs(uint64_t amount) override {}
-  virtual uint32_t get_blockchain_pruning_seed() const override { return 0; }
-  virtual bool prune_blockchain(uint32_t pruning_seed = 0) override { return true; }
-  virtual bool update_pruning() override { return true; }
-  virtual bool check_pruning() override { return true; }
-  virtual bool for_all_txpool_txes(std::function<bool(const crypto::hash&, const cryptonote::txpool_tx_meta_t&, const cryptonote::blobdata*)>, bool include_blob, bool include_unrelayed_txes) const override { return false; }
-  virtual bool for_all_key_images(std::function<bool(const crypto::key_image&)>) const { return true; }
-=======
   virtual void get_output_key(const epee::span<const uint64_t> &amounts, const std::vector<uint64_t> &offsets, std::vector<cryptonote::output_data_t> &outputs, bool allow_partial = false) const override {}
   virtual bool can_thread_bulk_indices() const override { return false; }
   virtual std::vector<std::vector<uint64_t>> get_tx_amount_output_indices(const uint64_t tx_index, size_t n_txes) const override { return std::vector<std::vector<uint64_t>>(); }
@@ -194,32 +116,10 @@
   virtual void remove_spent_key(const crypto::key_image& k_image) override {}
 
   virtual bool for_all_key_images(std::function<bool(const crypto::key_image&)>) const override { return true; }
->>>>>>> e9464eb5
   virtual bool for_blocks_range(const uint64_t&, const uint64_t&, std::function<bool(uint64_t, const crypto::hash&, const cryptonote::block&)>) const override { return true; }
   virtual bool for_all_transactions(std::function<bool(const crypto::hash&, const cryptonote::transaction&)>, bool pruned) const override { return true; }
   virtual bool for_all_outputs(std::function<bool(uint64_t amount, const crypto::hash &tx_hash, uint64_t height, size_t tx_idx)> f) const override { return true; }
   virtual bool for_all_outputs(uint64_t amount, const std::function<bool(uint64_t height)> &f) const override { return true; }
-<<<<<<< HEAD
-
-  virtual void set_hard_fork_version(uint64_t height, uint8_t version) override {}
-  virtual uint8_t get_hard_fork_version(uint64_t height) const override { return 0; }
-  virtual void check_hard_fork_info() override {}
-  virtual void drop_hard_fork_info() override {}
-
-  virtual std::map<uint64_t, std::tuple<uint64_t, uint64_t, uint64_t>> get_output_histogram(const std::vector<uint64_t> &amounts, bool unlocked, uint64_t recent_cutoff, uint64_t min_count) const override { return std::map<uint64_t, std::tuple<uint64_t, uint64_t, uint64_t>>(); }
-  virtual bool get_output_distribution(uint64_t amount, uint64_t from_height, uint64_t to_height, std::vector<uint64_t> &distribution, uint64_t &base) const override { return false; }
-  virtual bool is_read_only() const override { return false; }
-  virtual uint64_t get_database_size() const override { return 0; }
-
-  virtual bool get_output_blacklist   (std::vector<uint64_t> &blacklist)       const override { return false; }
-  virtual void add_output_blacklist   (std::vector<uint64_t> const &blacklist)       override { }
-  virtual void set_service_node_data  (const std::string& data)                      override { }
-  virtual bool get_service_node_data  (std::string& data)                            override { return false; }
-  virtual void clear_service_node_data()                                             override { }
-
-  virtual cryptonote::transaction get_pruned_tx(const crypto::hash& h) const override { return {}; };
-  virtual bool get_tx(const crypto::hash& h, cryptonote::transaction &tx) const override { return false; }
-=======
   virtual bool is_read_only() const override { return false; }
   virtual std::map<uint64_t, std::tuple<uint64_t, uint64_t, uint64_t>> get_output_histogram(const std::vector<uint64_t> &amounts, bool unlocked, uint64_t recent_cutoff, uint64_t min_count) const override { return std::map<uint64_t, std::tuple<uint64_t, uint64_t, uint64_t>>(); }
   virtual bool get_output_distribution(uint64_t amount, uint64_t from_height, uint64_t to_height, std::vector<uint64_t> &distribution, uint64_t &base) const override { return false; }
@@ -253,10 +153,21 @@
   virtual bool update_pruning() override { return true; }
   virtual bool check_pruning() override { return true; }
   virtual void prune_outputs(uint64_t amount) override {}
->>>>>>> e9464eb5
 
   virtual uint64_t get_max_block_size() override { return 100000000; }
   virtual void add_max_block_size(uint64_t sz) override { }
+
+  virtual void update_block_checkpoint(struct checkpoint_t const &checkpoint) override {}
+  virtual bool get_block_checkpoint   (uint64_t height, struct checkpoint_t &checkpoint) const override { return false; }
+  virtual bool get_top_checkpoint     (struct checkpoint_t &checkpoint) const override { return false; }
+  virtual std::vector<cryptonote::checkpoint_t> get_checkpoints_range(uint64_t start, uint64_t end, size_t num_desired_checkpoints) const override { return {}; }
+
+  virtual bool get_output_blacklist   (std::vector<uint64_t> &blacklist)       const override { return false; }
+  virtual void add_output_blacklist   (std::vector<uint64_t> const &blacklist)       override { }
+  virtual void set_service_node_data  (const std::string& data)                      override { }
+  virtual bool get_service_node_data  (std::string& data)                            override { return false; }
+  virtual void clear_service_node_data()                                             override { }
+
 };
 
 }