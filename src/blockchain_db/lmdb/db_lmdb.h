--- conflicted
+++ resolved
@@ -246,14 +246,8 @@
 
   virtual uint64_t get_num_outputs(const uint64_t& amount) const;
 
-<<<<<<< HEAD
   virtual output_data_t get_output_key(const uint64_t& amount, const uint64_t& index) const;
-  virtual output_data_t get_output_key(const uint64_t& global_index) const;
   virtual void get_output_key(const uint64_t &amount, const std::vector<uint64_t> &offsets, std::vector<output_data_t> &outputs, bool allow_partial = false) const;
-=======
-  virtual output_data_t get_output_key(const uint64_t& amount, const uint64_t& index);
-  virtual void get_output_key(const uint64_t &amount, const std::vector<uint64_t> &offsets, std::vector<output_data_t> &outputs, bool allow_partial = false);
->>>>>>> 89645ec8
 
   virtual tx_out_index get_output_tx_and_index_from_global(const uint64_t& index) const;
   virtual void get_output_tx_and_index_from_global(const std::vector<uint64_t> &global_indices,
