--- conflicted
+++ resolved
@@ -281,11 +281,7 @@
     }
 
     bool is_req_bulletproof() const {
-<<<<<<< HEAD
-      return m_ct.tx_data.v3_use_bulletproofs;
-=======
       return m_ct.tx_data.rct_config.range_proof_type != rct::RangeProofBorromean;
->>>>>>> e4b049da
     }
 
     bool is_bulletproof() const {
