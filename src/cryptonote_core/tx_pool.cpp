// Copyright (c) 2014-2018, The Monero Project
// Copyright (c)      2018, The Loki Project
//
// All rights reserved.
//
// Redistribution and use in source and binary forms, with or without modification, are
// permitted provided that the following conditions are met:
//
// 1. Redistributions of source code must retain the above copyright notice, this list of
//    conditions and the following disclaimer.
//
// 2. Redistributions in binary form must reproduce the above copyright notice, this list
//    of conditions and the following disclaimer in the documentation and/or other
//    materials provided with the distribution.
//
// 3. Neither the name of the copyright holder nor the names of its contributors may be
//    used to endorse or promote products derived from this software without specific
//    prior written permission.
//
// THIS SOFTWARE IS PROVIDED BY THE COPYRIGHT HOLDERS AND CONTRIBUTORS "AS IS" AND ANY
// EXPRESS OR IMPLIED WARRANTIES, INCLUDING, BUT NOT LIMITED TO, THE IMPLIED WARRANTIES OF
// MERCHANTABILITY AND FITNESS FOR A PARTICULAR PURPOSE ARE DISCLAIMED. IN NO EVENT SHALL
// THE COPYRIGHT HOLDER OR CONTRIBUTORS BE LIABLE FOR ANY DIRECT, INDIRECT, INCIDENTAL,
// SPECIAL, EXEMPLARY, OR CONSEQUENTIAL DAMAGES (INCLUDING, BUT NOT LIMITED TO,
// PROCUREMENT OF SUBSTITUTE GOODS OR SERVICES; LOSS OF USE, DATA, OR PROFITS; OR BUSINESS
// INTERRUPTION) HOWEVER CAUSED AND ON ANY THEORY OF LIABILITY, WHETHER IN CONTRACT,
// STRICT LIABILITY, OR TORT (INCLUDING NEGLIGENCE OR OTHERWISE) ARISING IN ANY WAY OUT OF
// THE USE OF THIS SOFTWARE, EVEN IF ADVISED OF THE POSSIBILITY OF SUCH DAMAGE.
//
// Parts of this file are originally copyright (c) 2012-2013 The Cryptonote developers

#include <algorithm>
#include <boost/filesystem.hpp>
#include <unordered_set>
#include <vector>

#include "tx_pool.h"
#include "cryptonote_tx_utils.h"
#include "cryptonote_basic/cryptonote_boost_serialization.h"
#include "cryptonote_config.h"
#include "blockchain.h"
#include "blockchain_db/blockchain_db.h"
#include "common/boost_serialization_helper.h"
#include "common/int-util.h"
#include "misc_language.h"
#include "warnings.h"
#include "common/perf_timer.h"
#include "crypto/hash.h"

#undef LOKI_DEFAULT_LOG_CATEGORY
#define LOKI_DEFAULT_LOG_CATEGORY "txpool"

DISABLE_VS_WARNINGS(4244 4345 4503) //'boost::foreach_detail_::or_' : decorated name length exceeded, name was truncated

using namespace crypto;

namespace cryptonote
{
  namespace
  {
    //TODO: constants such as these should at least be in the header,
    //      but probably somewhere more accessible to the rest of the
    //      codebase.  As it stands, it is at best nontrivial to test
    //      whether or not changing these parameters (or adding new)
    //      will work correctly.
    time_t const MIN_RELAY_TIME = (60 * 5); // only start re-relaying transactions after that many seconds
    time_t const MAX_RELAY_TIME = (60 * 60 * 4); // at most that many seconds between resends
    float const ACCEPT_THRESHOLD = 1.0f;

    // a kind of increasing backoff within min/max bounds
    uint64_t get_relay_delay(time_t now, time_t received)
    {
      time_t d = (now - received + MIN_RELAY_TIME) / MIN_RELAY_TIME * MIN_RELAY_TIME;
      if (d > MAX_RELAY_TIME)
        d = MAX_RELAY_TIME;
      return d;
    }

    uint64_t template_accept_threshold(uint64_t amount)
    {
      // XXX: multiplying by ACCEPT_THRESHOLD here was removed because of a need
      // to accept 0 fee transactions correctly. the cast to float / double and
      // back again was causing issues estimating the effect of a zero fee tx
      return amount;
    }

    uint64_t get_transaction_size_limit(uint8_t version)
    {
      return get_min_block_size(version) - CRYPTONOTE_COINBASE_BLOB_RESERVED_SIZE;
    }

    // This class is meant to create a batch when none currently exists.
    // If a batch exists, it can't be from another thread, since we can
    // only be called with the txpool lock taken, and it is held during
    // the whole prepare/handle/cleanup incoming block sequence.
    class LockedTXN {
    public:
      LockedTXN(Blockchain &b): m_blockchain(b), m_batch(false) {
        m_batch = m_blockchain.get_db().batch_start();
      }
      ~LockedTXN() { try { if (m_batch) { m_blockchain.get_db().batch_stop(); } } catch (const std::exception &e) { MWARNING("LockedTXN dtor filtering exception: " << e.what()); } }
    private:
      Blockchain &m_blockchain;
      bool m_batch;
    };
  }
  //---------------------------------------------------------------------------------
  //---------------------------------------------------------------------------------
  tx_memory_pool::tx_memory_pool(Blockchain& bchs): m_blockchain(bchs), m_txpool_max_size(DEFAULT_TXPOOL_MAX_SIZE), m_txpool_size(0), m_cookie(0)
  {

  }
  //---------------------------------------------------------------------------------
  bool tx_memory_pool::have_deregister_tx_already(transaction const &tx) const
  {
    if (!tx.is_deregister_tx())
      return false;

    tx_extra_service_node_deregister deregister;
    if (!get_service_node_deregister_from_tx_extra(tx.extra, deregister))
    {
      MERROR("Could not get service node deregister from tx v3, possibly corrupt tx in your blockchain");
      return false;
    }

    std::vector<transaction> pool_txs;
    get_transactions(pool_txs);
    for (const transaction& pool_tx : pool_txs)
    {
      if (!pool_tx.is_deregister_tx())
        continue;

      tx_extra_service_node_deregister pool_tx_deregister;
      if (!get_service_node_deregister_from_tx_extra(pool_tx.extra, pool_tx_deregister))
      {
        MERROR("Could not get service node deregister from tx v3, possibly corrupt tx in your blockchain");
        continue;
      }

      if ((pool_tx_deregister.block_height       == deregister.block_height) &&
          (pool_tx_deregister.service_node_index == deregister.service_node_index))
      {
        return true;
      }
    }

    return false;
  }
  //---------------------------------------------------------------------------------
  bool tx_memory_pool::add_tx(transaction &tx, /*const crypto::hash& tx_prefix_hash,*/ const crypto::hash &id, size_t blob_size, tx_verification_context& tvc, bool kept_by_block, bool relayed, bool do_not_relay, uint8_t version)
  {
    // this should already be called with that lock, but let's make it explicit for clarity
    CRITICAL_REGION_LOCAL(m_transactions_lock);

    PERF_TIMER(add_tx);
    if (tx.version == transaction::version_0)
    {
      // v0 never accepted
      LOG_PRINT_L1("transaction version 0 is invalid");
      tvc.m_verifivation_failed = true;
      return false;
    }

    // we do not accept transactions that timed out before, unless they're
    // kept_by_block
    if (!kept_by_block && m_timed_out_transactions.find(id) != m_timed_out_transactions.end())
    {
      // not clear if we should set that, since verifivation (sic) did not fail before, since
      // the tx was accepted before timing out.
      tvc.m_verifivation_failed = true;
      return false;
    }

    if(!check_inputs_types_supported(tx))
    {
      tvc.m_verifivation_failed = true;
      tvc.m_invalid_input = true;
      return false;
    }

    // fee per kilobyte, size rounded up.
    uint64_t fee;

    if (tx.version == transaction::version_1)
    {
      uint64_t inputs_amount = 0;
      if(!get_inputs_money_amount(tx, inputs_amount))
      {
        tvc.m_verifivation_failed = true;
        return false;
      }

      uint64_t outputs_amount = get_outs_money_amount(tx);
      if(outputs_amount > inputs_amount)
      {
        LOG_PRINT_L1("transaction use more money than it has: use " << print_money(outputs_amount) << ", have " << print_money(inputs_amount));
        tvc.m_verifivation_failed = true;
        tvc.m_overspend = true;
        return false;
      }
      else if(outputs_amount == inputs_amount)
      {
        LOG_PRINT_L1("transaction fee is zero: outputs_amount == inputs_amount, rejecting.");
        tvc.m_verifivation_failed = true;
        tvc.m_fee_too_low = true;
        return false;
      }

      fee = inputs_amount - outputs_amount;
    }
    else
    {
      fee = tx.rct_signatures.txnFee;
    }

    if (!kept_by_block && !tx.is_deregister_tx() && !m_blockchain.check_fee(blob_size, fee))
    {
      tvc.m_verifivation_failed = true;
      tvc.m_fee_too_low = true;
      return false;
    }

    size_t tx_size_limit = get_transaction_size_limit(version);
    if (!kept_by_block && blob_size > tx_size_limit)
    {
      LOG_PRINT_L1("transaction is too big: " << blob_size << " bytes, maximum size: " << tx_size_limit);
      tvc.m_verifivation_failed = true;
      tvc.m_too_big = true;
      return false;
    }

    // if the transaction came from a block popped from the chain,
    // don't check if we have its key images as spent.
    // TODO: Investigate why not?
    if(!kept_by_block)
    {
      if(have_tx_keyimges_as_spent(tx))
      {
        mark_double_spend(tx);
        LOG_PRINT_L1("Transaction with id= "<< id << " used already spent key images");
        tvc.m_verifivation_failed = true;
        tvc.m_double_spend = true;
        return false;
      }
      if (have_deregister_tx_already(tx))
      {
        mark_double_spend(tx);
        LOG_PRINT_L1("Transaction version 3 with id= "<< id << " already has a deregister for height");
        tvc.m_verifivation_failed = true;
        tvc.m_double_spend = true;
        return false;
      }
    }

    if (!m_blockchain.check_tx_outputs(tx, tvc))
    {
      LOG_PRINT_L1("Transaction with id= "<< id << " has at least one invalid output");
      tvc.m_verifivation_failed = true;
      tvc.m_invalid_output = true;
      return false;
    }

    // assume failure during verification steps until success is certain
    tvc.m_verifivation_failed = true;

    time_t receive_time = time(nullptr);

    crypto::hash max_used_block_id = null_hash;
    uint64_t max_used_block_height = 0;
    cryptonote::txpool_tx_meta_t meta;
    bool ch_inp_res = check_tx_inputs([&tx]()->cryptonote::transaction&{ return tx; }, id, max_used_block_height, max_used_block_id, tvc, kept_by_block);
    if(!ch_inp_res)
    {
      // if the transaction was valid before (kept_by_block), then it
      // may become valid again, so ignore the failed inputs check.
      if(kept_by_block)
      {
        meta.blob_size = blob_size;
        meta.fee = fee;
        meta.max_used_block_id = null_hash;
        meta.max_used_block_height = 0;
        meta.last_failed_height = 0;
        meta.last_failed_id = null_hash;
        meta.kept_by_block = kept_by_block;
        meta.receive_time = receive_time;
        meta.last_relayed_time = time(NULL);
        meta.relayed = relayed;
        meta.do_not_relay = do_not_relay;
        meta.double_spend_seen = (have_tx_keyimges_as_spent(tx) || have_deregister_tx_already(tx));
        meta.bf_padding = 0;
        memset(meta.padding, 0, sizeof(meta.padding));
        try
        {
          CRITICAL_REGION_LOCAL1(m_blockchain);
          LockedTXN lock(m_blockchain);
          m_blockchain.add_txpool_tx(tx, meta);
          if (!insert_key_images(tx, kept_by_block))
            return false;
          m_txs_by_fee_and_receive_time.emplace(std::tuple<bool, double, std::time_t>(tx.is_deregister_tx(), fee / (double)blob_size, receive_time), id);
        }
        catch (const std::exception &e)
        {
          MERROR("transaction already exists at inserting in memory pool: " << e.what());
          return false;
        }
        tvc.m_verifivation_impossible = true;
        tvc.m_added_to_pool = true;
      }else
      {
        LOG_PRINT_L1("tx used wrong inputs, rejected");
        tvc.m_verifivation_failed = true;
        tvc.m_invalid_input = true;
        return false;
      }
    }else
    {
      //update transactions container
      meta.blob_size = blob_size;
      meta.kept_by_block = kept_by_block;
      meta.fee = fee;
      meta.max_used_block_id = max_used_block_id;
      meta.max_used_block_height = max_used_block_height;
      meta.last_failed_height = 0;
      meta.last_failed_id = null_hash;
      meta.receive_time = receive_time;
      meta.last_relayed_time = time(NULL);
      meta.relayed = relayed;
      meta.do_not_relay = do_not_relay;
      meta.double_spend_seen = false;
      meta.bf_padding = 0;
      memset(meta.padding, 0, sizeof(meta.padding));

      try
      {
        CRITICAL_REGION_LOCAL1(m_blockchain);
        LockedTXN lock(m_blockchain);
        m_blockchain.remove_txpool_tx(get_transaction_hash(tx));
        m_blockchain.add_txpool_tx(tx, meta);
        if (!insert_key_images(tx, kept_by_block))
          return false;
        m_txs_by_fee_and_receive_time.emplace(std::tuple<bool, double, std::time_t>(tx.is_deregister_tx(), fee / (double)blob_size, receive_time), id);
      }
      catch (const std::exception &e)
      {
        MERROR("internal error: transaction already exists at inserting in memory pool: " << e.what());
        return false;
      }
      tvc.m_added_to_pool = true;

      if((meta.fee > 0 || tx.is_deregister_tx()) && !do_not_relay)
        tvc.m_should_be_relayed = true;
    }

    tvc.m_verifivation_failed = false;
    m_txpool_size += blob_size;

    ++m_cookie;

    MINFO("Transaction added to pool: txid " << id << " bytes: " << blob_size << " fee/byte: " << (fee / (double)blob_size));

    prune(m_txpool_max_size);

    return true;
  }
  //---------------------------------------------------------------------------------
  bool tx_memory_pool::add_tx(transaction &tx, tx_verification_context& tvc, bool keeped_by_block, bool relayed, bool do_not_relay, uint8_t version)
  {
    crypto::hash h = null_hash;
    size_t blob_size = 0;
    if (!get_transaction_hash(tx, h, blob_size) || blob_size == 0)
      return false;
    return add_tx(tx, h, blob_size, tvc, keeped_by_block, relayed, do_not_relay, version);
  }
  //---------------------------------------------------------------------------------
  size_t tx_memory_pool::get_txpool_size() const
  {
    CRITICAL_REGION_LOCAL(m_transactions_lock);
    return m_txpool_size;
  }
  //---------------------------------------------------------------------------------
  void tx_memory_pool::set_txpool_max_size(size_t bytes)
  {
    CRITICAL_REGION_LOCAL(m_transactions_lock);
    m_txpool_max_size = bytes;
  }
  //---------------------------------------------------------------------------------
  void tx_memory_pool::prune(size_t bytes)
  {
    CRITICAL_REGION_LOCAL(m_transactions_lock);
    if (bytes == 0)
      bytes = m_txpool_max_size;
    CRITICAL_REGION_LOCAL1(m_blockchain);
    LockedTXN lock(m_blockchain);
    bool changed = false;
<<<<<<< HEAD

    for (auto it = m_txs_by_fee_and_receive_time.begin(); it != m_txs_by_fee_and_receive_time.end(); )
    {
      if (!std::get<0>(it->first))
        break;
      // is deregister. keep if has not be around for a long time
      if (std::get<2>(it->first) >= time(nullptr) - MEMPOOL_PRUNE_DEREGISTER_LIFETIME)
        break;
      try
      {
        const crypto::hash &txid = it->second;
        txpool_tx_meta_t meta;
        if (!m_blockchain.get_txpool_tx_meta(txid, meta))
        {
          MERROR("Failed to find tx in txpool");
          return;
        }
        // don't prune the kept_by_block ones, they're likely added because we're adding a block with those
        if (meta.kept_by_block)
        {
          it++;
          continue;
        }
        cryptonote::blobdata txblob = m_blockchain.get_txpool_tx_blob(txid);
        cryptonote::transaction tx;
        if (!parse_and_validate_tx_from_blob(txblob, tx))
        {
          MERROR("Failed to parse tx from txpool");
          return;
        }
        // remove first, in case this throws, so key images aren't removed
        MINFO("Pruning deregister tx " << txid << " from txpool");
        m_blockchain.remove_txpool_tx(txid);
        m_txpool_size -= txblob.size();
        remove_transaction_keyimages(tx);
        MINFO("Pruned deregister tx " << txid << " from txpool");
        it = m_txs_by_fee_and_receive_time.erase(it);
        changed = true;
      }
      catch (const std::exception &e)
      {
        MERROR("Error while pruning txpool: " << e.what());
        return;
      }
    }
=======
>>>>>>> 89645ec8

    // this will never remove the first one, but we don't care
    auto it = --m_txs_by_fee_and_receive_time.end();
    while (it != m_txs_by_fee_and_receive_time.begin())
    {
      if (m_txpool_size <= bytes)
        break;
      try
      {
        const crypto::hash &txid = it->second;
        txpool_tx_meta_t meta;
        if (!m_blockchain.get_txpool_tx_meta(txid, meta))
        {
          MERROR("Failed to find tx in txpool");
          return;
        }
        // don't prune the kept_by_block ones, they're likely added because we're adding a block with those
        if (meta.kept_by_block)
        {
          --it;
          continue;
        }
        cryptonote::blobdata txblob = m_blockchain.get_txpool_tx_blob(txid);
        cryptonote::transaction tx;
        if (!parse_and_validate_tx_from_blob(txblob, tx))
        {
          MERROR("Failed to parse tx from txpool");
          return;
        }
        // remove first, in case this throws, so key images aren't removed
        MINFO("Pruning tx " << txid << " from txpool: size: " << txblob.size() << ", fee/byte: " << std::get<1>(it->first));
        m_blockchain.remove_txpool_tx(txid);
        m_txpool_size -= txblob.size();
        remove_transaction_keyimages(tx);
<<<<<<< HEAD
        MINFO("Pruned tx " << txid << " from txpool: size: " << txblob.size() << ", fee/byte: " << std::get<1>(it->first));
        it = --m_txs_by_fee_and_receive_time.erase(it);
=======
        MINFO("Pruned tx " << txid << " from txpool: size: " << it->first.second << ", fee/byte: " << it->first.first);
        m_txs_by_fee_and_receive_time.erase(it--);
>>>>>>> 89645ec8
        changed = true;
      }
      catch (const std::exception &e)
      {
        MERROR("Error while pruning txpool: " << e.what());
        return;
      }
    }
    if (changed)
      ++m_cookie;
    if (m_txpool_size > bytes)
      MINFO("Pool size after pruning is larger than limit: " << m_txpool_size << "/" << bytes);
  }
  //---------------------------------------------------------------------------------
  bool tx_memory_pool::insert_key_images(const transaction &tx, bool kept_by_block)
  {
    for(const auto& in: tx.vin)
    {
      const crypto::hash id = get_transaction_hash(tx);
      CHECKED_GET_SPECIFIC_VARIANT(in, const txin_to_key, txin, false);
      std::unordered_set<crypto::hash>& kei_image_set = m_spent_key_images[txin.k_image];
      CHECK_AND_ASSERT_MES(kept_by_block || kei_image_set.size() == 0, false, "internal error: kept_by_block=" << kept_by_block
                                          << ",  kei_image_set.size()=" << kei_image_set.size() << ENDL << "txin.k_image=" << txin.k_image << ENDL
                                          << "tx_id=" << id );
      auto ins_res = kei_image_set.insert(id);
      CHECK_AND_ASSERT_MES(ins_res.second, false, "internal error: try to insert duplicate iterator in key_image set");
    }
    ++m_cookie;
    return true;
  }
  //---------------------------------------------------------------------------------
  //FIXME: Can return early before removal of all of the key images.
  //       At the least, need to make sure that a false return here
  //       is treated properly.  Should probably not return early, however.
  bool tx_memory_pool::remove_transaction_keyimages(const transaction& tx)
  {
    CRITICAL_REGION_LOCAL(m_transactions_lock);
    CRITICAL_REGION_LOCAL1(m_blockchain);
    // ND: Speedup
    // 1. Move transaction hash calcuation outside of loop. ._.
    crypto::hash actual_hash = get_transaction_hash(tx);
    for(const txin_v& vi: tx.vin)
    {
      CHECKED_GET_SPECIFIC_VARIANT(vi, const txin_to_key, txin, false);
      auto it = m_spent_key_images.find(txin.k_image);
      CHECK_AND_ASSERT_MES(it != m_spent_key_images.end(), false, "failed to find transaction input in key images. img=" << txin.k_image << ENDL
                                    << "transaction id = " << get_transaction_hash(tx));
      std::unordered_set<crypto::hash>& key_image_set =  it->second;
      CHECK_AND_ASSERT_MES(key_image_set.size(), false, "empty key_image set, img=" << txin.k_image << ENDL
        << "transaction id = " << actual_hash);

      auto it_in_set = key_image_set.find(actual_hash);
      CHECK_AND_ASSERT_MES(it_in_set != key_image_set.end(), false, "transaction id not found in key_image set, img=" << txin.k_image << ENDL
        << "transaction id = " << actual_hash);
      key_image_set.erase(it_in_set);
      if(!key_image_set.size())
      {
        //it is now empty hash container for this key_image
        m_spent_key_images.erase(it);
      }

    }
    ++m_cookie;
    return true;
  }
  //---------------------------------------------------------------------------------
  bool tx_memory_pool::take_tx(const crypto::hash &id, transaction &tx, size_t& blob_size, uint64_t& fee, bool &relayed, bool &do_not_relay, bool &double_spend_seen)
  {
    CRITICAL_REGION_LOCAL(m_transactions_lock);
    CRITICAL_REGION_LOCAL1(m_blockchain);

    auto sorted_it = find_tx_in_sorted_container(id);
    if (sorted_it == m_txs_by_fee_and_receive_time.end())
      return false;

    try
    {
      LockedTXN lock(m_blockchain);
      txpool_tx_meta_t meta;
      if (!m_blockchain.get_txpool_tx_meta(id, meta))
      {
        MERROR("Failed to find tx in txpool");
        return false;
      }
      cryptonote::blobdata txblob = m_blockchain.get_txpool_tx_blob(id);
      if (!parse_and_validate_tx_from_blob(txblob, tx))
      {
        MERROR("Failed to parse tx from txpool");
        return false;
      }
      blob_size = meta.blob_size;
      fee = meta.fee;
      relayed = meta.relayed;
      do_not_relay = meta.do_not_relay;
      double_spend_seen = meta.double_spend_seen;

      // remove first, in case this throws, so key images aren't removed
      m_blockchain.remove_txpool_tx(id);
      m_txpool_size -= blob_size;
      remove_transaction_keyimages(tx);
    }
    catch (const std::exception &e)
    {
      MERROR("Failed to remove tx from txpool: " << e.what());
      return false;
    }

    m_txs_by_fee_and_receive_time.erase(sorted_it);
    ++m_cookie;
    return true;
  }
  //---------------------------------------------------------------------------------
  void tx_memory_pool::on_idle()
  {
    m_remove_stuck_tx_interval.do_call([this](){return remove_stuck_transactions();});
  }
  //---------------------------------------------------------------------------------
  sorted_tx_container::iterator tx_memory_pool::find_tx_in_sorted_container(const crypto::hash& id) const
  {
    return std::find_if( m_txs_by_fee_and_receive_time.begin(), m_txs_by_fee_and_receive_time.end()
                       , [&](const sorted_tx_container::value_type& a){
                         return a.second == id;
                       }
    );
  }
  //---------------------------------------------------------------------------------
  //TODO: investigate whether boolean return is appropriate
  bool tx_memory_pool::remove_stuck_transactions()
  {
    CRITICAL_REGION_LOCAL(m_transactions_lock);
    CRITICAL_REGION_LOCAL1(m_blockchain);
    std::unordered_set<crypto::hash> remove;
    m_blockchain.for_all_txpool_txes([this, &remove](const crypto::hash &txid, const txpool_tx_meta_t &meta, const cryptonote::blobdata*) {
      uint64_t tx_age = time(nullptr) - meta.receive_time;

      if((tx_age > CRYPTONOTE_MEMPOOL_TX_LIVETIME && !meta.kept_by_block) ||
         (tx_age > CRYPTONOTE_MEMPOOL_TX_FROM_ALT_BLOCK_LIVETIME && meta.kept_by_block) )
      {
        LOG_PRINT_L1("Tx " << txid << " removed from tx pool due to outdated, age: " << tx_age );
        auto sorted_it = find_tx_in_sorted_container(txid);
        if (sorted_it == m_txs_by_fee_and_receive_time.end())
        {
          LOG_PRINT_L1("Removing tx " << txid << " from tx pool, but it was not found in the sorted txs container!");
        }
        else
        {
          m_txs_by_fee_and_receive_time.erase(sorted_it);
        }
        m_timed_out_transactions.insert(txid);
        remove.insert(txid);
      }
      return true;
    }, false);

    if (!remove.empty())
    {
      LockedTXN lock(m_blockchain);
      for (const crypto::hash &txid: remove)
      {
        try
        {
          cryptonote::blobdata bd = m_blockchain.get_txpool_tx_blob(txid);
          cryptonote::transaction tx;
          if (!parse_and_validate_tx_from_blob(bd, tx))
          {
            MERROR("Failed to parse tx from txpool");
            // continue
          }
          else
          {
            // remove first, so we only remove key images if the tx removal succeeds
            m_blockchain.remove_txpool_tx(txid);
            m_txpool_size -= bd.size();
            remove_transaction_keyimages(tx);
          }
        }
        catch (const std::exception &e)
        {
          MWARNING("Failed to remove stuck transaction: " << txid);
          // ignore error
        }
      }
      ++m_cookie;
    }
    return true;
  }
  //---------------------------------------------------------------------------------
  //TODO: investigate whether boolean return is appropriate
  bool tx_memory_pool::get_relayable_transactions(std::vector<std::pair<crypto::hash, cryptonote::blobdata>> &txs) const
  {
    CRITICAL_REGION_LOCAL(m_transactions_lock);
    CRITICAL_REGION_LOCAL1(m_blockchain);
    const uint64_t now = time(NULL);
    txs.reserve(m_blockchain.get_txpool_tx_count());
    m_blockchain.for_all_txpool_txes([this, now, &txs](const crypto::hash &txid, const txpool_tx_meta_t &meta, const cryptonote::blobdata *){
      if(!meta.do_not_relay && now - meta.last_relayed_time > get_relay_delay(now, meta.receive_time))
      {
        // if the tx is older than half the max lifetime, we don't re-relay it, to avoid a problem
        // mentioned by smooth where nodes would flush txes at slightly different times, causing
        // flushed txes to be re-added when received from a node which was just about to flush it
        uint64_t max_age = meta.kept_by_block ? CRYPTONOTE_MEMPOOL_TX_FROM_ALT_BLOCK_LIVETIME : CRYPTONOTE_MEMPOOL_TX_LIVETIME;
        if (now - meta.receive_time <= max_age / 2)
        {
          try
          {
            cryptonote::blobdata bd = m_blockchain.get_txpool_tx_blob(txid);
            if (meta.fee == 0)
            {
              cryptonote::transaction tx;
              if (!cryptonote::parse_and_validate_tx_from_blob(bd, tx))
              {
                LOG_PRINT_L1("TX in pool could not be parsed from blob, txid: " << txid);
                return true;
              }

              if (!tx.is_deregister_tx())
                return true;

              tx_verification_context tvc;
              uint64_t max_used_block_height = 0;
              crypto::hash max_used_block_id = null_hash;
              if (!m_blockchain.check_tx_inputs(tx, max_used_block_height, max_used_block_id, tvc, /*kept_by_block*/ false))
              {
                LOG_PRINT_L1("TX deregister considered for relaying failed tx inputs check, txid: " << txid << ", reason: " << print_tx_verification_context(tvc, &tx));
                return true;
              }
            }

            txs.push_back(std::make_pair(txid, bd));
          }
          catch (const std::exception &e)
          {
            MERROR("Failed to get transaction blob from db");
            // ignore error
          }
        }
      }
      return true;
    }, false);

    return true;
  }
  //---------------------------------------------------------------------------------
  void tx_memory_pool::set_relayed(const std::vector<std::pair<crypto::hash, cryptonote::blobdata>> &txs)
  {
    CRITICAL_REGION_LOCAL(m_transactions_lock);
    CRITICAL_REGION_LOCAL1(m_blockchain);
    const time_t now = time(NULL);
    LockedTXN lock(m_blockchain);
    for (auto it = txs.begin(); it != txs.end(); ++it)
    {
      try
      {
        txpool_tx_meta_t meta;
        if (m_blockchain.get_txpool_tx_meta(it->first, meta))
        {
          meta.relayed = true;
          meta.last_relayed_time = now;
          m_blockchain.update_txpool_tx(it->first, meta);
        }
      }
      catch (const std::exception &e)
      {
        MERROR("Failed to update txpool transaction metadata: " << e.what());
        // continue
      }
    }
  }
  //---------------------------------------------------------------------------------
  size_t tx_memory_pool::get_transactions_count(bool include_unrelayed_txes) const
  {
    CRITICAL_REGION_LOCAL(m_transactions_lock);
    CRITICAL_REGION_LOCAL1(m_blockchain);
    return m_blockchain.get_txpool_tx_count(include_unrelayed_txes);
  }
  //---------------------------------------------------------------------------------
  void tx_memory_pool::get_transactions(std::vector<transaction>& txs, bool include_unrelayed_txes) const
  {
    CRITICAL_REGION_LOCAL(m_transactions_lock);
    CRITICAL_REGION_LOCAL1(m_blockchain);
    txs.reserve(m_blockchain.get_txpool_tx_count(include_unrelayed_txes));
    m_blockchain.for_all_txpool_txes([&txs](const crypto::hash &txid, const txpool_tx_meta_t &meta, const cryptonote::blobdata *bd){
      transaction tx;
      if (!parse_and_validate_tx_from_blob(*bd, tx))
      {
        MERROR("Failed to parse tx from txpool");
        // continue
        return true;
      }
      txs.push_back(tx);
      return true;
    }, true, include_unrelayed_txes);
  }
  //------------------------------------------------------------------
  void tx_memory_pool::get_transaction_hashes(std::vector<crypto::hash>& txs, bool include_unrelayed_txes) const
  {
    CRITICAL_REGION_LOCAL(m_transactions_lock);
    CRITICAL_REGION_LOCAL1(m_blockchain);
    txs.reserve(m_blockchain.get_txpool_tx_count(include_unrelayed_txes));
    m_blockchain.for_all_txpool_txes([&txs](const crypto::hash &txid, const txpool_tx_meta_t &meta, const cryptonote::blobdata *bd){
      txs.push_back(txid);
      return true;
    }, false, include_unrelayed_txes);
  }
  //------------------------------------------------------------------
  void tx_memory_pool::get_transaction_backlog(std::vector<tx_backlog_entry>& backlog, bool include_unrelayed_txes) const
  {
    CRITICAL_REGION_LOCAL(m_transactions_lock);
    CRITICAL_REGION_LOCAL1(m_blockchain);
    const uint64_t now = time(NULL);
    backlog.reserve(m_blockchain.get_txpool_tx_count(include_unrelayed_txes));
    m_blockchain.for_all_txpool_txes([&backlog, now](const crypto::hash &txid, const txpool_tx_meta_t &meta, const cryptonote::blobdata *bd){
      backlog.push_back({meta.blob_size, meta.fee, meta.receive_time - now});
      return true;
    }, false, include_unrelayed_txes);
  }
  //------------------------------------------------------------------
  void tx_memory_pool::get_transaction_stats(struct txpool_stats& stats, bool include_unrelayed_txes) const
  {
    CRITICAL_REGION_LOCAL(m_transactions_lock);
    CRITICAL_REGION_LOCAL1(m_blockchain);
    const uint64_t now = time(NULL);
    std::map<uint64_t, txpool_histo> agebytes;
    stats.txs_total = m_blockchain.get_txpool_tx_count(include_unrelayed_txes);
    std::vector<uint32_t> sizes;
    sizes.reserve(stats.txs_total);
    m_blockchain.for_all_txpool_txes([&stats, &sizes, now, &agebytes](const crypto::hash &txid, const txpool_tx_meta_t &meta, const cryptonote::blobdata *bd){
      sizes.push_back(meta.blob_size);
      stats.bytes_total += meta.blob_size;
      if (!stats.bytes_min || meta.blob_size < stats.bytes_min)
        stats.bytes_min = meta.blob_size;
      if (meta.blob_size > stats.bytes_max)
        stats.bytes_max = meta.blob_size;
      if (!meta.relayed)
        stats.num_not_relayed++;
      stats.fee_total += meta.fee;
      if (!stats.oldest || meta.receive_time < stats.oldest)
        stats.oldest = meta.receive_time;
      if (meta.receive_time < now - 600)
        stats.num_10m++;
      if (meta.last_failed_height)
        stats.num_failing++;
      uint64_t age = now - meta.receive_time + (now == meta.receive_time);
      agebytes[age].txs++;
      agebytes[age].bytes += meta.blob_size;
      if (meta.double_spend_seen)
        ++stats.num_double_spends;
      return true;
      }, false, include_unrelayed_txes);
    stats.bytes_med = epee::misc_utils::median(sizes);
    if (stats.txs_total > 1)
    {
      /* looking for 98th percentile */
      size_t end = stats.txs_total * 0.02;
      uint64_t delta, factor;
      std::map<uint64_t, txpool_histo>::iterator it, i2;
      if (end)
      {
        /* If enough txs, spread the first 98% of results across
         * the first 9 bins, drop final 2% in last bin.
         */
        it=agebytes.end();
        for (size_t n=0; n <= end; n++, it--);
        stats.histo_98pc = it->first;
        factor = 9;
        delta = it->first;
        stats.histo.resize(10);
      } else
      {
        /* If not enough txs, don't reserve the last slot;
         * spread evenly across all 10 bins.
         */
        stats.histo_98pc = 0;
        it = agebytes.end();
        factor = stats.txs_total > 9 ? 10 : stats.txs_total;
        delta = now - stats.oldest;
        stats.histo.resize(factor);
      }
      if (!delta)
        delta = 1;
      for (i2 = agebytes.begin(); i2 != it; i2++)
      {
        size_t i = (i2->first * factor - 1) / delta;
        stats.histo[i].txs += i2->second.txs;
        stats.histo[i].bytes += i2->second.bytes;
      }
      for (; i2 != agebytes.end(); i2++)
      {
        stats.histo[factor].txs += i2->second.txs;
        stats.histo[factor].bytes += i2->second.bytes;
      }
    }
  }
  //------------------------------------------------------------------
  //TODO: investigate whether boolean return is appropriate
  bool tx_memory_pool::get_transactions_and_spent_keys_info(std::vector<tx_info>& tx_infos, std::vector<spent_key_image_info>& key_image_infos, bool include_sensitive_data) const
  {
    CRITICAL_REGION_LOCAL(m_transactions_lock);
    CRITICAL_REGION_LOCAL1(m_blockchain);
    tx_infos.reserve(m_blockchain.get_txpool_tx_count());
    key_image_infos.reserve(m_blockchain.get_txpool_tx_count());
    m_blockchain.for_all_txpool_txes([&tx_infos, key_image_infos, include_sensitive_data](const crypto::hash &txid, const txpool_tx_meta_t &meta, const cryptonote::blobdata *bd){
      tx_info txi;
      txi.id_hash = epee::string_tools::pod_to_hex(txid);
      txi.tx_blob = *bd;
      transaction tx;
      if (!parse_and_validate_tx_from_blob(*bd, tx))
      {
        MERROR("Failed to parse tx from txpool");
        // continue
        return true;
      }
      txi.tx_json = obj_to_json_str(tx);
      txi.blob_size = meta.blob_size;
      txi.fee = meta.fee;
      txi.kept_by_block = meta.kept_by_block;
      txi.max_used_block_height = meta.max_used_block_height;
      txi.max_used_block_id_hash = epee::string_tools::pod_to_hex(meta.max_used_block_id);
      txi.last_failed_height = meta.last_failed_height;
      txi.last_failed_id_hash = epee::string_tools::pod_to_hex(meta.last_failed_id);
      // In restricted mode we do not include this data:
      txi.receive_time = include_sensitive_data ? meta.receive_time : 0;
      txi.relayed = meta.relayed;
      // In restricted mode we do not include this data:
      txi.last_relayed_time = include_sensitive_data ? meta.last_relayed_time : 0;
      txi.do_not_relay = meta.do_not_relay;
      txi.double_spend_seen = meta.double_spend_seen;
      tx_infos.push_back(txi);
      return true;
    }, true, include_sensitive_data);

    txpool_tx_meta_t meta;
    for (const key_images_container::value_type& kee : m_spent_key_images) {
      const crypto::key_image& k_image = kee.first;
      const std::unordered_set<crypto::hash>& kei_image_set = kee.second;
      spent_key_image_info ki;
      ki.id_hash = epee::string_tools::pod_to_hex(k_image);
      for (const crypto::hash& tx_id_hash : kei_image_set)
      {
        if (!include_sensitive_data)
        {
          try
          {
            if (!m_blockchain.get_txpool_tx_meta(tx_id_hash, meta))
            {
              MERROR("Failed to get tx meta from txpool");
              return false;
            }
            if (!meta.relayed)
              // Do not include that transaction if in restricted mode and it's not relayed
              continue;
          }
          catch (const std::exception &e)
          {
            MERROR("Failed to get tx meta from txpool: " << e.what());
            return false;
          }
        }
        ki.txs_hashes.push_back(epee::string_tools::pod_to_hex(tx_id_hash));
      }
      // Only return key images for which we have at least one tx that we can show for them
      if (!ki.txs_hashes.empty())
        key_image_infos.push_back(ki);
    }
    return true;
  }
  //---------------------------------------------------------------------------------
  bool tx_memory_pool::get_pool_for_rpc(std::vector<cryptonote::rpc::tx_in_pool>& tx_infos, cryptonote::rpc::key_images_with_tx_hashes& key_image_infos) const
  {
    CRITICAL_REGION_LOCAL(m_transactions_lock);
    CRITICAL_REGION_LOCAL1(m_blockchain);
    tx_infos.reserve(m_blockchain.get_txpool_tx_count());
    key_image_infos.reserve(m_blockchain.get_txpool_tx_count());
    m_blockchain.for_all_txpool_txes([&tx_infos, key_image_infos](const crypto::hash &txid, const txpool_tx_meta_t &meta, const cryptonote::blobdata *bd){
      cryptonote::rpc::tx_in_pool txi;
      txi.tx_hash = txid;
      transaction tx;
      if (!parse_and_validate_tx_from_blob(*bd, tx))
      {
        MERROR("Failed to parse tx from txpool");
        // continue
        return true;
      }
      txi.tx = tx;
      txi.blob_size = meta.blob_size;
      txi.fee = meta.fee;
      txi.kept_by_block = meta.kept_by_block;
      txi.max_used_block_height = meta.max_used_block_height;
      txi.max_used_block_hash = meta.max_used_block_id;
      txi.last_failed_block_height = meta.last_failed_height;
      txi.last_failed_block_hash = meta.last_failed_id;
      txi.receive_time = meta.receive_time;
      txi.relayed = meta.relayed;
      txi.last_relayed_time = meta.last_relayed_time;
      txi.do_not_relay = meta.do_not_relay;
      txi.double_spend_seen = meta.double_spend_seen;
      tx_infos.push_back(txi);
      return true;
    }, true, false);

    for (const key_images_container::value_type& kee : m_spent_key_images) {
      std::vector<crypto::hash> tx_hashes;
      const std::unordered_set<crypto::hash>& kei_image_set = kee.second;
      for (const crypto::hash& tx_id_hash : kei_image_set)
      {
        tx_hashes.push_back(tx_id_hash);
      }

      const crypto::key_image& k_image = kee.first;
      key_image_infos[k_image] = tx_hashes;
    }
    return true;
  }
  //---------------------------------------------------------------------------------
  bool tx_memory_pool::check_for_key_images(const std::vector<crypto::key_image>& key_images, std::vector<bool> spent) const
  {
    CRITICAL_REGION_LOCAL(m_transactions_lock);
    CRITICAL_REGION_LOCAL1(m_blockchain);

    spent.clear();

    for (const auto& image : key_images)
    {
      spent.push_back(m_spent_key_images.find(image) == m_spent_key_images.end() ? false : true);
    }

    return true;
  }
  //---------------------------------------------------------------------------------
  bool tx_memory_pool::get_transaction(const crypto::hash& id, cryptonote::blobdata& txblob) const
  {
    CRITICAL_REGION_LOCAL(m_transactions_lock);
    CRITICAL_REGION_LOCAL1(m_blockchain);
    try
    {
      return m_blockchain.get_txpool_tx_blob(id, txblob);
    }
    catch (const std::exception &e)
    {
      return false;
    }
  }
  //---------------------------------------------------------------------------------
  bool tx_memory_pool::on_blockchain_inc(uint64_t new_block_height, const crypto::hash& top_block_id)
  {
    CRITICAL_REGION_LOCAL(m_transactions_lock);
    m_input_cache.clear();
    return true;
  }
  //---------------------------------------------------------------------------------
  bool tx_memory_pool::on_blockchain_dec(uint64_t new_block_height, const crypto::hash& top_block_id)
  {
    CRITICAL_REGION_LOCAL(m_transactions_lock);
    m_input_cache.clear();
    return true;
  }
  //---------------------------------------------------------------------------------
  bool tx_memory_pool::have_tx(const crypto::hash &id) const
  {
    CRITICAL_REGION_LOCAL(m_transactions_lock);
    CRITICAL_REGION_LOCAL1(m_blockchain);
    return m_blockchain.get_db().txpool_has_tx(id);
  }
  //---------------------------------------------------------------------------------
  bool tx_memory_pool::have_tx_keyimges_as_spent(const transaction& tx) const
  {
    CRITICAL_REGION_LOCAL(m_transactions_lock);
    CRITICAL_REGION_LOCAL1(m_blockchain);
    for(const auto& in: tx.vin)
    {
      CHECKED_GET_SPECIFIC_VARIANT(in, const txin_to_key, tokey_in, true);//should never fail
      if(have_tx_keyimg_as_spent(tokey_in.k_image))
         return true;
    }
    return false;
  }
  //---------------------------------------------------------------------------------
  bool tx_memory_pool::have_tx_keyimg_as_spent(const crypto::key_image& key_im) const
  {
    CRITICAL_REGION_LOCAL(m_transactions_lock);
    return m_spent_key_images.end() != m_spent_key_images.find(key_im);
  }
  //---------------------------------------------------------------------------------
  void tx_memory_pool::lock() const
  {
    m_transactions_lock.lock();
  }
  //---------------------------------------------------------------------------------
  void tx_memory_pool::unlock() const
  {
    m_transactions_lock.unlock();
  }
  //---------------------------------------------------------------------------------
  bool tx_memory_pool::check_tx_inputs(const std::function<cryptonote::transaction&(void)> &get_tx, const crypto::hash &txid, uint64_t &max_used_block_height, crypto::hash &max_used_block_id, tx_verification_context &tvc, bool kept_by_block) const
  {
    if (!kept_by_block)
    {
      const std::unordered_map<crypto::hash, std::tuple<bool, tx_verification_context, uint64_t, crypto::hash>>::const_iterator i = m_input_cache.find(txid);
      if (i != m_input_cache.end())
      {
        max_used_block_height = std::get<2>(i->second);
        max_used_block_id = std::get<3>(i->second);
        tvc = std::get<1>(i->second);
        return std::get<0>(i->second);
      }
    }
    bool ret = m_blockchain.check_tx_inputs(get_tx(), max_used_block_height, max_used_block_id, tvc, kept_by_block);
    if (!kept_by_block)
      m_input_cache.insert(std::make_pair(txid, std::make_tuple(ret, tvc, max_used_block_height, max_used_block_id)));
    return ret;
  }
  //---------------------------------------------------------------------------------
  bool tx_memory_pool::is_transaction_ready_to_go(txpool_tx_meta_t& txd, const crypto::hash &txid, const cryptonote::blobdata &txblob, transaction &tx) const
  {
    struct transction_parser
    {
      transction_parser(const cryptonote::blobdata &txblob, transaction &tx): txblob(txblob), tx(tx), parsed(false) {}
      cryptonote::transaction &operator()()
      {
        if (!parsed)
        {
          if (!parse_and_validate_tx_from_blob(txblob, tx))
            throw std::runtime_error("failed to parse transaction blob");
          parsed = true;
        }
        return tx;
      }
      const cryptonote::blobdata &txblob;
      transaction &tx;
      bool parsed;
    } lazy_tx(txblob, tx);

    //not the best implementation at this time, sorry :(
    //check is ring_signature already checked ?
    if(txd.max_used_block_id == null_hash)
    {//not checked, lets try to check

      if(txd.last_failed_id != null_hash && m_blockchain.get_current_blockchain_height() > txd.last_failed_height && txd.last_failed_id == m_blockchain.get_block_id_by_height(txd.last_failed_height))
        return false;//we already sure that this tx is broken for this height

      tx_verification_context tvc;
      if(!check_tx_inputs([&lazy_tx]()->cryptonote::transaction&{ return lazy_tx(); }, txid, txd.max_used_block_height, txd.max_used_block_id, tvc))
      {
        txd.last_failed_height = m_blockchain.get_current_blockchain_height()-1;
        txd.last_failed_id = m_blockchain.get_block_id_by_height(txd.last_failed_height);
        return false;
      }
    }else
    {
      if(txd.max_used_block_height >= m_blockchain.get_current_blockchain_height())
        return false;
      if(true)
      {
        //if we already failed on this height and id, skip actual ring signature check
        if(txd.last_failed_id == m_blockchain.get_block_id_by_height(txd.last_failed_height))
          return false;
        //check ring signature again, it is possible (with very small chance) that this transaction become again valid
        tx_verification_context tvc;
        if(!check_tx_inputs([&lazy_tx]()->cryptonote::transaction&{ return lazy_tx(); }, txid, txd.max_used_block_height, txd.max_used_block_id, tvc))
        {
          txd.last_failed_height = m_blockchain.get_current_blockchain_height()-1;
          txd.last_failed_id = m_blockchain.get_block_id_by_height(txd.last_failed_height);
          return false;
        }
      }
    }

    //if we here, transaction seems valid, but, anyway, check for key_images collisions with blockchain, just to be sure
    if(m_blockchain.have_tx_keyimges_as_spent(lazy_tx()))
    {
      txd.double_spend_seen = true;
      return false;
    }

    //transaction is ok.
    return true;
  }
  //---------------------------------------------------------------------------------
  bool tx_memory_pool::have_key_images(const std::unordered_set<crypto::key_image>& k_images, const transaction& tx)
  {
    for(size_t i = 0; i!= tx.vin.size(); i++)
    {
      CHECKED_GET_SPECIFIC_VARIANT(tx.vin[i], const txin_to_key, itk, false);
      if(k_images.count(itk.k_image))
        return true;
    }
    return false;
  }
  //---------------------------------------------------------------------------------
  bool tx_memory_pool::append_key_images(std::unordered_set<crypto::key_image>& k_images, const transaction& tx)
  {
    for(size_t i = 0; i!= tx.vin.size(); i++)
    {
      CHECKED_GET_SPECIFIC_VARIANT(tx.vin[i], const txin_to_key, itk, false);
      auto i_res = k_images.insert(itk.k_image);
      CHECK_AND_ASSERT_MES(i_res.second, false, "internal error: key images pool cache - inserted duplicate image in set: " << itk.k_image);
    }
    return true;
  }
  //---------------------------------------------------------------------------------
  void tx_memory_pool::mark_double_spend(const transaction &tx)
  {
    CRITICAL_REGION_LOCAL(m_transactions_lock);
    CRITICAL_REGION_LOCAL1(m_blockchain);
    bool changed = false;
    LockedTXN lock(m_blockchain);
    for(size_t i = 0; i!= tx.vin.size(); i++)
    {
      CHECKED_GET_SPECIFIC_VARIANT(tx.vin[i], const txin_to_key, itk, void());
      const key_images_container::const_iterator it = m_spent_key_images.find(itk.k_image);
      if (it != m_spent_key_images.end())
      {
        for (const crypto::hash &txid: it->second)
        {
          txpool_tx_meta_t meta;
          if (!m_blockchain.get_txpool_tx_meta(txid, meta))
          {
            MERROR("Failed to find tx meta in txpool");
            // continue, not fatal
            continue;
          }
          if (!meta.double_spend_seen)
          {
            MDEBUG("Marking " << txid << " as double spending " << itk.k_image);
            meta.double_spend_seen = true;
            changed = true;
            try
            {
              m_blockchain.update_txpool_tx(txid, meta);
            }
            catch (const std::exception &e)
            {
              MERROR("Failed to update tx meta: " << e.what());
              // continue, not fatal
            }
          }
        }
      }
    }
    if (changed)
      ++m_cookie;
  }
  //---------------------------------------------------------------------------------
  std::string tx_memory_pool::print_pool(bool short_format) const
  {
    std::stringstream ss;
    CRITICAL_REGION_LOCAL(m_transactions_lock);
    CRITICAL_REGION_LOCAL1(m_blockchain);
    m_blockchain.for_all_txpool_txes([&ss, short_format](const crypto::hash &txid, const txpool_tx_meta_t &meta, const cryptonote::blobdata *txblob) {
      ss << "id: " << txid << std::endl;
      if (!short_format) {
        cryptonote::transaction tx;
        if (!parse_and_validate_tx_from_blob(*txblob, tx))
        {
          MERROR("Failed to parse tx from txpool");
          return true; // continue
        }
        ss << obj_to_json_str(tx) << std::endl;
      }
      ss << "blob_size: " << meta.blob_size << std::endl
        << "fee: " << print_money(meta.fee) << std::endl
        << "kept_by_block: " << (meta.kept_by_block ? 'T' : 'F') << std::endl
        << "double_spend_seen: " << (meta.double_spend_seen ? 'T' : 'F') << std::endl
        << "max_used_block_height: " << meta.max_used_block_height << std::endl
        << "max_used_block_id: " << meta.max_used_block_id << std::endl
        << "last_failed_height: " << meta.last_failed_height << std::endl
        << "last_failed_id: " << meta.last_failed_id << std::endl;
      return true;
    }, !short_format);

    return ss.str();
  }
  //---------------------------------------------------------------------------------
  //TODO: investigate whether boolean return is appropriate
  bool tx_memory_pool::fill_block_template(block &bl, size_t median_size, uint64_t already_generated_coins, size_t &total_size, uint64_t &fee, uint64_t &expected_reward, uint8_t version, uint64_t height)
  {
    CRITICAL_REGION_LOCAL(m_transactions_lock);
    CRITICAL_REGION_LOCAL1(m_blockchain);

    uint64_t best_coinbase = 0, coinbase = 0;
    total_size = 0;
    fee = 0;
    
    //baseline empty block
    get_block_reward(median_size, total_size, already_generated_coins, best_coinbase, version, height);


    size_t max_total_size_pre_v5 = (130 * median_size) / 100 - CRYPTONOTE_COINBASE_BLOB_RESERVED_SIZE;
    size_t max_total_size_v5 = 2 * median_size - CRYPTONOTE_COINBASE_BLOB_RESERVED_SIZE;
    size_t max_total_size = version >= 5 ? max_total_size_v5 : max_total_size_pre_v5;
    std::unordered_set<crypto::key_image> k_images;

    LOG_PRINT_L2("Filling block template, median size " << median_size << ", " << m_txs_by_fee_and_receive_time.size() << " txes in the pool");

    LockedTXN lock(m_blockchain);

    auto sorted_it = m_txs_by_fee_and_receive_time.begin();
    while (sorted_it != m_txs_by_fee_and_receive_time.end())
    {
      txpool_tx_meta_t meta;
      if (!m_blockchain.get_txpool_tx_meta(sorted_it->second, meta))
      {
        MERROR("  failed to find tx meta");
        continue;
      }
      LOG_PRINT_L2("Considering " << sorted_it->second << ", size " << meta.blob_size << ", current block size " << total_size << "/" << max_total_size << ", current coinbase " << print_money(best_coinbase));

      // Can not exceed maximum block size
      if (max_total_size < total_size + meta.blob_size)
      {
        LOG_PRINT_L2("  would exceed maximum block size");
        sorted_it++;
        continue;
      }

      // start using the optimal filling algorithm from v5
      if (version >= 5)
      {
        // If we're getting lower coinbase tx,
        // stop including more tx
        uint64_t block_reward;
        if(!get_block_reward(median_size, total_size + meta.blob_size, already_generated_coins, block_reward, version, height))
        {
          LOG_PRINT_L2("  would exceed maximum block size");
          sorted_it++;
          continue;
        }
        coinbase = block_reward + fee + meta.fee;
        if (coinbase < template_accept_threshold(best_coinbase))
        {
          LOG_PRINT_L2("  would decrease coinbase to " << print_money(coinbase));
          sorted_it++;
          continue;
        }
      }
      else
      {
        // If we've exceeded the penalty free size,
        // stop including more tx
        if (total_size > median_size)
        {
          LOG_PRINT_L2("  would exceed median block size");
          break;
        }
      }

      cryptonote::blobdata txblob = m_blockchain.get_txpool_tx_blob(sorted_it->second);
      cryptonote::transaction tx;

      // Skip transactions that are not ready to be
      // included into the blockchain or that are
      // missing key images
      const cryptonote::txpool_tx_meta_t original_meta = meta;
      bool ready = false;
      try
      {
        ready = is_transaction_ready_to_go(meta, sorted_it->second, txblob, tx);
      }
      catch (const std::exception &e)
      {
        MERROR("Failed to check transaction readiness: " << e.what());
        // continue, not fatal
      }
      if (memcmp(&original_meta, &meta, sizeof(meta)))
      {
        try
	{
	  m_blockchain.update_txpool_tx(sorted_it->second, meta);
	}
        catch (const std::exception &e)
	{
	  MERROR("Failed to update tx meta: " << e.what());
	  // continue, not fatal
	}
      }
      if (!ready)
      {
        LOG_PRINT_L2("  not ready to go");
        sorted_it++;
        continue;
      }
      if (have_key_images(k_images, tx))
      {
        LOG_PRINT_L2("  key images already seen");
        sorted_it++;
        continue;
      }

      bl.tx_hashes.push_back(sorted_it->second);
      total_size += meta.blob_size;
      fee += meta.fee;
      best_coinbase = coinbase;
      append_key_images(k_images, tx);
      sorted_it++;
      LOG_PRINT_L2("  added, new block size " << total_size << "/" << max_total_size << ", coinbase " << print_money(best_coinbase));
    }

    expected_reward = best_coinbase;
    LOG_PRINT_L2("Block template filled with " << bl.tx_hashes.size() << " txes, size "
        << total_size << "/" << max_total_size << ", coinbase " << print_money(best_coinbase)
        << " (including " << print_money(fee) << " in fees)");
    return true;
  }
  //---------------------------------------------------------------------------------
  size_t tx_memory_pool::validate(uint8_t version)
  {
    CRITICAL_REGION_LOCAL(m_transactions_lock);
    CRITICAL_REGION_LOCAL1(m_blockchain);
    size_t tx_size_limit = get_transaction_size_limit(version);
    std::unordered_set<crypto::hash> remove;

    m_txpool_size = 0;
    m_blockchain.for_all_txpool_txes([this, &remove, tx_size_limit](const crypto::hash &txid, const txpool_tx_meta_t &meta, const cryptonote::blobdata*) {
      m_txpool_size += meta.blob_size;
      if (meta.blob_size > tx_size_limit) {
        LOG_PRINT_L1("Transaction " << txid << " is too big (" << meta.blob_size << " bytes), removing it from pool");
        remove.insert(txid);
      }
      else if (m_blockchain.have_tx(txid)) {
        LOG_PRINT_L1("Transaction " << txid << " is in the blockchain, removing it from pool");
        remove.insert(txid);
      }
      return true;
    }, false);

    size_t n_removed = 0;
    if (!remove.empty())
    {
      LockedTXN lock(m_blockchain);
      for (const crypto::hash &txid: remove)
      {
        try
        {
          cryptonote::blobdata txblob = m_blockchain.get_txpool_tx_blob(txid);
          cryptonote::transaction tx;
          if (!parse_and_validate_tx_from_blob(txblob, tx))
          {
            MERROR("Failed to parse tx from txpool");
            continue;
          }
          // remove tx from db first
          m_blockchain.remove_txpool_tx(txid);
          m_txpool_size -= txblob.size();
          remove_transaction_keyimages(tx);
          auto sorted_it = find_tx_in_sorted_container(txid);
          if (sorted_it == m_txs_by_fee_and_receive_time.end())
          {
            LOG_PRINT_L1("Removing tx " << txid << " from tx pool, but it was not found in the sorted txs container!");
          }
          else
          {
            m_txs_by_fee_and_receive_time.erase(sorted_it);
          }
          ++n_removed;
        }
        catch (const std::exception &e)
        {
          MERROR("Failed to remove invalid tx from pool");
          // continue
        }
      }
    }
    if (n_removed > 0)
      ++m_cookie;
    return n_removed;
  }
  //---------------------------------------------------------------------------------
  bool tx_memory_pool::init(size_t max_txpool_size)
  {
    CRITICAL_REGION_LOCAL(m_transactions_lock);
    CRITICAL_REGION_LOCAL1(m_blockchain);

    m_txpool_max_size = max_txpool_size ? max_txpool_size : DEFAULT_TXPOOL_MAX_SIZE;
    m_txs_by_fee_and_receive_time.clear();
    m_spent_key_images.clear();
    m_txpool_size = 0;
    std::vector<crypto::hash> remove;

    // first add the not kept by block, then the kept by block,
    // to avoid rejection due to key image collision
    for (int pass = 0; pass < 2; ++pass)
    {
      const bool kept = pass == 1;
      bool r = m_blockchain.for_all_txpool_txes([this, &remove, kept](const crypto::hash &txid, const txpool_tx_meta_t &meta, const cryptonote::blobdata *bd) {
        if (!!kept != !!meta.kept_by_block)
          return true;
        cryptonote::transaction tx;
        if (!parse_and_validate_tx_from_blob(*bd, tx))
        {
          MWARNING("Failed to parse tx from txpool, removing");
          remove.push_back(txid);
        }
        if (!insert_key_images(tx, meta.kept_by_block))
        {
          MFATAL("Failed to insert key images from txpool tx");
          return false;
        }
        m_txs_by_fee_and_receive_time.emplace(std::tuple<bool, double, time_t>(tx.is_deregister_tx(), meta.fee / (double)meta.blob_size, meta.receive_time), txid);
        m_txpool_size += meta.blob_size;
        return true;
      }, true);
      if (!r)
        return false;
    }
    if (!remove.empty())
    {
      LockedTXN lock(m_blockchain);
      for (const auto &txid: remove)
      {
        try
        {
          m_blockchain.remove_txpool_tx(txid);
        }
        catch (const std::exception &e)
        {
          MWARNING("Failed to remove corrupt transaction: " << txid);
          // ignore error
        }
      }
    }

    m_cookie = 0;

    // Ignore deserialization error
    return true;
  }

  //---------------------------------------------------------------------------------
  bool tx_memory_pool::deinit()
  {
    return true;
  }
}<|MERGE_RESOLUTION|>--- conflicted
+++ resolved
@@ -392,7 +392,6 @@
     CRITICAL_REGION_LOCAL1(m_blockchain);
     LockedTXN lock(m_blockchain);
     bool changed = false;
-<<<<<<< HEAD
 
     for (auto it = m_txs_by_fee_and_receive_time.begin(); it != m_txs_by_fee_and_receive_time.end(); )
     {
@@ -438,8 +437,6 @@
         return;
       }
     }
-=======
->>>>>>> 89645ec8
 
     // this will never remove the first one, but we don't care
     auto it = --m_txs_by_fee_and_receive_time.end();
@@ -474,13 +471,8 @@
         m_blockchain.remove_txpool_tx(txid);
         m_txpool_size -= txblob.size();
         remove_transaction_keyimages(tx);
-<<<<<<< HEAD
         MINFO("Pruned tx " << txid << " from txpool: size: " << txblob.size() << ", fee/byte: " << std::get<1>(it->first));
-        it = --m_txs_by_fee_and_receive_time.erase(it);
-=======
-        MINFO("Pruned tx " << txid << " from txpool: size: " << it->first.second << ", fee/byte: " << it->first.first);
-        m_txs_by_fee_and_receive_time.erase(it--);
->>>>>>> 89645ec8
+        it = m_txs_by_fee_and_receive_time.erase(it);
         changed = true;
       }
       catch (const std::exception &e)
