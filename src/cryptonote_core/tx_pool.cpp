// Copyright (c) 2014-2019, The Monero Project
// Copyright (c)      2018, The Loki Project
//
// All rights reserved.
//
// Redistribution and use in source and binary forms, with or without modification, are
// permitted provided that the following conditions are met:
//
// 1. Redistributions of source code must retain the above copyright notice, this list of
//    conditions and the following disclaimer.
//
// 2. Redistributions in binary form must reproduce the above copyright notice, this list
//    of conditions and the following disclaimer in the documentation and/or other
//    materials provided with the distribution.
//
// 3. Neither the name of the copyright holder nor the names of its contributors may be
//    used to endorse or promote products derived from this software without specific
//    prior written permission.
//
// THIS SOFTWARE IS PROVIDED BY THE COPYRIGHT HOLDERS AND CONTRIBUTORS "AS IS" AND ANY
// EXPRESS OR IMPLIED WARRANTIES, INCLUDING, BUT NOT LIMITED TO, THE IMPLIED WARRANTIES OF
// MERCHANTABILITY AND FITNESS FOR A PARTICULAR PURPOSE ARE DISCLAIMED. IN NO EVENT SHALL
// THE COPYRIGHT HOLDER OR CONTRIBUTORS BE LIABLE FOR ANY DIRECT, INDIRECT, INCIDENTAL,
// SPECIAL, EXEMPLARY, OR CONSEQUENTIAL DAMAGES (INCLUDING, BUT NOT LIMITED TO,
// PROCUREMENT OF SUBSTITUTE GOODS OR SERVICES; LOSS OF USE, DATA, OR PROFITS; OR BUSINESS
// INTERRUPTION) HOWEVER CAUSED AND ON ANY THEORY OF LIABILITY, WHETHER IN CONTRACT,
// STRICT LIABILITY, OR TORT (INCLUDING NEGLIGENCE OR OTHERWISE) ARISING IN ANY WAY OUT OF
// THE USE OF THIS SOFTWARE, EVEN IF ADVISED OF THE POSSIBILITY OF SUCH DAMAGE.
//
// Parts of this file are originally copyright (c) 2012-2013 The Cryptonote developers

#include <algorithm>
#include <boost/filesystem.hpp>
#include <unordered_set>
#include <vector>

#include "tx_pool.h"
#include "cryptonote_tx_utils.h"
#include "cryptonote_basic/cryptonote_boost_serialization.h"
#include "cryptonote_core/service_node_list.h"
#include "cryptonote_config.h"
#include "blockchain.h"
#include "blockchain_db/blockchain_db.h"
#include "common/boost_serialization_helper.h"
#include "common/lock.h"
#include "int-util.h"
#include "misc_language.h"
#include "warnings.h"
#include "common/perf_timer.h"
#include "crypto/hash.h"

#undef LOKI_DEFAULT_LOG_CATEGORY
#define LOKI_DEFAULT_LOG_CATEGORY "txpool"

DISABLE_VS_WARNINGS(4244 4345 4503) //'boost::foreach_detail_::or_' : decorated name length exceeded, name was truncated

using namespace crypto;

namespace cryptonote
{
  namespace
  {
    //TODO: constants such as these should at least be in the header,
    //      but probably somewhere more accessible to the rest of the
    //      codebase.  As it stands, it is at best nontrivial to test
    //      whether or not changing these parameters (or adding new)
    //      will work correctly.
    time_t const MIN_RELAY_TIME = (60 * 5); // only start re-relaying transactions after that many seconds
    time_t const MAX_RELAY_TIME = (60 * 60 * 4); // at most that many seconds between resends
    float const ACCEPT_THRESHOLD = 1.0f;

    // a kind of increasing backoff within min/max bounds
    uint64_t get_relay_delay(time_t now, time_t received)
    {
      time_t d = (now - received + MIN_RELAY_TIME) / MIN_RELAY_TIME * MIN_RELAY_TIME;
      if (d > MAX_RELAY_TIME)
        d = MAX_RELAY_TIME;
      return d;
    }

    uint64_t template_accept_threshold(uint64_t amount)
    {
      // XXX: multiplying by ACCEPT_THRESHOLD here was removed because of a need
      // to accept 0 fee transactions correctly. the cast to float / double and
      // back again was causing issues estimating the effect of a zero fee tx
      return amount;
    }

    uint64_t get_transaction_weight_limit(uint8_t version)
    {
      // from v10, bulletproofs, limit a tx to 50% of the minimum block weight
      if (version >= network_version_10_bulletproofs)
        return get_min_block_weight(version) / 2 - CRYPTONOTE_COINBASE_BLOB_RESERVED_SIZE;
      else
        return get_min_block_weight(version) - CRYPTONOTE_COINBASE_BLOB_RESERVED_SIZE;
    }

    // This class is meant to create a batch when none currently exists.
    // If a batch exists, it can't be from another thread, since we can
    // only be called with the txpool lock taken, and it is held during
    // the whole prepare/handle/cleanup incoming block sequence.
    class LockedTXN {
    public:
      LockedTXN(Blockchain &b): m_db{b.get_db()} {
        m_batch = m_db.batch_start();
      }
      LockedTXN(const LockedTXN &) = delete;
      LockedTXN &operator=(const LockedTXN &) = delete;
      LockedTXN(LockedTXN &&o) : m_db{o.m_db}, m_batch{o.m_batch} { o.m_batch = false; }
      LockedTXN &operator=(LockedTXN &&) = delete;

      void commit() { try { if (m_batch) { m_db.batch_stop(); m_batch = false; } } catch (const std::exception &e) { MWARNING("LockedTXN::commit filtering exception: " << e.what()); } }
      void abort() { try { if (m_batch) { m_db.batch_abort(); m_batch = false; } } catch (const std::exception &e) { MWARNING("LockedTXN::abort filtering exception: " << e.what()); } }
      ~LockedTXN() { this->abort(); }
    private:
      BlockchainDB &m_db;
      bool m_batch;
    };
  }
  //---------------------------------------------------------------------------------
  // warning: bchs is passed here uninitialized, so don't do anything but store it
  tx_memory_pool::tx_memory_pool(Blockchain& bchs): m_blockchain(bchs), m_txpool_max_weight(DEFAULT_TXPOOL_MAX_WEIGHT), m_txpool_weight(0), m_cookie(0)
  {

  }
  //---------------------------------------------------------------------------------
  bool tx_memory_pool::have_duplicated_non_standard_tx(transaction const &tx, uint8_t hard_fork_version) const
  {
    auto &service_node_list = m_blockchain.get_service_node_list();
    if (tx.type == txtype::state_change)
    {
      tx_extra_service_node_state_change state_change;
      if (!get_service_node_state_change_from_tx_extra(tx.extra, state_change, hard_fork_version))
      {
        MERROR("Could not get service node state change from tx: " << get_transaction_hash(tx) << ", possibly corrupt tx in your blockchain, rejecting malformed state change");
        return false;
      }

      crypto::public_key service_node_to_change;
      auto const quorum_type               = service_nodes::quorum_type::obligations;
      auto const quorum_group              = service_nodes::quorum_group::worker;

      // NOTE: We can fail to resolve a public key if we are popping blocks greater than the number of quorums we store.
      bool const can_resolve_quorum_pubkey = service_node_list.get_quorum_pubkey(quorum_type,
                                                                                 quorum_group,
                                                                                 state_change.block_height,
                                                                                 state_change.service_node_index,
                                                                                 service_node_to_change);

      std::vector<transaction> pool_txs;
      get_transactions(pool_txs);
      for (const transaction& pool_tx : pool_txs)
      {
        if (pool_tx.type != txtype::state_change)
          continue;

        tx_extra_service_node_state_change pool_tx_state_change;
        if (!get_service_node_state_change_from_tx_extra(pool_tx.extra, pool_tx_state_change, hard_fork_version))
        {
          LOG_PRINT_L1("Could not get service node state change from tx: " << get_transaction_hash(pool_tx) << ", possibly corrupt tx in the pool");
          continue;
        }

        if (hard_fork_version >= cryptonote::network_version_12_checkpointing)
        {
          crypto::public_key service_node_to_change_in_the_pool;
          bool same_service_node = false;
          if (can_resolve_quorum_pubkey && service_node_list.get_quorum_pubkey(quorum_type, quorum_group, pool_tx_state_change.block_height, pool_tx_state_change.service_node_index, service_node_to_change_in_the_pool))
          {
            same_service_node = (service_node_to_change == service_node_to_change_in_the_pool);
          }
          else
          {
            same_service_node = (state_change == pool_tx_state_change);
          }

          if (same_service_node && pool_tx_state_change.state == state_change.state)
            return true;
        }
        else
        {
          if (state_change == pool_tx_state_change)
            return true;
        }
      }
    }
    else if (tx.type == txtype::key_image_unlock)
    {
      tx_extra_tx_key_image_unlock unlock;
      if (!cryptonote::get_tx_key_image_unlock_from_tx_extra(tx.extra, unlock))
      {
        MERROR("Could not get key image unlock from tx: " << get_transaction_hash(tx) << ", tx to add is possibly invalid, rejecting");
        return true;
      }

      std::vector<transaction> pool_txs;
      get_transactions(pool_txs);
      for (const transaction& pool_tx : pool_txs)
      {
        if (pool_tx.type != tx.type)
          continue;

        tx_extra_tx_key_image_unlock pool_unlock;
        if (!cryptonote::get_tx_key_image_unlock_from_tx_extra(pool_tx.extra, pool_unlock))
        {
          LOG_PRINT_L1("Could not get key image unlock from tx: " << get_transaction_hash(tx) << ", possibly corrupt tx in the pool");
          return true;
        }

        if (unlock == pool_unlock)
        {
          LOG_PRINT_L1("New TX: " << get_transaction_hash(tx) << ", has TX: " << get_transaction_hash(pool_tx) << " from the pool that is requesting to unlock the same key image already.");
          return true;
        }
      }

    }
    else if (tx.type == txtype::loki_name_system)
    {
      tx_extra_loki_name_system data;
      if (!cryptonote::get_loki_name_system_from_tx_extra(tx.extra, data))
      {
        MERROR("Could not get acquire name service from tx: " << get_transaction_hash(tx) << ", tx to add is possibly invalid, rejecting");
        return true;
      }

      std::vector<transaction> pool_txs;
      get_transactions(pool_txs);
      for (const transaction& pool_tx : pool_txs)
      {
        if (pool_tx.type != tx.type)
          continue;

        tx_extra_loki_name_system pool_data;
        if (!cryptonote::get_loki_name_system_from_tx_extra(pool_tx.extra, pool_data))
        {
          LOG_PRINT_L1("Could not get acquire name service from tx: " << get_transaction_hash(tx) << ", possibly corrupt tx in the pool");
          return true;
        }

        if (data.type == pool_data.type && data.name_hash == pool_data.name_hash)
        {
          LOG_PRINT_L1("New TX: " << get_transaction_hash(tx) << ", has TX: " << get_transaction_hash(pool_tx) << " from the pool that is requesting the same LNS entry already.");
          return true;
        }
      }
    }
    else
    {
      if (tx.type != txtype::standard && tx.type != txtype::stake)
      {
        // NOTE(loki): This is a developer error. If we come across this in production, be conservative and just reject
        MERROR("Unrecognised transaction type: " << tx.type << " for tx: " << get_transaction_hash(tx));
        return true;
      }
    }

    return false;
  }

  // Blink notes: a blink quorum member adds an incoming blink tx into the mempool to make sure it
  // can be accepted, but sets it as do_not_relay initially.  If it gets added, the quorum member
  // sends a signature to other quorum members.  Once enough signatures are received it updates it
  // to set `do_not_relay` to false and starts relaying it (other quorum members do the same).

  //---------------------------------------------------------------------------------
  bool tx_memory_pool::add_tx(transaction &tx, const crypto::hash &id, const cryptonote::blobdata &blob, size_t tx_weight, tx_verification_context& tvc, const tx_pool_options &opts, uint8_t hf_version,
      uint64_t *blink_rollback_height)
  {
    // this should already be called with that lock, but let's make it explicit for clarity
    auto lock = tools::unique_lock(m_transactions_lock);

    PERF_TIMER(add_tx);
    if (tx.version == txversion::v0)
    {
      // v0 never accepted
      LOG_PRINT_L1("transaction version 0 is invalid");
      tvc.m_verifivation_failed = true;
      return false;
    }

    // we do not accept transactions that timed out before, unless they're
    // kept_by_block
    if (!opts.kept_by_block && m_timed_out_transactions.find(id) != m_timed_out_transactions.end())
    {
      // not clear if we should set that, since verifivation (sic) did not fail before, since
      // the tx was accepted before timing out.
      tvc.m_verifivation_failed = true;
      return false;
    }

    if(!check_inputs_types_supported(tx))
    {
      tvc.m_verifivation_failed = true;
      tvc.m_invalid_input = true;
      return false;
    }

    uint64_t fee, burned;

    if (!get_tx_miner_fee(tx, fee, hf_version >= HF_VERSION_FEE_BURNING, &burned))
    {
      // This code is a bit convoluted: the above sets `fee`, and returns false for a pre-ringct tx
      // with a too-low fee, but for ringct (v2+) txes it just sets `fee` but doesn't check it and
      // always returns true: the actual v2 tx fee amount gets tested in the check_fee call below
      tvc.m_verifivation_failed = true;
      tvc.m_fee_too_low = true;
      return false;
    }

    if (!opts.kept_by_block && tx.is_transfer() && !m_blockchain.check_fee(tx_weight, tx.vout.size(), fee, burned, opts))
    {
      tvc.m_verifivation_failed = true;
      tvc.m_fee_too_low = true;
      return false;
    }

    size_t tx_weight_limit = get_transaction_weight_limit(hf_version);
    if ((!opts.kept_by_block || hf_version >= HF_VERSION_PER_BYTE_FEE) && tx_weight > tx_weight_limit)
    {
      LOG_PRINT_L1("transaction is too heavy: " << tx_weight << " bytes, maximum weight: " << tx_weight_limit);
      tvc.m_verifivation_failed = true;
      tvc.m_too_big = true;
      return false;
    }

    {
      std::vector<crypto::hash> conflict_txs;
      bool double_spend = have_tx_keyimges_as_spent(tx, &conflict_txs);

      if (double_spend)
      {
        if (opts.kept_by_block)
        {
          // The tx came from a block popped from the chain; we keep it around even if the key
          // images are spent so that we notice the double spend *unless* the tx is conflicting with
          // one or more blink txs, in which case we drop it because it can never be accepted.
          auto blink_lock = blink_shared_lock();
          double_spend = false;
          for (const auto &tx_hash : conflict_txs)
          {
            if (tx_hash != id && m_blinks.count(tx_hash))
            {
              // Warn on this because it almost certainly indicates something malicious
              MWARNING("Not re-adding popped/incoming tx " << id << " to the mempool: it conflicts with blink tx " << tx_hash);
              double_spend = true;
              break;
            }
          }
        }
        else if (opts.approved_blink)
        {
          MDEBUG("Incoming blink tx is approved, but has " << conflict_txs.size() << " conflicting local tx(es); dropping conflicts");
          if (remove_blink_conflicts(id, conflict_txs, blink_rollback_height))
            double_spend = false;
          else
            MERROR("Blink error: incoming blink tx cannot be accepted as it conflicts with checkpointed txs");
        }

        if (double_spend)
        {
          mark_double_spend(tx);
          LOG_PRINT_L1("Transaction with id= "<< id << " used already spent key images");
          tvc.m_verifivation_failed = true;
          tvc.m_double_spend = true;
          return false;
        }
      }
    }
    if (!opts.kept_by_block && have_duplicated_non_standard_tx(tx, hf_version))
    {
      mark_double_spend(tx);
      LOG_PRINT_L1("Transaction with id= "<< id << " already has a duplicate tx for height");
      tvc.m_verifivation_failed = true;
      tvc.m_double_spend = true;
      return false;
    }

    if (!m_blockchain.check_tx_outputs(tx, tvc))
    {
      LOG_PRINT_L1("Transaction with id= "<< id << " has at least one invalid output");
      tvc.m_verifivation_failed = true;
      tvc.m_invalid_output = true;
      return false;
    }

    // assume failure during verification steps until success is certain
    tvc.m_verifivation_failed = true;

    time_t receive_time = time(nullptr);

    crypto::hash max_used_block_id = null_hash;
    uint64_t max_used_block_height = 0;
    cryptonote::txpool_tx_meta_t meta;
    bool inputs_okay = check_tx_inputs([&tx]()->cryptonote::transaction&{ return tx; }, id, max_used_block_height, max_used_block_id, tvc, opts.kept_by_block,
        opts.approved_blink ? blink_rollback_height : nullptr);
    const bool non_standard_tx = !tx.is_transfer();
    if (!inputs_okay)
    {
      // if the transaction was valid before (kept_by_block), then it
      // may become valid again, so ignore the failed inputs check.
      if(opts.kept_by_block)
      {
        meta.weight = tx_weight;
        meta.fee = fee;
        meta.max_used_block_id = null_hash;
        meta.max_used_block_height = 0;
        meta.last_failed_height = 0;
        meta.last_failed_id = null_hash;
        meta.kept_by_block = opts.kept_by_block;
        meta.receive_time = receive_time;
        meta.last_relayed_time = time(NULL);
        meta.relayed = opts.relayed;
        meta.do_not_relay = opts.do_not_relay;
        meta.double_spend_seen = (have_tx_keyimges_as_spent(tx) || have_duplicated_non_standard_tx(tx, hf_version));
        meta.bf_padding = 0;
        memset(meta.padding, 0, sizeof(meta.padding));
        try
        {
          m_parsed_tx_cache.insert(std::make_pair(id, tx));
          auto b_lock = tools::unique_lock(m_blockchain);
          LockedTXN lock(m_blockchain);
          m_blockchain.add_txpool_tx(id, blob, meta);
          if (!insert_key_images(tx, id, opts.kept_by_block))
            return false;
<<<<<<< HEAD
          m_txs_by_fee_and_receive_time.emplace(std::tuple<bool, double, std::time_t>(non_standard_tx, fee / (double)tx_weight, receive_time), id);
=======
          m_txs_by_fee_and_receive_time.emplace(std::pair<double, std::time_t>(fee / (double)(tx_weight ? tx_weight : 1), receive_time), id);
>>>>>>> 1ba9bafd
          lock.commit();
        }
        catch (const std::exception &e)
        {
          MERROR("transaction already exists at inserting in memory pool: " << e.what());
          return false;
        }
        tvc.m_verifivation_impossible = true;
        tvc.m_added_to_pool = true;
      }else
      {
        LOG_PRINT_L1("tx used wrong inputs, rejected");
        tvc.m_verifivation_failed = true;
        tvc.m_invalid_input = true;
        return false;
      }
    }
    else
    {
      //update transactions container
      meta.weight = tx_weight;
      meta.kept_by_block = opts.kept_by_block;
      meta.fee = fee;
      meta.max_used_block_id = max_used_block_id;
      meta.max_used_block_height = max_used_block_height;
      meta.last_failed_height = 0;
      meta.last_failed_id = null_hash;
      meta.receive_time = receive_time;
      meta.last_relayed_time = time(NULL);
      meta.relayed = opts.relayed;
      meta.do_not_relay = opts.do_not_relay;
      meta.double_spend_seen = false;
      meta.bf_padding = 0;
      memset(meta.padding, 0, sizeof(meta.padding));

      try
      {
        if (opts.kept_by_block)
          m_parsed_tx_cache.insert(std::make_pair(id, tx));
        auto b_lock = tools::unique_lock(m_blockchain);
        LockedTXN lock(m_blockchain);
        m_blockchain.remove_txpool_tx(id);
        m_blockchain.add_txpool_tx(id, blob, meta);
        if (!insert_key_images(tx, id, opts.kept_by_block))
          return false;
<<<<<<< HEAD
        m_txs_by_fee_and_receive_time.emplace(std::tuple<bool, double, std::time_t>(non_standard_tx, fee / (double)tx_weight, receive_time), id);
=======
        m_txs_by_fee_and_receive_time.emplace(std::pair<double, std::time_t>(fee / (double)(tx_weight ? tx_weight : 1), receive_time), id);
>>>>>>> 1ba9bafd
        lock.commit();
      }
      catch (const std::exception &e)
      {
        MERROR("internal error: transaction already exists at inserting in memory pool: " << e.what());
        return false;
      }
      tvc.m_added_to_pool = true;

      if((meta.fee > 0 || non_standard_tx) && !opts.do_not_relay)
        tvc.m_should_be_relayed = true;
    }

    tvc.m_verifivation_failed = false;
    m_txpool_weight += tx_weight;

    ++m_cookie;

    MINFO("Transaction added to pool: txid " << id << " weight: " << tx_weight << " fee/byte: " << (fee / (double)tx_weight));

    if (!opts.kept_by_block && !opts.do_not_relay)
      for (auto& notify : m_tx_notify)
        notify(id, tx, blob, opts);

    prune(id);

    return true;
  }
  //---------------------------------------------------------------------------------
  bool tx_memory_pool::add_tx(transaction &tx, tx_verification_context& tvc, const tx_pool_options &opts, uint8_t version)
  {
    crypto::hash h = null_hash;
    size_t blob_size = 0;
    cryptonote::blobdata bl;
    t_serializable_object_to_blob(tx, bl);
    if (bl.size() == 0 || !get_transaction_hash(tx, h))
      return false;
    return add_tx(tx, h, bl, get_transaction_weight(tx, bl.size()), tvc, opts, version);
  }
  //---------------------------------------------------------------------------------
  bool tx_memory_pool::add_new_blink(const std::shared_ptr<blink_tx> &blink_ptr, tx_verification_context &tvc, bool &blink_exists)
  {
    assert((bool) blink_ptr);
    auto lock = tools::unique_lock(m_transactions_lock);
    auto &blink = *blink_ptr;
    auto &tx = boost::get<transaction>(blink.tx); // will throw if just a hash w/o a transaction
    auto txhash = get_transaction_hash(tx);

    {
      auto lock = blink_shared_lock();
      blink_exists = m_blinks.count(txhash);
      if (blink_exists)
        return false;
    }

    bool approved = blink.approved();
    auto hf_version = m_blockchain.get_ideal_hard_fork_version(blink.height);
    bool result = add_tx(tx, tvc, tx_pool_options::new_blink(approved, hf_version), hf_version);
    if (result && approved)
    {
      auto lock = blink_unique_lock();
      m_blinks[txhash] = blink_ptr;
    }
    else if (!result)
    {
      // Adding failed, but might have failed because another thread inserted it, so check again for
      // existence of the blink
      auto lock = blink_shared_lock();
      blink_exists = m_blinks.count(txhash);
    }
    return result;
  }
  //---------------------------------------------------------------------------------
  bool tx_memory_pool::add_existing_blink(std::shared_ptr<blink_tx> blink_ptr)
  {
    assert(blink_ptr && blink_ptr->approved());
    auto &ptr = m_blinks[blink_ptr->get_txhash()];
    if (ptr)
      return false;

    ptr = blink_ptr;
    return true;
  }
  //---------------------------------------------------------------------------------
  std::shared_ptr<blink_tx> tx_memory_pool::get_blink(const crypto::hash &tx_hash) const
  {
    auto it = m_blinks.find(tx_hash);
    if (it != m_blinks.end())
        return it->second;
    return {};
  }
  //---------------------------------------------------------------------------------
  bool tx_memory_pool::has_blink(const crypto::hash &tx_hash) const
  {
    return m_blinks.find(tx_hash) != m_blinks.end();
  }

  void tx_memory_pool::keep_missing_blinks(std::vector<crypto::hash> &tx_hashes) const
  {
    auto lock = blink_shared_lock();
    tx_hashes.erase(
        std::remove_if(tx_hashes.begin(), tx_hashes.end(),
          [this](const crypto::hash &tx_hash) { return m_blinks.count(tx_hash) > 0; }),
        tx_hashes.end());
  }

  std::pair<std::vector<crypto::hash>, std::vector<uint64_t>> tx_memory_pool::get_blink_hashes_and_mined_heights() const
  {
    std::pair<std::vector<crypto::hash>, std::vector<uint64_t>> hnh;
    auto &hashes = hnh.first;
    auto &heights = hnh.second;
    {
      auto lock = blink_shared_lock();
      if (!m_blinks.empty())
      {
        hashes.reserve(m_blinks.size());
        for (auto &b : m_blinks)
          hashes.push_back(b.first);
      }
    }

    heights = m_blockchain.get_transactions_heights(hashes);

    // Filter out (and delete from the blink pool) any blinks that are in immutable blocks
    const uint64_t immutable_height = m_blockchain.get_immutable_height();
    size_t next_good = 0;
    for (size_t i = 0; i < hashes.size(); i++)
    {
      if (heights[i] > immutable_height || heights[i] == 0 /* unmined mempool blink */)
      {
        // Swap elements into the "good" part of the list so that when we're we'll have divided the
        // vector into [0, ..., next_good-1] elements containing the parts we want to return, and
        // [next_good, ...] containing the elements to remove from blink storage.
        if (i != next_good)
        {
          using std::swap;
          swap(heights[i], heights[next_good]);
          swap(hashes[i], hashes[next_good]);
        }
        next_good++;
      }
    }

    if (next_good < hashes.size())
    {
      auto lock = blink_unique_lock();
      for (size_t i = next_good; i < hashes.size(); i++)
        m_blinks.erase(hashes[i]);
    }
    hashes.resize(next_good);
    heights.resize(next_good);

    return hnh;
  }

  std::map<uint64_t, crypto::hash> tx_memory_pool::get_blink_checksums() const
  {
    std::map<uint64_t, crypto::hash> result;

    auto hnh = get_blink_hashes_and_mined_heights();
    auto &hashes = hnh.first;
    auto &heights = hnh.second;

    for (size_t i = 0; i < hashes.size(); i++)
    {
      auto it = result.lower_bound(heights[i]);
      if (it == result.end() || it->first != heights[i])
        result.emplace_hint(it, heights[i], hashes[i]);
      else
        crypto::hash_xor(it->second, hashes[i]);
    }
    return result;
  }

  //---------------------------------------------------------------------------------
  std::vector<crypto::hash> tx_memory_pool::get_mined_blinks(const std::set<uint64_t> &want_heights) const
  {
    std::vector<crypto::hash> result;

    auto hnh = get_blink_hashes_and_mined_heights();
    auto &hashes = hnh.first;
    auto &heights = hnh.second;
    for (size_t i = 0; i < heights.size(); i++)
    {
      if (want_heights.count(heights[i]))
        result.push_back(hashes[i]);
    }
    return result;
  }

  //---------------------------------------------------------------------------------
  bool tx_memory_pool::remove_blink_conflicts(const crypto::hash &id, const std::vector<crypto::hash> &conflict_txs, uint64_t *blink_rollback_height)
  {
    auto bl_lock = blink_shared_lock(std::defer_lock);
    auto bc_lock = tools::unique_lock(m_blockchain, std::defer_lock);
    boost::lock(bl_lock, bc_lock);

    // Since this is a signed blink tx, we want to see if we can eject any existing mempool
    // txes to make room.

    // First check to see if any of the conflicting txes is itself an approved blink as a
    // safety check (it shouldn't be possible if the network is functioning properly).
    for (const auto &tx_hash : conflict_txs)
    {
      if (m_blinks.count(tx_hash))
      {
        MERROR("Blink error: incoming blink tx " << id << " conflicts with another blink tx " << tx_hash);
        return false;
      }
    }

    uint64_t rollback_height_needed = blink_rollback_height ? *blink_rollback_height : 0;
    std::vector<crypto::hash> mempool_txs;

    // Next make sure none of the conflicting txes are mined in immutable blocks
    auto immutable_height = m_blockchain.get_immutable_height();
    auto heights = m_blockchain.get_transactions_heights(conflict_txs);
    for (size_t i = 0; i < heights.size(); ++i)
    {
      MDEBUG("Conflicting tx " << conflict_txs[i] << (heights[i] ? "mined at height " + std::to_string(heights[i]) : "in mempool"));
      if (!heights[i])
      {
        mempool_txs.push_back(conflict_txs[i]);
      }
      else if (heights[i] > immutable_height && blink_rollback_height)
      {
        if (rollback_height_needed == 0 || rollback_height_needed > heights[i])
          rollback_height_needed = heights[i];
        // else already set to something at least as early as this tx
      }
      else
        return false;
    }

    if (!mempool_txs.empty())
    {
      LockedTXN txnlock(m_blockchain);
      for (auto &tx : mempool_txs)
      {
        MWARNING("Removing conflicting tx " << tx << " from mempool for incoming blink tx " << id);
        if (!remove_tx(tx))
        {
          MERROR("Internal error: Unable to clear conflicting tx " << tx << " from mempool for incoming blink tx " << id);
          return false;
        }
      }
      txnlock.commit();
    }

    if (blink_rollback_height && rollback_height_needed < *blink_rollback_height)
    {
      MINFO("Incoming blink tx requires a rollback to the " << rollback_height_needed << " to un-mine conflicting transactions");
      *blink_rollback_height = rollback_height_needed;
    }

    return true;
  }

  //---------------------------------------------------------------------------------
  size_t tx_memory_pool::get_txpool_weight() const
  {
    auto lock = tools::unique_lock(m_transactions_lock);
    return m_txpool_weight;
  }
  //---------------------------------------------------------------------------------
  void tx_memory_pool::set_txpool_max_weight(size_t bytes)
  {
    auto lock = tools::unique_lock(m_transactions_lock);
    m_txpool_max_weight = bytes;
  }
  //---------------------------------------------------------------------------------
  bool tx_memory_pool::remove_tx(const crypto::hash &txid, const txpool_tx_meta_t *meta, const sorted_tx_container::iterator *stc_it)
  {
    const auto it = stc_it ? *stc_it : find_tx_in_sorted_container(txid);
    if (it == m_txs_by_fee_and_receive_time.end())
    {
      MERROR("Failed to find tx in txpool sorted list");
      return false;
    }

    cryptonote::blobdata tx_blob = m_blockchain.get_txpool_tx_blob(txid);
    cryptonote::transaction_prefix tx;
    if (!parse_and_validate_tx_prefix_from_blob(tx_blob, tx))
    {
      MERROR("Failed to parse tx from txpool");
      return false;
    }

    txpool_tx_meta_t lookup_meta;
    if (!meta)
    {
      if (m_blockchain.get_txpool_tx_meta(txid, lookup_meta))
        meta = &lookup_meta;
      else
      {
        MERROR("Failed to find tx in txpool");
        return false;
      }
    }

    // remove first, in case this throws, so key images aren't removed
    const uint64_t tx_fee = std::get<1>(it->first);
    MINFO("Removing tx " << txid << " from txpool: weight: " << meta->weight << ", fee/byte: " << tx_fee);
    m_blockchain.remove_txpool_tx(txid);
    m_txpool_weight -= meta->weight;
    remove_transaction_keyimages(tx, txid);
    m_txs_by_fee_and_receive_time.erase(it);

    return true;
  }
  //---------------------------------------------------------------------------------
  void tx_memory_pool::prune(const crypto::hash &skip)
  {
    auto blink_lock = blink_shared_lock(std::defer_lock);
    std::unique_lock<tx_memory_pool> tx_lock{*this, std::defer_lock};
    std::unique_lock<Blockchain> bc_lock{m_blockchain, std::defer_lock};
    // Breaks on macOS's broken SDK version 10.11 that we currently use:
    //std::lock(blink_lock, tx_lock, bc_lock);
    boost::lock(blink_lock, tx_lock, bc_lock);
    LockedTXN lock(m_blockchain);
    bool changed = false;

    // Tries checking conditions for pruning and, if appropriate, removing the tx.
    // Returns false on failure, true for no prune wanted or a successful prune.
    auto try_pruning = [this, &skip, &changed](auto &it, bool forward) -> bool {
      try
      {
        const crypto::hash &txid = it->second;
        txpool_tx_meta_t meta;
        if (!m_blockchain.get_txpool_tx_meta(txid, meta))
        {
          MERROR("Failed to find tx in txpool");
          return false;
        }
        auto del_it = forward ? it++ : it--;

        // don't prune the kept_by_block ones, they're likely added because we're adding a block with those
        // don't prune blink txes
        // don't prune the one we just added
        if (meta.kept_by_block || this->has_blink(txid) || txid == skip)
          return true;

        if (this->remove_tx(txid, &meta, &del_it))
        {
          changed = true;
          return true;
        }
        return false;
      }
      catch (const std::exception &e)
      {
        MERROR("Error while pruning txpool: " << e.what());
        return false;
      }
    };

    const auto unexpired = std::time(nullptr) - MEMPOOL_PRUNE_NON_STANDARD_TX_LIFETIME;
    for (auto it = m_txs_by_fee_and_receive_time.begin(); it != m_txs_by_fee_and_receive_time.end(); )
    {
      const bool is_standard_tx = !std::get<0>(it->first);
      const time_t receive_time = std::get<2>(it->first);

      if (is_standard_tx || receive_time >= unexpired)
        break;

      if (!try_pruning(it, true /*forward*/))
        return;
    }

    // this will never remove the first one, but we don't care
    auto it = m_txs_by_fee_and_receive_time.end();
    if (it != m_txs_by_fee_and_receive_time.begin())
      it = std::prev(it);
    while (m_txpool_weight > m_txpool_max_weight && it != m_txs_by_fee_and_receive_time.begin())
    {
      if (!try_pruning(it, false /*forward*/))
        return;
    }
    lock.commit();
    if (changed)
      ++m_cookie;
    if (m_txpool_weight > m_txpool_max_weight)
      MINFO("Pool weight after pruning is still larger than limit: " << m_txpool_weight << "/" << m_txpool_max_weight);
  }
  //---------------------------------------------------------------------------------
  bool tx_memory_pool::insert_key_images(const transaction_prefix &tx, const crypto::hash &id, bool kept_by_block)
  {
    for(const auto& in: tx.vin)
    {
      CHECKED_GET_SPECIFIC_VARIANT(in, const txin_to_key, txin, false);
      std::unordered_set<crypto::hash>& kei_image_set = m_spent_key_images[txin.k_image];
      CHECK_AND_ASSERT_MES(kept_by_block || kei_image_set.size() == 0, false, "internal error: kept_by_block=" << kept_by_block
                                          << ",  kei_image_set.size()=" << kei_image_set.size() << "\ntxin.k_image=" << txin.k_image
                                          << "\ntx_id=" << id );
      auto ins_res = kei_image_set.insert(id);
      CHECK_AND_ASSERT_MES(ins_res.second, false, "internal error: try to insert duplicate iterator in key_image set");
    }
    ++m_cookie;
    return true;
  }
  //---------------------------------------------------------------------------------
  //FIXME: Can return early before removal of all of the key images.
  //       At the least, need to make sure that a false return here
  //       is treated properly.  Should probably not return early, however.
  bool tx_memory_pool::remove_transaction_keyimages(const transaction_prefix& tx, const crypto::hash &actual_hash)
  {
    auto locks = tools::unique_locks(m_transactions_lock, m_blockchain);

    // ND: Speedup
    for(const txin_v& vi: tx.vin)
    {
      CHECKED_GET_SPECIFIC_VARIANT(vi, const txin_to_key, txin, false);
      auto it = m_spent_key_images.find(txin.k_image);
      CHECK_AND_ASSERT_MES(it != m_spent_key_images.end(), false, "failed to find transaction input in key images. img=" << txin.k_image
                                    << "\ntransaction id = " << actual_hash);
      std::unordered_set<crypto::hash>& key_image_set =  it->second;
      CHECK_AND_ASSERT_MES(key_image_set.size(), false, "empty key_image set, img=" << txin.k_image
        << "\ntransaction id = " << actual_hash);

      auto it_in_set = key_image_set.find(actual_hash);
      CHECK_AND_ASSERT_MES(it_in_set != key_image_set.end(), false, "transaction id not found in key_image set, img=" << txin.k_image
        << "\ntransaction id = " << actual_hash);
      key_image_set.erase(it_in_set);
      if(!key_image_set.size())
      {
        //it is now empty hash container for this key_image
        m_spent_key_images.erase(it);
      }

    }
    ++m_cookie;
    return true;
  }
  //---------------------------------------------------------------------------------
  bool tx_memory_pool::take_tx(const crypto::hash &id, transaction &tx, cryptonote::blobdata &txblob, size_t& tx_weight, uint64_t& fee, bool &relayed, bool &do_not_relay, bool &double_spend_seen)
  {
    auto locks = tools::unique_locks(m_transactions_lock, m_blockchain);

    auto sorted_it = find_tx_in_sorted_container(id);

    try
    {
      LockedTXN lock(m_blockchain);
      txpool_tx_meta_t meta;
      if (!m_blockchain.get_txpool_tx_meta(id, meta))
      {
        MERROR("Failed to find tx in txpool");
        return false;
      }
      txblob = m_blockchain.get_txpool_tx_blob(id);
      auto ci = m_parsed_tx_cache.find(id);
      if (ci != m_parsed_tx_cache.end())
      {
        tx = ci->second;
      }
      else if (!parse_and_validate_tx_from_blob(txblob, tx))
      {
        MERROR("Failed to parse tx from txpool");
        return false;
      }
      else
      {
        tx.set_hash(id);
      }
      tx_weight = meta.weight;
      fee = meta.fee;
      relayed = meta.relayed;
      do_not_relay = meta.do_not_relay;
      double_spend_seen = meta.double_spend_seen;

      // remove first, in case this throws, so key images aren't removed
      m_blockchain.remove_txpool_tx(id);
      m_txpool_weight -= tx_weight;
      remove_transaction_keyimages(tx, id);
      lock.commit();
    }
    catch (const std::exception &e)
    {
      MERROR("Failed to remove tx from txpool: " << e.what());
      return false;
    }

    if (sorted_it != m_txs_by_fee_and_receive_time.end())
      m_txs_by_fee_and_receive_time.erase(sorted_it);
    ++m_cookie;
    return true;
  }
  //---------------------------------------------------------------------------------
  void tx_memory_pool::on_idle()
  {
    m_remove_stuck_tx_interval.do_call([this](){return remove_stuck_transactions();});
  }

  void tx_memory_pool::add_notify(std::function<void(const crypto::hash&, const transaction&, const std::string&, const tx_pool_options&)> notify)
  {
    auto lock = tools::unique_lock(m_transactions_lock);
    m_tx_notify.push_back(std::move(notify));
  }

  //---------------------------------------------------------------------------------
  sorted_tx_container::iterator tx_memory_pool::find_tx_in_sorted_container(const crypto::hash& id) const
  {
    return std::find_if( m_txs_by_fee_and_receive_time.begin(), m_txs_by_fee_and_receive_time.end()
                       , [&](const sorted_tx_container::value_type& a){
                         return a.second == id;
                       }
    );
  }
  //---------------------------------------------------------------------------------
  //TODO: investigate whether boolean return is appropriate
  bool tx_memory_pool::remove_stuck_transactions()
  {
    auto locks = tools::unique_locks(m_transactions_lock, m_blockchain);

    std::list<std::pair<crypto::hash, uint64_t>> remove;
    m_blockchain.for_all_txpool_txes([this, &remove](const crypto::hash &txid, const txpool_tx_meta_t &meta, const cryptonote::blobdata*) {
      uint64_t tx_age = time(nullptr) - meta.receive_time;

      if((tx_age > CRYPTONOTE_MEMPOOL_TX_LIVETIME && !meta.kept_by_block) ||
         (tx_age > CRYPTONOTE_MEMPOOL_TX_FROM_ALT_BLOCK_LIVETIME && meta.kept_by_block) )
      {
        LOG_PRINT_L1("Tx " << txid << " removed from tx pool due to outdated, age: " << tx_age );
        auto sorted_it = find_tx_in_sorted_container(txid);
        if (sorted_it == m_txs_by_fee_and_receive_time.end())
        {
          LOG_PRINT_L1("Removing tx " << txid << " from tx pool, but it was not found in the sorted txs container!");
        }
        else
        {
          m_txs_by_fee_and_receive_time.erase(sorted_it);
        }
        m_timed_out_transactions.insert(txid);
        remove.push_back(std::make_pair(txid, meta.weight));
      }
      return true;
    }, false);

    if (!remove.empty())
    {
      LockedTXN lock(m_blockchain);
      for (const std::pair<crypto::hash, uint64_t> &entry: remove)
      {
        const crypto::hash &txid = entry.first;
        try
        {
          cryptonote::blobdata bd = m_blockchain.get_txpool_tx_blob(txid);
          cryptonote::transaction_prefix tx;
          if (!parse_and_validate_tx_prefix_from_blob(bd, tx))
          {
            MERROR("Failed to parse tx from txpool");
            // continue
          }
          else
          {
            // remove first, so we only remove key images if the tx removal succeeds
            m_blockchain.remove_txpool_tx(txid);
            m_txpool_weight -= entry.second;
            remove_transaction_keyimages(tx, txid);
          }
        }
        catch (const std::exception &e)
        {
          MWARNING("Failed to remove stuck transaction: " << txid);
          // ignore error
        }
      }
      lock.commit();
      ++m_cookie;
    }
    return true;
  }
  //---------------------------------------------------------------------------------
  //TODO: investigate whether boolean return is appropriate
  bool tx_memory_pool::get_relayable_transactions(std::vector<std::pair<crypto::hash, cryptonote::blobdata>> &txs) const
  {
    auto locks = tools::unique_locks(m_transactions_lock, m_blockchain);

    const uint64_t now = time(NULL);
    txs.reserve(m_blockchain.get_txpool_tx_count());
    m_blockchain.for_all_txpool_txes([this, now, &txs](const crypto::hash &txid, const txpool_tx_meta_t &meta, const cryptonote::blobdata *){
      if(!meta.do_not_relay && (!meta.relayed || now - meta.last_relayed_time > get_relay_delay(now, meta.receive_time)))
      {
        // if the tx is older than half the max lifetime, we don't re-relay it, to avoid a problem
        // mentioned by smooth where nodes would flush txes at slightly different times, causing
        // flushed txes to be re-added when received from a node which was just about to flush it
        uint64_t max_age = meta.kept_by_block ? CRYPTONOTE_MEMPOOL_TX_FROM_ALT_BLOCK_LIVETIME : CRYPTONOTE_MEMPOOL_TX_LIVETIME;
        if (now - meta.receive_time <= max_age / 2)
        {
          try
          {
            cryptonote::blobdata bd = m_blockchain.get_txpool_tx_blob(txid);
            if (meta.fee == 0)
            {
              cryptonote::transaction tx;
              if (!cryptonote::parse_and_validate_tx_from_blob(bd, tx))
              {
                LOG_PRINT_L1("TX in pool could not be parsed from blob, txid: " << txid);
                return true;
              }

              if (tx.type != txtype::state_change)
                return true;

              tx_verification_context tvc;
              uint64_t max_used_block_height = 0;
              crypto::hash max_used_block_id = null_hash;
              if (!m_blockchain.check_tx_inputs(tx, max_used_block_height, max_used_block_id, tvc, /*kept_by_block*/ false))
              {
                LOG_PRINT_L1("TX type: " << tx.type << " considered for relaying failed tx inputs check, txid: " << txid << ", reason: " << print_tx_verification_context(tvc, &tx));
                return true;
              }
            }

            txs.push_back(std::make_pair(txid, bd));
          }
          catch (const std::exception &e)
          {
            MERROR("Failed to get transaction blob from db");
            // ignore error
          }
        }
      }
      return true;
    }, false);
    return true;
  }
  //---------------------------------------------------------------------------------
  int tx_memory_pool::set_relayable(const std::vector<crypto::hash> &tx_hashes) {
    int updated = 0;
    auto locks = tools::unique_locks(m_transactions_lock, m_blockchain);
    LockedTXN lock(m_blockchain);
    for (auto &tx : tx_hashes)
    {
      try {
        txpool_tx_meta_t meta;
        if (m_blockchain.get_txpool_tx_meta(tx, meta) && meta.do_not_relay)
        {
          meta.do_not_relay = false;
          m_blockchain.update_txpool_tx(tx, meta);
          ++updated;
        }
      } catch (const std::exception &e) {
        MERROR("Failed to upate txpool transaction metadata: " << e.what());
      }
    }
    lock.commit();

    return updated;
  }
  //---------------------------------------------------------------------------------
  void tx_memory_pool::set_relayed(const std::vector<std::pair<crypto::hash, cryptonote::blobdata>> &txs)
  {
    auto locks = tools::unique_locks(m_transactions_lock, m_blockchain);

    const time_t now = time(NULL);
    LockedTXN lock(m_blockchain);
    for (auto &tx : txs)
    {
      try
      {
        txpool_tx_meta_t meta;
        if (m_blockchain.get_txpool_tx_meta(tx.first, meta))
        {
          meta.relayed = true;
          meta.last_relayed_time = now;
          m_blockchain.update_txpool_tx(tx.first, meta);
        }
      }
      catch (const std::exception &e)
      {
        MERROR("Failed to update txpool transaction metadata: " << e.what());
        // continue
      }
    }
    lock.commit();
  }
  //---------------------------------------------------------------------------------
  size_t tx_memory_pool::get_transactions_count(bool include_unrelayed_txes) const
  {
    auto locks = tools::unique_locks(m_transactions_lock, m_blockchain);
    return m_blockchain.get_txpool_tx_count(include_unrelayed_txes);
  }
  //---------------------------------------------------------------------------------
  void tx_memory_pool::get_transactions(std::vector<transaction>& txs, bool include_unrelayed_txes) const
  {
    auto locks = tools::unique_locks(m_transactions_lock, m_blockchain);

    txs.reserve(m_blockchain.get_txpool_tx_count(include_unrelayed_txes));
    m_blockchain.for_all_txpool_txes([&txs](const crypto::hash &txid, const txpool_tx_meta_t &meta, const cryptonote::blobdata *bd){
      transaction tx;
      if (!parse_and_validate_tx_from_blob(*bd, tx))
      {
        MERROR("Failed to parse tx from txpool");
        // continue
        return true;
      }
      tx.set_hash(txid);
      txs.push_back(std::move(tx));
      return true;
    }, true, include_unrelayed_txes);
  }
  //------------------------------------------------------------------
  void tx_memory_pool::get_transaction_hashes(std::vector<crypto::hash>& txs, bool include_unrelayed_txes) const
  {
    auto locks = tools::unique_locks(m_transactions_lock, m_blockchain);

    txs.reserve(m_blockchain.get_txpool_tx_count(include_unrelayed_txes));
    m_blockchain.for_all_txpool_txes([&txs](const crypto::hash &txid, const txpool_tx_meta_t &meta, const cryptonote::blobdata *bd){
      txs.push_back(txid);
      return true;
    }, false, include_unrelayed_txes);
  }
  //------------------------------------------------------------------
  void tx_memory_pool::get_transaction_backlog(std::vector<rpc::tx_backlog_entry>& backlog, bool include_unrelayed_txes) const
  {
    auto locks = tools::unique_locks(m_transactions_lock, m_blockchain);

    const uint64_t now = time(NULL);
    backlog.reserve(m_blockchain.get_txpool_tx_count(include_unrelayed_txes));
    m_blockchain.for_all_txpool_txes([&backlog, now](const crypto::hash &txid, const txpool_tx_meta_t &meta, const cryptonote::blobdata *bd){
      backlog.push_back({meta.weight, meta.fee, meta.receive_time - now});
      return true;
    }, false, include_unrelayed_txes);
  }
  //------------------------------------------------------------------
  void tx_memory_pool::get_transaction_stats(struct rpc::txpool_stats& stats, bool include_unrelayed_txes) const
  {
    auto locks = tools::unique_locks(m_transactions_lock, m_blockchain);

    const uint64_t now = time(NULL);
    std::map<uint64_t, rpc::txpool_histo> agebytes;
    stats.txs_total = m_blockchain.get_txpool_tx_count(include_unrelayed_txes);
    std::vector<uint32_t> weights;
    weights.reserve(stats.txs_total);
    m_blockchain.for_all_txpool_txes([&stats, &weights, now, &agebytes](const crypto::hash &txid, const txpool_tx_meta_t &meta, const cryptonote::blobdata *bd){
      weights.push_back(meta.weight);
      stats.bytes_total += meta.weight;
      if (!stats.bytes_min || meta.weight < stats.bytes_min)
        stats.bytes_min = meta.weight;
      if (meta.weight > stats.bytes_max)
        stats.bytes_max = meta.weight;
      if (!meta.relayed)
        stats.num_not_relayed++;
      stats.fee_total += meta.fee;
      if (!stats.oldest || meta.receive_time < stats.oldest)
        stats.oldest = meta.receive_time;
      if (meta.receive_time < now - 600)
        stats.num_10m++;
      if (meta.last_failed_height)
        stats.num_failing++;
      uint64_t age = now - meta.receive_time + (now == meta.receive_time);
      agebytes[age].txs++;
      agebytes[age].bytes += meta.weight;
      if (meta.double_spend_seen)
        ++stats.num_double_spends;
      return true;
    }, false, include_unrelayed_txes);
    stats.bytes_med = epee::misc_utils::median(weights);
    if (stats.txs_total > 1)
    {
      /* looking for 98th percentile */
      size_t end = stats.txs_total * 0.02;
      uint64_t delta, factor;
      std::map<uint64_t, rpc::txpool_histo>::iterator it, i2;
      if (end)
      {
        /* If enough txs, spread the first 98% of results across
         * the first 9 bins, drop final 2% in last bin.
         */
        it = agebytes.end();
        size_t cumulative_num = 0;
        /* Since agebytes is not empty and end is nonzero, the
         * below loop can always run at least once.
         */
        do {
          --it;
          cumulative_num += it->second.txs;
        } while (it != agebytes.begin() && cumulative_num < end);
        stats.histo_98pc = it->first;
        factor = 9;
        delta = it->first;
        stats.histo.resize(10);
      } else
      {
        /* If not enough txs, don't reserve the last slot;
         * spread evenly across all 10 bins.
         */
        stats.histo_98pc = 0;
        it = agebytes.end();
        factor = stats.txs_total > 9 ? 10 : stats.txs_total;
        delta = now - stats.oldest;
        stats.histo.resize(factor);
      }
      if (!delta)
        delta = 1;
      for (i2 = agebytes.begin(); i2 != it; i2++)
      {
        size_t i = (i2->first * factor - 1) / delta;
        stats.histo[i].txs += i2->second.txs;
        stats.histo[i].bytes += i2->second.bytes;
      }
      for (; i2 != agebytes.end(); i2++)
      {
        stats.histo[factor].txs += i2->second.txs;
        stats.histo[factor].bytes += i2->second.bytes;
      }
    }
  }
  //------------------------------------------------------------------
  //TODO: investigate whether boolean return is appropriate
  bool tx_memory_pool::get_transactions_and_spent_keys_info(std::vector<rpc::tx_info>& tx_infos, std::vector<rpc::spent_key_image_info>& key_image_infos, bool include_sensitive_data) const
  {
    auto tx_lock = tools::unique_lock(m_transactions_lock, std::defer_lock);
    auto bc_lock = tools::unique_lock(m_blockchain, std::defer_lock);
    auto blink_lock = blink_shared_lock(std::defer_lock);
    boost::lock(tx_lock, bc_lock, blink_lock);

    tx_infos.reserve(m_blockchain.get_txpool_tx_count());
    key_image_infos.reserve(m_blockchain.get_txpool_tx_count());

    m_blockchain.for_all_txpool_txes([&tx_infos, this, include_sensitive_data](const crypto::hash &txid, const txpool_tx_meta_t &meta, const cryptonote::blobdata *bd){
      transaction tx;
      if (!parse_and_validate_tx_from_blob(*bd, tx))
      {
        MERROR("Failed to parse tx from txpool");
        // continue
        return true;
      }
      tx_infos.emplace_back();
      auto& txi = tx_infos.back();
      txi.id_hash = epee::string_tools::pod_to_hex(txid);
      txi.tx_blob = *bd;
      tx.set_hash(txid);
      txi.tx_json = obj_to_json_str(tx);
      txi.blob_size = bd->size();
      txi.weight = meta.weight;
      txi.fee = meta.fee;
      txi.kept_by_block = meta.kept_by_block;
      txi.max_used_block_height = meta.max_used_block_height;
      txi.max_used_block_id_hash = epee::string_tools::pod_to_hex(meta.max_used_block_id);
      txi.last_failed_height = meta.last_failed_height;
      txi.last_failed_id_hash = epee::string_tools::pod_to_hex(meta.last_failed_id);
      // In restricted mode we do not include this data:
      txi.receive_time = include_sensitive_data ? meta.receive_time : 0;
      txi.relayed = meta.relayed;
      // In restricted mode we do not include this data:
      txi.last_relayed_time = include_sensitive_data ? meta.last_relayed_time : 0;
      txi.do_not_relay = meta.do_not_relay;
      txi.double_spend_seen = meta.double_spend_seen;
      txi.blink = has_blink(txid);
      return true;
    }, true, include_sensitive_data);

    txpool_tx_meta_t meta;
    for (const key_images_container::value_type& kee : m_spent_key_images) {
      const crypto::key_image& k_image = kee.first;
      const std::unordered_set<crypto::hash>& kei_image_set = kee.second;
      rpc::spent_key_image_info ki{};
      ki.id_hash = epee::string_tools::pod_to_hex(k_image);
      for (const crypto::hash& tx_id_hash : kei_image_set)
      {
        if (!include_sensitive_data)
        {
          try
          {
            if (!m_blockchain.get_txpool_tx_meta(tx_id_hash, meta))
            {
              MERROR("Failed to get tx meta from txpool");
              return false;
            }
            if (!meta.relayed)
              // Do not include that transaction if in restricted mode and it's not relayed
              continue;
          }
          catch (const std::exception &e)
          {
            MERROR("Failed to get tx meta from txpool: " << e.what());
            return false;
          }
        }
        ki.txs_hashes.push_back(epee::string_tools::pod_to_hex(tx_id_hash));
      }
      // Only return key images for which we have at least one tx that we can show for them
      if (!ki.txs_hashes.empty())
        key_image_infos.push_back(ki);
    }
    return true;
  }
  //---------------------------------------------------------------------------------
  bool tx_memory_pool::get_pool_for_rpc(std::vector<cryptonote::rpc::tx_in_pool>& tx_infos, cryptonote::rpc::key_images_with_tx_hashes& key_image_infos) const
  {
    auto locks = tools::unique_locks(m_transactions_lock, m_blockchain);

    tx_infos.reserve(m_blockchain.get_txpool_tx_count());
    key_image_infos.reserve(m_blockchain.get_txpool_tx_count());
    m_blockchain.for_all_txpool_txes([&tx_infos, key_image_infos](const crypto::hash &txid, const txpool_tx_meta_t &meta, const cryptonote::blobdata *bd){
      cryptonote::rpc::tx_in_pool txi;
      txi.tx_hash = txid;
      if (!parse_and_validate_tx_from_blob(*bd, txi.tx))
      {
        MERROR("Failed to parse tx from txpool");
        // continue
        return true;
      }
      txi.tx.set_hash(txid);
      txi.blob_size = bd->size();
      txi.weight = meta.weight;
      txi.fee = meta.fee;
      txi.kept_by_block = meta.kept_by_block;
      txi.max_used_block_height = meta.max_used_block_height;
      txi.max_used_block_hash = meta.max_used_block_id;
      txi.last_failed_block_height = meta.last_failed_height;
      txi.last_failed_block_hash = meta.last_failed_id;
      txi.receive_time = meta.receive_time;
      txi.relayed = meta.relayed;
      txi.last_relayed_time = meta.last_relayed_time;
      txi.do_not_relay = meta.do_not_relay;
      txi.double_spend_seen = meta.double_spend_seen;
      tx_infos.push_back(txi);
      return true;
    }, true, false);

    for (const key_images_container::value_type& kee : m_spent_key_images) {
      std::vector<crypto::hash> tx_hashes;
      const std::unordered_set<crypto::hash>& kei_image_set = kee.second;
      for (const crypto::hash& tx_id_hash : kei_image_set)
      {
        tx_hashes.push_back(tx_id_hash);
      }

      const crypto::key_image& k_image = kee.first;
      key_image_infos[k_image] = std::move(tx_hashes);
    }
    return true;
  }
  //---------------------------------------------------------------------------------
  bool tx_memory_pool::check_for_key_images(const std::vector<crypto::key_image>& key_images, std::vector<bool>& spent) const
  {
    auto locks = tools::unique_locks(m_transactions_lock, m_blockchain);

    spent.clear();

    for (const auto& image : key_images)
    {
      spent.push_back(m_spent_key_images.find(image) == m_spent_key_images.end() ? false : true);
    }

    return true;
  }
  //---------------------------------------------------------------------------------
  int tx_memory_pool::find_transactions(const std::vector<crypto::hash> &tx_hashes, std::vector<cryptonote::blobdata> &txblobs) const
  {
    if (tx_hashes.empty())
      return 0;
    txblobs.reserve(txblobs.size() + tx_hashes.size());
    auto locks = tools::unique_locks(m_transactions_lock, m_blockchain);

    int added = 0;
    for (auto &id : tx_hashes)
    {
      try
      {
        cryptonote::blobdata txblob;
        m_blockchain.get_txpool_tx_blob(id, txblob);
        txblobs.push_back(std::move(txblob));
        ++added;
      }
      catch (...) { /* ignore */ }
    }
    return added;
  }
  //---------------------------------------------------------------------------------
  bool tx_memory_pool::get_transaction(const crypto::hash& id, cryptonote::blobdata& txblob) const
  {
    std::vector<cryptonote::blobdata> found;
    find_transactions({{id}}, found);
    if (found.empty())
      return false;
    txblob = std::move(found[0]);
    return true;
  }
  //---------------------------------------------------------------------------------
  bool tx_memory_pool::on_blockchain_inc(block const &blk)
  {
    auto lock = tools::unique_lock(m_transactions_lock);
    m_input_cache.clear();
    m_parsed_tx_cache.clear();

    std::vector<transaction> pool_txs;
    get_transactions(pool_txs);
    if (pool_txs.empty()) return true;

    // NOTE: For transactions in the pool, on new block received, if a Service
    // Node changed state any older state changes that the node cannot
    // transition to now are invalid and cannot be used, so take them out from
    // the pool.

    // Otherwise multiple state changes can queue up until they are applicable
    // and be applied on the node.
    uint64_t const block_height = cryptonote::get_block_height(blk);
    auto &service_node_list = m_blockchain.get_service_node_list();
    for (transaction const &pool_tx : pool_txs)
    {
      tx_extra_service_node_state_change state_change;
      crypto::public_key service_node_pubkey;
      if (pool_tx.type == txtype::state_change &&
          get_service_node_state_change_from_tx_extra(pool_tx.extra, state_change, blk.major_version))
      {
        // TODO(loki): PERF(loki): On pop_blocks we return all the TXs to the
        // pool. The greater the pop_blocks, the more txs that are queued in the
        // pool, and for every subsequent block you sync, get_transactions has
        // to allocate these transactions and we have to search every
        // transaction in the pool every synced block- causing great slowdown.

        // It'd be nice to optimise this or rearchitect the way this pruning is
        // done to be smarter.

        if (state_change.block_height >= block_height) // NOTE: Can occur if we pop_blocks and old popped state changes are returned to the pool.
          continue;

        if (service_node_list.get_quorum_pubkey(service_nodes::quorum_type::obligations,
                                                service_nodes::quorum_group::worker,
                                                state_change.block_height,
                                                state_change.service_node_index,
                                                service_node_pubkey))
        {
          crypto::hash tx_hash;
          if (!get_transaction_hash(pool_tx, tx_hash))
          {
            MERROR("Failed to get transaction hash from txpool to check if we can prune a state change");
            continue;
          }

          txpool_tx_meta_t meta;
          if (!m_blockchain.get_txpool_tx_meta(tx_hash, meta))
          {
            MERROR("Failed to get tx meta from txpool to check if we can prune a state change");
            continue;
          }

          if (meta.kept_by_block) // Do not prune transaction if kept by block (belongs to alt block, so we need incase we switch to alt-chain)
            continue;

          std::vector<service_nodes::service_node_pubkey_info> service_node_array = service_node_list.get_service_node_list_state({service_node_pubkey});
          if (service_node_array.empty() ||
              !service_node_array[0].info->can_transition_to_state(blk.major_version, state_change.block_height, state_change.state))
          {
            transaction tx;
            cryptonote::blobdata blob;
            size_t tx_weight;
            uint64_t fee;
            bool relayed, do_not_relay, double_spend_seen;
            take_tx(tx_hash, tx, blob, tx_weight, fee, relayed, do_not_relay, double_spend_seen);
          }
        }
      }
    }

    return true;
  }
  //---------------------------------------------------------------------------------
  bool tx_memory_pool::on_blockchain_dec()
  {
    auto lock = tools::unique_lock(m_transactions_lock);
    m_input_cache.clear();
    m_parsed_tx_cache.clear();
    return true;
  }
  //------------------------------------------------------------------
  std::vector<uint8_t> tx_memory_pool::have_txs(const std::vector<crypto::hash> &hashes) const
  {
    std::vector<uint8_t> result(hashes.size(), false);
    auto locks = tools::unique_locks(m_transactions_lock, m_blockchain);

    auto &db = m_blockchain.get_db();
    for (size_t i = 0; i < hashes.size(); i++)
      result[i] = db.txpool_has_tx(hashes[i]);

    return result;
  }
  //---------------------------------------------------------------------------------
  bool tx_memory_pool::have_tx(const crypto::hash &id) const
  {
    return have_txs({{id}})[0];
  }
  //---------------------------------------------------------------------------------
  bool tx_memory_pool::have_tx_keyimges_as_spent(const transaction& tx, std::vector<crypto::hash> *conflicting) const
  {
    auto locks = tools::unique_locks(m_transactions_lock, m_blockchain);

    bool ret = false;
    for(const auto& in: tx.vin)
    {
      CHECKED_GET_SPECIFIC_VARIANT(in, const txin_to_key, tokey_in, true);//should never fail
      auto it = m_spent_key_images.find(tokey_in.k_image);
      if (it != m_spent_key_images.end())
      {
        if (!conflicting)
          return true;
        ret = true;
        conflicting->insert(conflicting->end(), it->second.begin(), it->second.end());
      }
    }
    return ret;
  }
  //---------------------------------------------------------------------------------
  bool tx_memory_pool::have_tx_keyimg_as_spent(const crypto::key_image& key_im) const
  {
    auto lock = tools::unique_lock(m_transactions_lock);
    return m_spent_key_images.end() != m_spent_key_images.find(key_im);
  }
  //---------------------------------------------------------------------------------
  bool tx_memory_pool::check_tx_inputs(const std::function<cryptonote::transaction&()> &get_tx, const crypto::hash &txid, uint64_t &max_used_block_height,
      crypto::hash &max_used_block_id, tx_verification_context &tvc, bool kept_by_block, uint64_t* blink_rollback_height) const
  {
    if (!kept_by_block)
    {
      const std::unordered_map<crypto::hash, std::tuple<bool, tx_verification_context, uint64_t, crypto::hash>>::const_iterator i = m_input_cache.find(txid);
      if (i != m_input_cache.end())
      {
        max_used_block_height = std::get<2>(i->second);
        max_used_block_id = std::get<3>(i->second);
        tvc = std::get<1>(i->second);
        return std::get<0>(i->second);
      }
    }
    std::unordered_set<crypto::key_image> key_image_conflicts;
    bool ret = m_blockchain.check_tx_inputs(get_tx(), max_used_block_height, max_used_block_id, tvc, kept_by_block, blink_rollback_height ? &key_image_conflicts : nullptr);

    if (ret && !key_image_conflicts.empty())
    {
      // There are some key image conflicts, but since we have blink_rollback_height this is an
      // approved blink tx that we want to accept via rollback, if possible.

      auto locks = tools::unique_locks(m_transactions_lock, m_blockchain);
      uint64_t immutable = m_blockchain.get_immutable_height();
      uint64_t height = m_blockchain.get_current_blockchain_height();
      bool can_fix_with_a_rollback = false;
      if (height - immutable > 100)
      {
        // Sanity check; if this happens checkpoints are failing and we can't guarantee blinks
        // anyway (because the blink quorums are not immutable).
        MERROR("Unable to scan for conflicts: blockchain checkpoints are too far back");
      }
      else
      {
        MDEBUG("Found " << key_image_conflicts.size() << " conflicting key images for blink tx " << txid << "; checking to see if we can roll back");
        // Check all the key images of all the blockchain transactions in blocks since the immutable
        // height, and remove any conflicts from the set of conflicts, updating the rollback height
        // as we go.  If we remove all then rolling back will work, and we can accept the blink,
        // otherwise we have to refuse it (because immutable blocks have to trump a blink tx).
        //
        // This sounds expensive, but in reality the blocks since the immutable checkpoint is
        // usually only around 8-12, we do this in reverse order (conflicts are most likely to be in
        // the last block or two), and there is little incentive to actively exploit this since this
        // code is here, and even if someone did want to they'd have to also be 51% attacking the
        // network to wipe out recently mined blinks -- but that can't work anyway.
        //
        std::vector<std::pair<cryptonote::blobdata, cryptonote::block>> blocks;
        if (m_blockchain.get_blocks(immutable + 1, height, blocks))
        {
          std::vector<cryptonote::transaction> txs;
          std::vector<crypto::hash> missed_txs;
          uint64_t earliest = height;
          for (auto it = blocks.rbegin(); it != blocks.rend(); it++)
          {
            const auto& block = it->second;
            auto block_height = cryptonote::get_block_height(block);
            txs.clear();
            missed_txs.clear();

            if (!m_blockchain.get_transactions(block.tx_hashes, txs, missed_txs))
            {
              MERROR("Unable to get transactions for block " << block.hash);
              can_fix_with_a_rollback = false;
              break;
            }
            for (const auto& tx : txs) {
              for (const auto& in : tx.vin) {
                if (in.type() == typeid(txin_to_key) && key_image_conflicts.erase(boost::get<txin_to_key>(in).k_image)) {
                  earliest = std::min(earliest, block_height);
                  if (key_image_conflicts.empty())
                    goto end;
                }
              }
            }
          }
end:
          if (key_image_conflicts.empty() && earliest < height && earliest > immutable)
          {
            MDEBUG("Blink admission requires rolling back to height " << earliest);
            can_fix_with_a_rollback = true;
            if (*blink_rollback_height == 0 || *blink_rollback_height > earliest)
              *blink_rollback_height = earliest;
          }
        }
        else
          MERROR("Failed to retrieve blocks for trying a blink rollback!");
      }
      if (!can_fix_with_a_rollback)
      {
        MWARNING("Blink admission of " << txid << " is not possible even with a rollback: found " << key_image_conflicts.size() << " key image conflicts in immutable blocks");
        ret = false;
        tvc.m_double_spend = true;
      }
    }

    if (!kept_by_block)
      m_input_cache.insert(std::make_pair(txid, std::make_tuple(ret, tvc, max_used_block_height, max_used_block_id)));
    return ret;
  }
  //---------------------------------------------------------------------------------
  bool tx_memory_pool::is_transaction_ready_to_go(txpool_tx_meta_t& txd, const crypto::hash &txid, const cryptonote::blobdata &txblob, transaction &tx) const
  {
    struct transction_parser
    {
      transction_parser(const cryptonote::blobdata &txblob, const crypto::hash &txid, transaction &tx): txblob(txblob), txid(txid), tx(tx), parsed(false) {}
      cryptonote::transaction &operator()()
      {
        if (!parsed)
        {
          if (!parse_and_validate_tx_from_blob(txblob, tx))
            throw std::runtime_error("failed to parse transaction blob");
          tx.set_hash(txid);
          parsed = true;
        }
        return tx;
      }
      const cryptonote::blobdata &txblob;
      const crypto::hash &txid;
      transaction &tx;
      bool parsed;
    } lazy_tx(txblob, txid, tx);

    //not the best implementation at this time, sorry :(
    //check is ring_signature already checked ?
    if(txd.max_used_block_id == null_hash)
    {//not checked, lets try to check

      if(txd.last_failed_id != null_hash && m_blockchain.get_current_blockchain_height() > txd.last_failed_height && txd.last_failed_id == m_blockchain.get_block_id_by_height(txd.last_failed_height))
        return false;//we already sure that this tx is broken for this height

      tx_verification_context tvc;
      if(!check_tx_inputs(lazy_tx, txid, txd.max_used_block_height, txd.max_used_block_id, tvc))
      {
        txd.last_failed_height = m_blockchain.get_current_blockchain_height()-1;
        txd.last_failed_id = m_blockchain.get_block_id_by_height(txd.last_failed_height);
        return false;
      }
    }else
    {
      if(txd.max_used_block_height >= m_blockchain.get_current_blockchain_height())
        return false;
      if(true)
      {
        //if we already failed on this height and id, skip actual ring signature check
        if(txd.last_failed_id == m_blockchain.get_block_id_by_height(txd.last_failed_height))
          return false;
        //check ring signature again, it is possible (with very small chance) that this transaction become again valid
        tx_verification_context tvc;
        if(!check_tx_inputs(lazy_tx, txid, txd.max_used_block_height, txd.max_used_block_id, tvc))
        {
          txd.last_failed_height = m_blockchain.get_current_blockchain_height()-1;
          txd.last_failed_id = m_blockchain.get_block_id_by_height(txd.last_failed_height);
          return false;
        }
      }
    }
    //if we here, transaction seems valid, but, anyway, check for key_images collisions with blockchain, just to be sure
    if(m_blockchain.have_tx_keyimges_as_spent(lazy_tx()))
    {
      txd.double_spend_seen = true;
      return false;
    }

    //transaction is ok.
    return true;
  }
  //---------------------------------------------------------------------------------
  bool tx_memory_pool::have_key_images(const std::unordered_set<crypto::key_image>& k_images, const transaction_prefix& tx)
  {
    for(size_t i = 0; i!= tx.vin.size(); i++)
    {
      CHECKED_GET_SPECIFIC_VARIANT(tx.vin[i], const txin_to_key, itk, false);
      if(k_images.count(itk.k_image))
        return true;
    }
    return false;
  }
  //---------------------------------------------------------------------------------
  bool tx_memory_pool::append_key_images(std::unordered_set<crypto::key_image>& k_images, const transaction_prefix& tx)
  {
    for(size_t i = 0; i!= tx.vin.size(); i++)
    {
      CHECKED_GET_SPECIFIC_VARIANT(tx.vin[i], const txin_to_key, itk, false);
      auto i_res = k_images.insert(itk.k_image);
      CHECK_AND_ASSERT_MES(i_res.second, false, "internal error: key images pool cache - inserted duplicate image in set: " << itk.k_image);
    }
    return true;
  }
  //---------------------------------------------------------------------------------
  void tx_memory_pool::mark_double_spend(const transaction &tx)
  {
    auto locks = tools::unique_locks(m_transactions_lock, m_blockchain);

    bool changed = false;
    LockedTXN lock(m_blockchain);
    for(size_t i = 0; i!= tx.vin.size(); i++)
    {
      CHECKED_GET_SPECIFIC_VARIANT(tx.vin[i], const txin_to_key, itk, void());
      const key_images_container::const_iterator it = m_spent_key_images.find(itk.k_image);
      if (it != m_spent_key_images.end())
      {
        for (const crypto::hash &txid: it->second)
        {
          txpool_tx_meta_t meta;
          if (!m_blockchain.get_txpool_tx_meta(txid, meta))
          {
            MERROR("Failed to find tx meta in txpool");
            // continue, not fatal
            continue;
          }
          if (!meta.double_spend_seen)
          {
            MDEBUG("Marking " << txid << " as double spending " << itk.k_image);
            meta.double_spend_seen = true;
            changed = true;
            try
            {
              m_blockchain.update_txpool_tx(txid, meta);
            }
            catch (const std::exception &e)
            {
              MERROR("Failed to update tx meta: " << e.what());
              // continue, not fatal
            }
          }
        }
      }
    }
    lock.commit();
    if (changed)
      ++m_cookie;
  }
  //---------------------------------------------------------------------------------
  //TODO: investigate whether boolean return is appropriate
  bool tx_memory_pool::fill_block_template(block &bl, size_t median_weight, uint64_t already_generated_coins, size_t &total_weight, uint64_t &fee, uint64_t &expected_reward, uint8_t version, uint64_t height)
  {
    auto locks = tools::unique_locks(m_transactions_lock, m_blockchain);

    uint64_t best_coinbase = 0, coinbase = 0;
    total_weight = 0;
    fee = 0;
    
    //baseline empty block
    loki_block_reward_context block_reward_context = {};
    block_reward_context.height                    = height;
    if (!m_blockchain.calc_batched_governance_reward(height, block_reward_context.batched_governance))
    {
      MERROR("Failed to calculated batched governance reward");
      return false;
    }

    block_reward_parts reward_parts = {};
    get_loki_block_reward(median_weight, total_weight, already_generated_coins, version, reward_parts, block_reward_context);
    best_coinbase = reward_parts.base_miner;

    size_t max_total_weight = 2 * median_weight - CRYPTONOTE_COINBASE_BLOB_RESERVED_SIZE;
    std::unordered_set<crypto::key_image> k_images;

    LOG_PRINT_L2("Filling block template, median weight " << median_weight << ", " << m_txs_by_fee_and_receive_time.size() << " txes in the pool");

    LockedTXN lock(m_blockchain);

    auto sorted_it = m_txs_by_fee_and_receive_time.begin();
    for (; sorted_it != m_txs_by_fee_and_receive_time.end(); ++sorted_it)
    {
      txpool_tx_meta_t meta;
      if (!m_blockchain.get_txpool_tx_meta(sorted_it->second, meta))
      {
        MERROR("  failed to find tx meta");
        continue;
      }
      LOG_PRINT_L2("Considering " << sorted_it->second << ", weight " << meta.weight << ", current block weight " << total_weight << "/" << max_total_weight << ", current coinbase " << print_money(best_coinbase));

      // Can not exceed maximum block weight
      if (max_total_weight < total_weight + meta.weight)
      {
        LOG_PRINT_L2("  would exceed maximum block weight");
        continue;
      }

      if (true /* version >= 5 -- always true for Loki */)
      {
        // If we're getting lower coinbase tx, stop including more tx
        block_reward_parts reward_parts_other = {};
        if(!get_loki_block_reward(median_weight, total_weight + meta.weight, already_generated_coins, version, reward_parts_other, block_reward_context))
        {
          LOG_PRINT_L2("  would exceed maximum block weight");
          continue;
        }

        uint64_t block_reward = reward_parts_other.base_miner;
        coinbase = block_reward + fee + meta.fee;
        if (coinbase < template_accept_threshold(best_coinbase))
        {
          LOG_PRINT_L2("  would decrease coinbase to " << print_money(coinbase));
          continue;
        }
      }

      cryptonote::blobdata txblob = m_blockchain.get_txpool_tx_blob(sorted_it->second);
      cryptonote::transaction tx;

      // Skip transactions that are not ready to be
      // included into the blockchain or that are
      // missing key images
      const cryptonote::txpool_tx_meta_t original_meta = meta;
      bool ready = false;
      try
      {
        ready = is_transaction_ready_to_go(meta, sorted_it->second, txblob, tx);
      }
      catch (const std::exception &e)
      {
        MERROR("Failed to check transaction readiness: " << e.what());
        // continue, not fatal
      }
      if (memcmp(&original_meta, &meta, sizeof(meta)))
      {
        try
	{
	  m_blockchain.update_txpool_tx(sorted_it->second, meta);
	}
        catch (const std::exception &e)
	{
	  MERROR("Failed to update tx meta: " << e.what());
	  // continue, not fatal
	}
      }
      if (!ready)
      {
        LOG_PRINT_L2("  not ready to go");
        continue;
      }
      if (have_key_images(k_images, tx))
      {
        LOG_PRINT_L2("  key images already seen");
        continue;
      }

      bl.tx_hashes.push_back(sorted_it->second);
      total_weight += meta.weight;
      fee += meta.fee;
      best_coinbase = coinbase;
      append_key_images(k_images, tx);
      LOG_PRINT_L2("  added, new block weight " << total_weight << "/" << max_total_weight << ", coinbase " << print_money(best_coinbase));
    }
    lock.commit();

    expected_reward = best_coinbase;
    LOG_PRINT_L2("Block template filled with " << bl.tx_hashes.size() << " txes, weight "
        << total_weight << "/" << max_total_weight << ", coinbase " << print_money(best_coinbase)
        << " (including " << print_money(fee) << " in fees)");
    return true;
  }
  //---------------------------------------------------------------------------------
  size_t tx_memory_pool::validate(uint8_t version)
  {
    auto locks = tools::unique_locks(m_transactions_lock, m_blockchain);

    size_t tx_weight_limit = get_transaction_weight_limit(version);
    std::unordered_set<crypto::hash> remove;

    m_txpool_weight = 0;
    m_blockchain.for_all_txpool_txes([this, &remove, tx_weight_limit](const crypto::hash &txid, const txpool_tx_meta_t &meta, const cryptonote::blobdata*) {
      m_txpool_weight += meta.weight;
      if (meta.weight > tx_weight_limit) {
        LOG_PRINT_L1("Transaction " << txid << " is too big (" << meta.weight << " bytes), removing it from pool");
        remove.insert(txid);
      }
      else if (m_blockchain.have_tx(txid)) {
        LOG_PRINT_L1("Transaction " << txid << " is in the blockchain, removing it from pool");
        remove.insert(txid);
      }
      return true;
    }, false);

    size_t n_removed = 0;
    if (!remove.empty())
    {
      LockedTXN lock(m_blockchain);
      for (const crypto::hash &txid: remove)
      {
        try
        {
          cryptonote::blobdata txblob = m_blockchain.get_txpool_tx_blob(txid);
          cryptonote::transaction tx;
          if (!parse_and_validate_tx_from_blob(txblob, tx))
          {
            MERROR("Failed to parse tx from txpool");
            continue;
          }
          // remove tx from db first
          m_blockchain.remove_txpool_tx(txid);
          m_txpool_weight -= get_transaction_weight(tx, txblob.size());
          remove_transaction_keyimages(tx, txid);
          auto sorted_it = find_tx_in_sorted_container(txid);
          if (sorted_it == m_txs_by_fee_and_receive_time.end())
          {
            LOG_PRINT_L1("Removing tx " << txid << " from tx pool, but it was not found in the sorted txs container!");
          }
          else
          {
            m_txs_by_fee_and_receive_time.erase(sorted_it);
          }
          ++n_removed;
        }
        catch (const std::exception &e)
        {
          MERROR("Failed to remove invalid tx from pool");
          // continue
        }
      }
      lock.commit();
    }
    if (n_removed > 0)
      ++m_cookie;
    return n_removed;
  }
  //---------------------------------------------------------------------------------
  bool tx_memory_pool::init(size_t max_txpool_weight)
  {
    auto locks = tools::unique_locks(m_transactions_lock, m_blockchain);

    m_txpool_max_weight = max_txpool_weight ? max_txpool_weight : DEFAULT_TXPOOL_MAX_WEIGHT;
    m_txs_by_fee_and_receive_time.clear();
    m_spent_key_images.clear();
    m_txpool_weight = 0;
    std::vector<crypto::hash> remove;

    // first add the not kept by block, then the kept by block,
    // to avoid rejection due to key image collision
    for (int pass = 0; pass < 2; ++pass)
    {
      const bool kept = pass == 1;
      bool r = m_blockchain.for_all_txpool_txes([this, &remove, kept](const crypto::hash &txid, const txpool_tx_meta_t &meta, const cryptonote::blobdata *bd) {
        if (kept != (bool)meta.kept_by_block)
          return true;
        cryptonote::transaction_prefix tx;
        if (!parse_and_validate_tx_prefix_from_blob(*bd, tx))
        {
          MWARNING("Failed to parse tx from txpool, removing");
          remove.push_back(txid);
          return true;
        }
        if (!insert_key_images(tx, txid, meta.kept_by_block))
        {
          MFATAL("Failed to insert key images from txpool tx");
          return false;
        }

        const bool non_standard_tx = !tx.is_transfer();
        m_txs_by_fee_and_receive_time.emplace(std::tuple<bool, double, time_t>(non_standard_tx, meta.fee / (double)meta.weight, meta.receive_time), txid);
        m_txpool_weight += meta.weight;
        return true;
      }, true);
      if (!r)
        return false;
    }
    if (!remove.empty())
    {
      LockedTXN lock(m_blockchain);
      for (const auto &txid: remove)
      {
        try
        {
          m_blockchain.remove_txpool_tx(txid);
        }
        catch (const std::exception &e)
        {
          MWARNING("Failed to remove corrupt transaction: " << txid);
          // ignore error
        }
      }
      lock.commit();
    }

    m_cookie = 0;

    // Ignore deserialization error
    return true;
  }

  //---------------------------------------------------------------------------------
  bool tx_memory_pool::deinit()
  {
    return true;
  }
}<|MERGE_RESOLUTION|>--- conflicted
+++ resolved
@@ -423,11 +423,7 @@
           m_blockchain.add_txpool_tx(id, blob, meta);
           if (!insert_key_images(tx, id, opts.kept_by_block))
             return false;
-<<<<<<< HEAD
-          m_txs_by_fee_and_receive_time.emplace(std::tuple<bool, double, std::time_t>(non_standard_tx, fee / (double)tx_weight, receive_time), id);
-=======
-          m_txs_by_fee_and_receive_time.emplace(std::pair<double, std::time_t>(fee / (double)(tx_weight ? tx_weight : 1), receive_time), id);
->>>>>>> 1ba9bafd
+          m_txs_by_fee_and_receive_time.emplace(std::tuple<bool, double, std::time_t>(non_standard_tx, fee / (double)(tx_weight ? tx_weight : 1), receive_time), id);
           lock.commit();
         }
         catch (const std::exception &e)
@@ -473,11 +469,7 @@
         m_blockchain.add_txpool_tx(id, blob, meta);
         if (!insert_key_images(tx, id, opts.kept_by_block))
           return false;
-<<<<<<< HEAD
-        m_txs_by_fee_and_receive_time.emplace(std::tuple<bool, double, std::time_t>(non_standard_tx, fee / (double)tx_weight, receive_time), id);
-=======
-        m_txs_by_fee_and_receive_time.emplace(std::pair<double, std::time_t>(fee / (double)(tx_weight ? tx_weight : 1), receive_time), id);
->>>>>>> 1ba9bafd
+        m_txs_by_fee_and_receive_time.emplace(std::tuple<bool, double, std::time_t>(non_standard_tx, fee / (double)(tx_weight ? tx_weight : 1), receive_time), id);
         lock.commit();
       }
       catch (const std::exception &e)
