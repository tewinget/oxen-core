// Copyright (c) 2014-2018, The Monero Project
// Copyright (c)      2018, The Loki Project
//
// All rights reserved.
//
// Redistribution and use in source and binary forms, with or without modification, are
// permitted provided that the following conditions are met:
//
// 1. Redistributions of source code must retain the above copyright notice, this list of
//    conditions and the following disclaimer.
//
// 2. Redistributions in binary form must reproduce the above copyright notice, this list
//    of conditions and the following disclaimer in the documentation and/or other
//    materials provided with the distribution.
//
// 3. Neither the name of the copyright holder nor the names of its contributors may be
//    used to endorse or promote products derived from this software without specific
//    prior written permission.
//
// THIS SOFTWARE IS PROVIDED BY THE COPYRIGHT HOLDERS AND CONTRIBUTORS "AS IS" AND ANY
// EXPRESS OR IMPLIED WARRANTIES, INCLUDING, BUT NOT LIMITED TO, THE IMPLIED WARRANTIES OF
// MERCHANTABILITY AND FITNESS FOR A PARTICULAR PURPOSE ARE DISCLAIMED. IN NO EVENT SHALL
// THE COPYRIGHT HOLDER OR CONTRIBUTORS BE LIABLE FOR ANY DIRECT, INDIRECT, INCIDENTAL,
// SPECIAL, EXEMPLARY, OR CONSEQUENTIAL DAMAGES (INCLUDING, BUT NOT LIMITED TO,
// PROCUREMENT OF SUBSTITUTE GOODS OR SERVICES; LOSS OF USE, DATA, OR PROFITS; OR BUSINESS
// INTERRUPTION) HOWEVER CAUSED AND ON ANY THEORY OF LIABILITY, WHETHER IN CONTRACT,
// STRICT LIABILITY, OR TORT (INCLUDING NEGLIGENCE OR OTHERWISE) ARISING IN ANY WAY OUT OF
// THE USE OF THIS SOFTWARE, EVEN IF ADVISED OF THE POSSIBILITY OF SUCH DAMAGE.
//
// Parts of this file are originally copyright (c) 2012-2013 The Cryptonote developers

#include <boost/algorithm/string.hpp>

#include "include_base_utils.h"
#include "string_tools.h"
using namespace epee;

#include <unordered_set>
#include <iomanip>

#include "cryptonote_core.h"
#include "common/command_line.h"
#include "common/util.h"
#include "common/updates.h"
#include "common/download.h"
#include "common/threadpool.h"
#include "common/command_line.h"
#include "warnings.h"
#include "crypto/crypto.h"
#include "cryptonote_config.h"
#include "cryptonote_tx_utils.h"
#include "misc_language.h"
#include "file_io_utils.h"
#include <csignal>
#include "checkpoints/checkpoints.h"
#include "ringct/rctTypes.h"
#include "blockchain_db/blockchain_db.h"
#include "ringct/rctSigs.h"
#include "version.h"
#include "wipeable_string.h"
#include "common/i18n.h"

#undef LOKI_DEFAULT_LOG_CATEGORY
#define LOKI_DEFAULT_LOG_CATEGORY "cn"

DISABLE_VS_WARNINGS(4355)

#define MERROR_VER(x) MCERROR("verify", x)

#define BAD_SEMANTICS_TXES_MAX_SIZE 100

namespace cryptonote
{
  const command_line::arg_descriptor<bool, false> arg_testnet_on  = {
    "testnet"
  , "Run on testnet. The wallet must be launched with --testnet flag."
  , false
  };
  const command_line::arg_descriptor<bool, false> arg_stagenet_on  = {
    "stagenet"
  , "Run on stagenet. The wallet must be launched with --stagenet flag."
  , false
  };
  const command_line::arg_descriptor<bool> arg_regtest_on  = {
    "regtest"
  , "Run in a regression testing mode."
  , false
  };
  const command_line::arg_descriptor<difficulty_type> arg_fixed_difficulty  = {
    "fixed-difficulty"
  , "Fixed difficulty used for testing."
  , 0
  };
  const command_line::arg_descriptor<std::string, false, true, 2> arg_data_dir = {
    "data-dir"
  , "Specify data directory"
  , tools::get_default_data_dir()
  , {{ &arg_testnet_on, &arg_stagenet_on }}
  , [](std::array<bool, 2> testnet_stagenet, bool defaulted, std::string val)->std::string {
      if (testnet_stagenet[0])
        return (boost::filesystem::path(val) / "testnet").string();
      else if (testnet_stagenet[1])
        return (boost::filesystem::path(val) / "stagenet").string();
      return val;
    }
  };
  const command_line::arg_descriptor<bool> arg_offline = {
    "offline"
  , "Do not listen for peers, nor connect to any"
  };
  const command_line::arg_descriptor<bool> arg_disable_dns_checkpoints = {
    "disable-dns-checkpoints"
  , "Do not retrieve checkpoints from DNS"
  };

  static const command_line::arg_descriptor<bool> arg_test_drop_download = {
    "test-drop-download"
  , "For net tests: in download, discard ALL blocks instead checking/saving them (very fast)"
  };
  static const command_line::arg_descriptor<uint64_t> arg_test_drop_download_height = {
    "test-drop-download-height"
  , "Like test-drop-download but discards only after around certain height"
  , 0
  };
  static const command_line::arg_descriptor<int> arg_test_dbg_lock_sleep = {
    "test-dbg-lock-sleep"
  , "Sleep time in ms, defaults to 0 (off), used to debug before/after locking mutex. Values 100 to 1000 are good for tests."
  , 0
  };
  static const command_line::arg_descriptor<bool> arg_dns_checkpoints  = {
    "enforce-dns-checkpointing"
  , "checkpoints from DNS server will be enforced"
  , false
  };
  static const command_line::arg_descriptor<uint64_t> arg_fast_block_sync = {
    "fast-block-sync"
  , "Sync up most of the way by using embedded, known block hashes."
  , 1
  };
  static const command_line::arg_descriptor<uint64_t> arg_prep_blocks_threads = {
    "prep-blocks-threads"
  , "Max number of threads to use when preparing block hashes in groups."
  , 4
  };
  static const command_line::arg_descriptor<uint64_t> arg_show_time_stats  = {
    "show-time-stats"
  , "Show time-stats when processing blocks/txs and disk synchronization."
  , 0
  };
  static const command_line::arg_descriptor<size_t> arg_block_sync_size  = {
    "block-sync-size"
  , "How many blocks to sync at once during chain synchronization (0 = adaptive)."
  , 0
  };
  static const command_line::arg_descriptor<std::string> arg_check_updates = {
    "check-updates"
  , "Check for new versions of loki: [disabled|notify|download|update]"
  , "notify"
  };
  static const command_line::arg_descriptor<bool> arg_fluffy_blocks  = {
    "fluffy-blocks"
  , "Relay blocks as fluffy blocks (obsolete, now default)"
  , true
  };
  static const command_line::arg_descriptor<bool> arg_no_fluffy_blocks  = {
    "no-fluffy-blocks"
  , "Relay blocks as normal blocks"
  , false
  };
  static const command_line::arg_descriptor<size_t> arg_max_txpool_size  = {
    "max-txpool-size"
  , "Set maximum txpool size in bytes."
  , DEFAULT_TXPOOL_MAX_SIZE
  };
  static const command_line::arg_descriptor<bool> arg_service_node  = {
    "service-node"
  , "Run as a service node"
  };

  //-----------------------------------------------------------------------------------------------
  core::core(i_cryptonote_protocol* pprotocol):
              m_mempool(m_blockchain_storage),
              m_service_node_list(m_blockchain_storage),
              m_blockchain_storage(m_mempool, m_service_node_list, m_deregister_vote_pool),
              m_quorum_cop(*this, m_service_node_list),
              m_miner(this),
              m_miner_address(boost::value_initialized<account_public_address>()),
              m_starter_message_showed(false),
              m_target_blockchain_height(0),
              m_checkpoints_path(""),
              m_last_dns_checkpoints_update(0),
              m_last_json_checkpoints_update(0),
              m_disable_dns_checkpoints(false),
              m_update_download(0),
              m_nettype(UNDEFINED)
  {
    m_checkpoints_updating.clear();
    set_cryptonote_protocol(pprotocol);
  }
  void core::set_cryptonote_protocol(i_cryptonote_protocol* pprotocol)
  {
    if(pprotocol)
      m_pprotocol = pprotocol;
    else
      m_pprotocol = &m_protocol_stub;
  }
  //-----------------------------------------------------------------------------------
  void core::set_checkpoints(checkpoints&& chk_pts)
  {
    m_blockchain_storage.set_checkpoints(std::move(chk_pts));
  }
  //-----------------------------------------------------------------------------------
  void core::set_checkpoints_file_path(const std::string& path)
  {
    m_checkpoints_path = path;
  }
  //-----------------------------------------------------------------------------------
  void core::set_enforce_dns_checkpoints(bool enforce_dns)
  {
    m_blockchain_storage.set_enforce_dns_checkpoints(enforce_dns);
  }
  //-----------------------------------------------------------------------------------------------
  bool core::update_checkpoints()
  {
    if (m_nettype != MAINNET || m_disable_dns_checkpoints) return true;

    if (m_checkpoints_updating.test_and_set()) return true;

    bool res = true;
    if (time(NULL) - m_last_dns_checkpoints_update >= 3600)
    {
      res = m_blockchain_storage.update_checkpoints(m_checkpoints_path, true);
      m_last_dns_checkpoints_update = time(NULL);
      m_last_json_checkpoints_update = time(NULL);
    }
    else if (time(NULL) - m_last_json_checkpoints_update >= 600)
    {
      res = m_blockchain_storage.update_checkpoints(m_checkpoints_path, false);
      m_last_json_checkpoints_update = time(NULL);
    }

    m_checkpoints_updating.clear();

    // if anything fishy happened getting new checkpoints, bring down the house
    if (!res)
    {
      graceful_exit();
    }
    return res;
  }
  //-----------------------------------------------------------------------------------
  void core::stop()
  {
    m_blockchain_storage.cancel();

    tools::download_async_handle handle;
    {
      boost::lock_guard<boost::mutex> lock(m_update_mutex);
      handle = m_update_download;
      m_update_download = 0;
    }
    if (handle)
      tools::download_cancel(handle);
  }
  //-----------------------------------------------------------------------------------
  void core::init_options(boost::program_options::options_description& desc)
  {
    command_line::add_arg(desc, arg_data_dir);

    command_line::add_arg(desc, arg_test_drop_download);
    command_line::add_arg(desc, arg_test_drop_download_height);

    command_line::add_arg(desc, arg_testnet_on);
    command_line::add_arg(desc, arg_stagenet_on);
    command_line::add_arg(desc, arg_regtest_on);
    command_line::add_arg(desc, arg_fixed_difficulty);
    command_line::add_arg(desc, arg_dns_checkpoints);
    command_line::add_arg(desc, arg_prep_blocks_threads);
    command_line::add_arg(desc, arg_fast_block_sync);
    command_line::add_arg(desc, arg_show_time_stats);
    command_line::add_arg(desc, arg_block_sync_size);
    command_line::add_arg(desc, arg_check_updates);
    command_line::add_arg(desc, arg_fluffy_blocks);
    command_line::add_arg(desc, arg_no_fluffy_blocks);
    command_line::add_arg(desc, arg_test_dbg_lock_sleep);
    command_line::add_arg(desc, arg_offline);
    command_line::add_arg(desc, arg_disable_dns_checkpoints);
    command_line::add_arg(desc, arg_max_txpool_size);
    command_line::add_arg(desc, arg_service_node);

    miner::init_options(desc);
    BlockchainDB::init_options(desc);
  }
  //-----------------------------------------------------------------------------------------------
  bool core::handle_command_line(const boost::program_options::variables_map& vm)
  {
    if (m_nettype != FAKECHAIN)
    {
      const bool testnet = command_line::get_arg(vm, arg_testnet_on);
      const bool stagenet = command_line::get_arg(vm, arg_stagenet_on);
      m_nettype = testnet ? TESTNET : stagenet ? STAGENET : MAINNET;
      m_deregister_vote_pool.m_nettype = m_nettype;
    }

    m_config_folder = command_line::get_arg(vm, arg_data_dir);

    auto data_dir = boost::filesystem::path(m_config_folder);

    if (m_nettype == MAINNET)
    {
      cryptonote::checkpoints checkpoints;
      if (!checkpoints.init_default_checkpoints(m_nettype))
      {
        throw std::runtime_error("Failed to initialize checkpoints");
      }
      set_checkpoints(std::move(checkpoints));

      boost::filesystem::path json(JSON_HASH_FILE_NAME);
      boost::filesystem::path checkpoint_json_hashfile_fullpath = data_dir / json;

      set_checkpoints_file_path(checkpoint_json_hashfile_fullpath.string());
    }


    set_enforce_dns_checkpoints(command_line::get_arg(vm, arg_dns_checkpoints));
    test_drop_download_height(command_line::get_arg(vm, arg_test_drop_download_height));
    m_fluffy_blocks_enabled = !get_arg(vm, arg_no_fluffy_blocks);
    m_offline = get_arg(vm, arg_offline);
    m_disable_dns_checkpoints = get_arg(vm, arg_disable_dns_checkpoints);
    if (!command_line::is_arg_defaulted(vm, arg_fluffy_blocks))
      MWARNING(arg_fluffy_blocks.name << " is obsolete, it is now default");

    if (command_line::get_arg(vm, arg_test_drop_download) == true)
      test_drop_download();

    m_service_node = command_line::get_arg(vm, arg_service_node);

    epee::debug::g_test_dbg_lock_sleep() = command_line::get_arg(vm, arg_test_dbg_lock_sleep);

    return true;
  }
  //-----------------------------------------------------------------------------------------------
  uint64_t core::get_current_blockchain_height() const
  {
    return m_blockchain_storage.get_current_blockchain_height();
  }
  //-----------------------------------------------------------------------------------------------
  void core::get_blockchain_top(uint64_t& height, crypto::hash& top_id) const
  {
    top_id = m_blockchain_storage.get_tail_id(height);
  }
  //-----------------------------------------------------------------------------------------------
  bool core::get_blocks(uint64_t start_offset, size_t count, std::vector<std::pair<cryptonote::blobdata,block>>& blocks, std::vector<cryptonote::blobdata>& txs) const
  {
    return m_blockchain_storage.get_blocks(start_offset, count, blocks, txs);
  }
  //-----------------------------------------------------------------------------------------------
  bool core::get_blocks(uint64_t start_offset, size_t count, std::vector<std::pair<cryptonote::blobdata,block>>& blocks) const
  {
    return m_blockchain_storage.get_blocks(start_offset, count, blocks);
  }
  //-----------------------------------------------------------------------------------------------
  bool core::get_blocks(uint64_t start_offset, size_t count, std::vector<block>& blocks) const
  {
    std::vector<std::pair<cryptonote::blobdata, cryptonote::block>> bs;
    if (!m_blockchain_storage.get_blocks(start_offset, count, bs))
      return false;
    for (const auto &b: bs)
      blocks.push_back(b.second);
    return true;
  }
  //-----------------------------------------------------------------------------------------------
  bool core::get_transactions(const std::vector<crypto::hash>& txs_ids, std::vector<cryptonote::blobdata>& txs, std::vector<crypto::hash>& missed_txs) const
  {
    return m_blockchain_storage.get_transactions_blobs(txs_ids, txs, missed_txs);
  }
  //-----------------------------------------------------------------------------------------------
  bool core::get_txpool_backlog(std::vector<tx_backlog_entry>& backlog) const
  {
    m_mempool.get_transaction_backlog(backlog);
    return true;
  }
  //-----------------------------------------------------------------------------------------------
  bool core::get_transactions(const std::vector<crypto::hash>& txs_ids, std::vector<transaction>& txs, std::vector<crypto::hash>& missed_txs) const
  {
    return m_blockchain_storage.get_transactions(txs_ids, txs, missed_txs);
  }
  //-----------------------------------------------------------------------------------------------
  bool core::get_alternative_blocks(std::vector<block>& blocks) const
  {
    return m_blockchain_storage.get_alternative_blocks(blocks);
  }
  //-----------------------------------------------------------------------------------------------
  size_t core::get_alternative_blocks_count() const
  {
    return m_blockchain_storage.get_alternative_blocks_count();
  }
  //-----------------------------------------------------------------------------------------------
  bool core::init(const boost::program_options::variables_map& vm, const char *config_subdir, const cryptonote::test_options *test_options)
  {
    start_time = std::time(nullptr);

    const bool regtest = command_line::get_arg(vm, arg_regtest_on);
    if (test_options != NULL || regtest)
    {
      m_nettype = FAKECHAIN;
    }
    bool r = handle_command_line(vm);
    std::string m_config_folder_mempool = m_config_folder;

    if (config_subdir)
      m_config_folder_mempool = m_config_folder_mempool + "/" + config_subdir;

    std::string db_type = command_line::get_arg(vm, cryptonote::arg_db_type);
    std::string db_sync_mode = command_line::get_arg(vm, cryptonote::arg_db_sync_mode);
    bool db_salvage = command_line::get_arg(vm, cryptonote::arg_db_salvage) != 0;
    bool fast_sync = command_line::get_arg(vm, arg_fast_block_sync) != 0;
    uint64_t blocks_threads = command_line::get_arg(vm, arg_prep_blocks_threads);
    std::string check_updates_string = command_line::get_arg(vm, arg_check_updates);
    size_t max_txpool_size = command_line::get_arg(vm, arg_max_txpool_size);

    if (m_service_node)
    {
      r = init_service_node_key();
      CHECK_AND_ASSERT_MES(r, false, "Failed to create or load service node key");
      m_service_node_list.set_my_service_node_keys(&m_service_node_pubkey);
    }

    boost::filesystem::path folder(m_config_folder);
    if (m_nettype == FAKECHAIN)
      folder /= "fake";

    // make sure the data directory exists, and try to lock it
    CHECK_AND_ASSERT_MES (boost::filesystem::exists(folder) || boost::filesystem::create_directories(folder), false,
      std::string("Failed to create directory ").append(folder.string()).c_str());

    // check for blockchain.bin
    try
    {
      const boost::filesystem::path old_files = folder;
      if (boost::filesystem::exists(old_files / "blockchain.bin"))
      {
        MWARNING("Found old-style blockchain.bin in " << old_files.string());
        MWARNING("Loki now uses a new format. You can either remove blockchain.bin to start syncing");
        MWARNING("the blockchain anew, or use loki-blockchain-export and loki-blockchain-import to");
        MWARNING("convert your existing blockchain.bin to the new format. See README.md for instructions.");
        return false;
      }
    }
    // folder might not be a directory, etc, etc
    catch (...) { }

    std::unique_ptr<BlockchainDB> db(new_db(db_type));
    if (db == NULL)
    {
      LOG_ERROR("Attempted to use non-existent database type");
      return false;
    }

    folder /= db->get_db_name();
    MGINFO("Loading blockchain from folder " << folder.string() << " ...");

    const std::string filename = folder.string();
    // default to fast:async:1 if overridden
    blockchain_db_sync_mode sync_mode = db_defaultsync;
    bool sync_on_blocks = true;
    uint64_t sync_threshold = 1;

    if (m_nettype == FAKECHAIN)
    {
      // reset the db by removing the database file before opening it
      if (!db->remove_data_file(filename))
      {
        MERROR("Failed to remove data file in " << filename);
        return false;
      }
    }

    try
    {
      uint64_t db_flags = 0;

      std::vector<std::string> options;
      boost::trim(db_sync_mode);
      boost::split(options, db_sync_mode, boost::is_any_of(" :"));
      const bool db_sync_mode_is_default = command_line::is_arg_defaulted(vm, cryptonote::arg_db_sync_mode);

      for(const auto &option : options)
        MDEBUG("option: " << option);

      // default to fast:async:1
      uint64_t DEFAULT_FLAGS = DBF_FAST;

      if(options.size() == 0)
      {
        // default to fast:async:1
        db_flags = DEFAULT_FLAGS;
      }

      bool safemode = false;
      if(options.size() >= 1)
      {
        if(options[0] == "safe")
        {
          safemode = true;
          db_flags = DBF_SAFE;
          sync_mode = db_sync_mode_is_default ? db_defaultsync : db_nosync;
        }
        else if(options[0] == "fast")
        {
          db_flags = DBF_FAST;
          sync_mode = db_sync_mode_is_default ? db_defaultsync : db_async;
        }
        else if(options[0] == "fastest")
        {
          db_flags = DBF_FASTEST;
          sync_threshold = 1000; // default to fastest:async:1000
          sync_mode = db_sync_mode_is_default ? db_defaultsync : db_async;
        }
        else
          db_flags = DEFAULT_FLAGS;
      }

      if(options.size() >= 2 && !safemode)
      {
        if(options[1] == "sync")
          sync_mode = db_sync_mode_is_default ? db_defaultsync : db_sync;
        else if(options[1] == "async")
          sync_mode = db_sync_mode_is_default ? db_defaultsync : db_async;
      }

      if(options.size() >= 3 && !safemode)
      {
        char *endptr;
        uint64_t threshold = strtoull(options[2].c_str(), &endptr, 0);
        if (*endptr == '\0' || !strcmp(endptr, "blocks"))
        {
          sync_on_blocks = true;
          sync_threshold = threshold;
        }
        else if (!strcmp(endptr, "bytes"))
        {
          sync_on_blocks = false;
          sync_threshold = threshold;
        }
        else
        {
          LOG_ERROR("Invalid db sync mode: " << options[2]);
          return false;
        }
      }

      if (db_salvage)
        db_flags |= DBF_SALVAGE;

      db->open(filename, db_flags);
      if(!db->m_open)
        return false;
    }
    catch (const DB_ERROR& e)
    {
      LOG_ERROR("Error opening database: " << e.what());
      return false;
    }

    m_blockchain_storage.set_user_options(blocks_threads,
        sync_on_blocks, sync_threshold, sync_mode, fast_sync);

    const std::pair<uint8_t, uint64_t> regtest_hard_forks[3] = {std::make_pair(1, 0), std::make_pair(Blockchain::get_hard_fork_heights(MAINNET).back().version, 1), std::make_pair(0, 0)};
    const cryptonote::test_options regtest_test_options = {
      regtest_hard_forks
    };
    const difficulty_type fixed_difficulty = command_line::get_arg(vm, arg_fixed_difficulty);

    BlockchainDB *initialized_db = db.release();
    m_service_node_list.set_db_pointer(initialized_db);
    m_service_node_list.register_hooks(m_quorum_cop);
    r = m_blockchain_storage.init(initialized_db, m_nettype, m_offline, regtest ? &regtest_test_options : test_options, fixed_difficulty);

    r = m_mempool.init(max_txpool_size);
    CHECK_AND_ASSERT_MES(r, false, "Failed to initialize memory pool");

    // now that we have a valid m_blockchain_storage, we can clean out any
    // transactions in the pool that do not conform to the current fork
    m_mempool.validate(m_blockchain_storage.get_current_hard_fork_version());

    bool show_time_stats = command_line::get_arg(vm, arg_show_time_stats) != 0;
    m_blockchain_storage.set_show_time_stats(show_time_stats);
    CHECK_AND_ASSERT_MES(r, false, "Failed to initialize blockchain storage");

    block_sync_size = command_line::get_arg(vm, arg_block_sync_size);

    MGINFO("Loading checkpoints");

    // load json & DNS checkpoints, and verify them
    // with respect to what blocks we already have
    CHECK_AND_ASSERT_MES(update_checkpoints(), false, "One or more checkpoints loaded from json or dns conflicted with existing checkpoints.");

   // DNS versions checking
    if (check_updates_string == "disabled")
      check_updates_level = UPDATES_DISABLED;
    else if (check_updates_string == "notify")
      check_updates_level = UPDATES_NOTIFY;
    else if (check_updates_string == "download")
      check_updates_level = UPDATES_DOWNLOAD;
    else if (check_updates_string == "update")
      check_updates_level = UPDATES_UPDATE;
    else {
      MERROR("Invalid argument to --dns-versions-check: " << check_updates_string);
      return false;
    }

    r = m_miner.init(vm, m_nettype);
    CHECK_AND_ASSERT_MES(r, false, "Failed to initialize miner instance");

    return load_state_data();
  }
  //-----------------------------------------------------------------------------------------------
  bool core::init_service_node_key()
  {
    std::string keypath = m_config_folder + "/key";
    if (epee::file_io_utils::is_file_exist(keypath))
    {
      std::string keystr;
      bool r = epee::file_io_utils::load_file_to_string(keypath, keystr);
      memcpy(&unwrap(m_service_node_key), keystr.data(), sizeof(m_service_node_key));
      wipeable_string wipe(keystr);
      CHECK_AND_ASSERT_MES(r, false, "failed to load service node key from file");

      r = crypto::secret_key_to_public_key(m_service_node_key, m_service_node_pubkey);
      CHECK_AND_ASSERT_MES(r, false, "failed to generate pubkey from secret key");
    }
    else
    {
      cryptonote::keypair keypair = keypair::generate(hw::get_device("default"));
      m_service_node_pubkey = keypair.pub;
      m_service_node_key = keypair.sec;

      std::string keystr(reinterpret_cast<const char *>(&m_service_node_key), sizeof(m_service_node_key));
      bool r = epee::file_io_utils::save_string_to_file(keypath, keystr);
      wipeable_string wipe(keystr);
      CHECK_AND_ASSERT_MES(r, false, "failed to save service node key to file");

      using namespace boost::filesystem;
      permissions(keypath, owner_read);
    }

    MGINFO_YELLOW("Service node pubkey is " << epee::string_tools::pod_to_hex(m_service_node_pubkey));

    return true;
  }
  //-----------------------------------------------------------------------------------------------
  bool core::set_genesis_block(const block& b)
  {
    return m_blockchain_storage.reset_and_set_genesis_block(b);
  }
  //-----------------------------------------------------------------------------------------------
  bool core::load_state_data()
  {
    // may be some code later
    return true;
  }
  //-----------------------------------------------------------------------------------------------
    bool core::deinit()
  {
    m_miner.stop();
    m_mempool.deinit();
    m_blockchain_storage.deinit();
    return true;
  }
  //-----------------------------------------------------------------------------------------------
  void core::test_drop_download()
  {
    m_test_drop_download = false;
  }
  //-----------------------------------------------------------------------------------------------
  void core::test_drop_download_height(uint64_t height)
  {
    m_test_drop_download_height = height;
  }
  //-----------------------------------------------------------------------------------------------
  bool core::get_test_drop_download() const
  {
    return m_test_drop_download;
  }
  //-----------------------------------------------------------------------------------------------
  bool core::get_test_drop_download_height() const
  {
    if (m_test_drop_download_height == 0)
      return true;

    if (get_blockchain_storage().get_current_blockchain_height() <= m_test_drop_download_height)
      return true;

    return false;
  }
  //-----------------------------------------------------------------------------------------------
  bool core::handle_incoming_tx_pre(const blobdata& tx_blob, tx_verification_context& tvc, cryptonote::transaction &tx, crypto::hash &tx_hash, crypto::hash &tx_prefixt_hash, bool keeped_by_block, bool relayed, bool do_not_relay)
  {
    tvc = boost::value_initialized<tx_verification_context>();

    if(tx_blob.size() > get_max_tx_size())
    {
      LOG_PRINT_L1("WRONG TRANSACTION BLOB, too big size " << tx_blob.size() << ", rejected");
      tvc.m_verifivation_failed = true;
      tvc.m_too_big = true;
      return false;
    }

    tx_hash = crypto::null_hash;
    tx_prefixt_hash = crypto::null_hash;

    if(!parse_tx_from_blob(tx, tx_hash, tx_prefixt_hash, tx_blob))
    {
      LOG_PRINT_L1("WRONG TRANSACTION BLOB, Failed to parse, rejected");
      tvc.m_verifivation_failed = true;
      return false;
    }
    //std::cout << "!"<< tx.vin.size() << std::endl;

    bad_semantics_txes_lock.lock();
    for (int idx = 0; idx < 2; ++idx)
    {
      if (bad_semantics_txes[idx].find(tx_hash) != bad_semantics_txes[idx].end())
      {
        bad_semantics_txes_lock.unlock();
        LOG_PRINT_L1("Transaction already seen with bad semantics, rejected");
        tvc.m_verifivation_failed = true;
        return false;
      }
    }
    bad_semantics_txes_lock.unlock();

    int version = m_blockchain_storage.get_current_hard_fork_version();
    unsigned int max_tx_version = (version == 1) ? 1 : (version < 9)
      ? transaction::version_2
      : transaction::version_3_per_output_unlock_times;

    if (tx.version == 0 || tx.version > max_tx_version)
    {
      tvc.m_verifivation_failed = true;
      return false;
    }

    return true;
  }
  //-----------------------------------------------------------------------------------------------
  bool core::handle_incoming_tx_post(const blobdata& tx_blob, tx_verification_context& tvc, cryptonote::transaction &tx, crypto::hash &tx_hash, crypto::hash &tx_prefixt_hash, bool keeped_by_block, bool relayed, bool do_not_relay)
  {
    if(!check_tx_syntax(tx))
    {
      LOG_PRINT_L1("WRONG TRANSACTION BLOB, Failed to check tx " << tx_hash << " syntax, rejected");
      tvc.m_verifivation_failed = true;
      return false;
    }

    // resolve outPk references in rct txes
    // outPk aren't the only thing that need resolving for a fully resolved tx,
    // but outPk (1) are needed now to check range proof semantics, and
    // (2) do not need access to the blockchain to find data
    if (tx.version >= 2)
    {
      rct::rctSig &rv = tx.rct_signatures;
      if (rv.outPk.size() != tx.vout.size())
      {
        LOG_PRINT_L1("WRONG TRANSACTION BLOB, Bad outPk size in tx " << tx_hash << ", rejected");
        tvc.m_verifivation_failed = true;
        return false;
      }
      for (size_t n = 0; n < tx.rct_signatures.outPk.size(); ++n)
        rv.outPk[n].dest = rct::pk2rct(boost::get<txout_to_key>(tx.vout[n].target).key);

      const bool bulletproof = rct::is_rct_bulletproof(rv.type);
      if (bulletproof)
      {
        if (rct::n_bulletproof_amounts(rv.p.bulletproofs) != tx.vout.size())
        {
          LOG_PRINT_L1("WRONG TRANSACTION BLOB, Bad bulletproofs size in tx " << tx_hash << ", rejected");
          tvc.m_verifivation_failed = true;
          return false;
        }
        size_t idx = 0;
        for (size_t n = 0; n < rv.p.bulletproofs.size(); ++n)
        {
          CHECK_AND_ASSERT_MES(rv.p.bulletproofs[n].L.size() >= 6, false, "Bad bulletproofs L size"); // at least 64 bits
          const size_t n_amounts = rct::n_bulletproof_amounts(rv.p.bulletproofs[n]);
          CHECK_AND_ASSERT_MES(idx + n_amounts <= rv.outPk.size(), false, "Internal error filling out V");
          rv.p.bulletproofs[n].V.clear();
          for (size_t i = 0; i < n_amounts; ++i)
            rv.p.bulletproofs[n].V.push_back(rv.outPk[idx++].mask);
        }
      }
    }
    return true;
  }
  //-----------------------------------------------------------------------------------------------
  void core::set_semantics_failed(const crypto::hash &tx_hash)
  {
    LOG_PRINT_L1("WRONG TRANSACTION BLOB, Failed to check tx " << tx_hash << " semantic, rejected");
    bad_semantics_txes_lock.lock();
    bad_semantics_txes[0].insert(tx_hash);
    if (bad_semantics_txes[0].size() >= BAD_SEMANTICS_TXES_MAX_SIZE)
    {
      std::swap(bad_semantics_txes[0], bad_semantics_txes[1]);
      bad_semantics_txes[0].clear();
    }
    bad_semantics_txes_lock.unlock();
  }
  //-----------------------------------------------------------------------------------------------
  bool core::handle_incoming_tx_accumulated_batch(std::vector<tx_verification_batch_info> &tx_info, bool keeped_by_block)
  {
    bool ret = true;
    if (keeped_by_block && get_blockchain_storage().is_within_compiled_block_hash_area())
    {
      MTRACE("Skipping semantics check for tx kept by block in embedded hash area");
      return true;
    }

    std::vector<const rct::rctSig*> rvv;
    for (size_t n = 0; n < tx_info.size(); ++n)
    {
      if (!check_tx_semantic(*tx_info[n].tx, keeped_by_block))
      {
        set_semantics_failed(tx_info[n].tx_hash);
        tx_info[n].tvc.m_verifivation_failed = true;
        tx_info[n].result = false;
        continue;
      }

      if (tx_info[n].tx->version < 2)
        continue;
      const rct::rctSig &rv = tx_info[n].tx->rct_signatures;
      switch (rv.type) {
        case rct::RCTTypeNull:
          // coinbase should not come here, so we reject for all other types
          MERROR_VER("Unexpected Null rctSig type");
          set_semantics_failed(tx_info[n].tx_hash);
          tx_info[n].tvc.m_verifivation_failed = true;
          tx_info[n].result = false;
          break;
        case rct::RCTTypeSimple:
          if (!rct::verRctSemanticsSimple(rv))
          {
            MERROR_VER("rct signature semantics check failed");
            set_semantics_failed(tx_info[n].tx_hash);
            tx_info[n].tvc.m_verifivation_failed = true;
            tx_info[n].result = false;
            break;
          }
          break;
        case rct::RCTTypeFull:
          if (!rct::verRct(rv, true))
          {
            MERROR_VER("rct signature semantics check failed");
            set_semantics_failed(tx_info[n].tx_hash);
            tx_info[n].tvc.m_verifivation_failed = true;
            tx_info[n].result = false;
            break;
          }
          break;
        case rct::RCTTypeBulletproof:
          rvv.push_back(&rv); // delayed batch verification
          break;
        default:
          MERROR_VER("Unknown rct type: " << rv.type);
          set_semantics_failed(tx_info[n].tx_hash);
          tx_info[n].tvc.m_verifivation_failed = true;
          tx_info[n].result = false;
          break;
      }
    }
    if (!rvv.empty() && !rct::verRctSemanticsSimple(rvv))
    {
      LOG_PRINT_L1("One transaction among this group has bad semantics, verifying one at a time");
      ret = false;
      const bool assumed_bad = rvv.size() == 1; // if there's only one tx, it must be the bad one
      for (size_t n = 0; n < tx_info.size(); ++n)
      {
        if (!tx_info[n].result)
          continue;
        if (tx_info[n].tx->rct_signatures.type != rct::RCTTypeBulletproof)
          continue;
        if (assumed_bad || !rct::verRctSemanticsSimple(tx_info[n].tx->rct_signatures))
        {
          set_semantics_failed(tx_info[n].tx_hash);
          tx_info[n].tvc.m_verifivation_failed = true;
          tx_info[n].result = false;
        }
      }
    }

    return ret;
  }
  //-----------------------------------------------------------------------------------------------
  bool core::handle_incoming_txs(const std::vector<blobdata>& tx_blobs, std::vector<tx_verification_context>& tvc, bool keeped_by_block, bool relayed, bool do_not_relay)
  {
    TRY_ENTRY();
    CRITICAL_REGION_LOCAL(m_incoming_tx_lock);

    struct result { bool res; cryptonote::transaction tx; crypto::hash hash; crypto::hash prefix_hash; bool in_txpool; bool in_blockchain; };
    std::vector<result> results(tx_blobs.size());

    tvc.resize(tx_blobs.size());
    tools::threadpool& tpool = tools::threadpool::getInstance();
    tools::threadpool::waiter waiter;
    std::vector<blobdata>::const_iterator it = tx_blobs.begin();
    for (size_t i = 0; i < tx_blobs.size(); i++, ++it) {
      tpool.submit(&waiter, [&, i, it] {
        try
        {
          results[i].res = handle_incoming_tx_pre(*it, tvc[i], results[i].tx, results[i].hash, results[i].prefix_hash, keeped_by_block, relayed, do_not_relay);
        }
        catch (const std::exception &e)
        {
          MERROR_VER("Exception in handle_incoming_tx_pre: " << e.what());
          results[i].res = false;
        }
      });
    }
    waiter.wait(&tpool);
    it = tx_blobs.begin();
    for (size_t i = 0; i < tx_blobs.size(); i++, ++it) {
      if (!results[i].res)
        continue;
      if(m_mempool.have_tx(results[i].hash))
      {
        LOG_PRINT_L2("tx " << results[i].hash << "already have transaction in tx_pool");
      }
      else if(m_blockchain_storage.have_tx(results[i].hash))
      {
        LOG_PRINT_L2("tx " << results[i].hash << " already have transaction in blockchain");
      }
      else
      {
        tpool.submit(&waiter, [&, i, it] {
          try
          {
            results[i].res = handle_incoming_tx_post(*it, tvc[i], results[i].tx, results[i].hash, results[i].prefix_hash, keeped_by_block, relayed, do_not_relay);
          }
          catch (const std::exception &e)
          {
            MERROR_VER("Exception in handle_incoming_tx_post: " << e.what());
            results[i].res = false;
          }
        });
      }
    }
    waiter.wait(&tpool);

    std::vector<tx_verification_batch_info> tx_info;
    tx_info.reserve(tx_blobs.size());
    for (size_t i = 0; i < tx_blobs.size(); i++) {
      if (!results[i].res)
        continue;
      tx_info.push_back({&results[i].tx, results[i].hash, tvc[i], results[i].res});
    }
    if (!tx_info.empty())
      handle_incoming_tx_accumulated_batch(tx_info, keeped_by_block);

    bool ok = true;
    it = tx_blobs.begin();
    for (size_t i = 0; i < tx_blobs.size(); i++, ++it) {
      if (!results[i].res)
      {
        ok = false;
        continue;
      }

      ok &= add_new_tx(results[i].tx, results[i].hash, results[i].prefix_hash, it->size(), tvc[i], keeped_by_block, relayed, do_not_relay);
      if(tvc[i].m_verifivation_failed)
      {MERROR_VER("Transaction verification failed: " << results[i].hash);}
      else if(tvc[i].m_verifivation_impossible)
      {MERROR_VER("Transaction verification impossible: " << results[i].hash);}

      if(tvc[i].m_added_to_pool)
        MDEBUG("tx added: " << results[i].hash);
    }
    return ok;

    CATCH_ENTRY_L0("core::handle_incoming_txs()", false);
  }
  //-----------------------------------------------------------------------------------------------
  bool core::handle_incoming_tx(const blobdata& tx_blob, tx_verification_context& tvc, bool keeped_by_block, bool relayed, bool do_not_relay)
  {
    std::vector<cryptonote::blobdata> tx_blobs;
    tx_blobs.push_back(tx_blob);
    std::vector<tx_verification_context> tvcv(1);
    bool r = handle_incoming_txs(tx_blobs, tvcv, keeped_by_block, relayed, do_not_relay);
    tvc = tvcv[0];
    return r;
  }
  //-----------------------------------------------------------------------------------------------
  bool core::get_stat_info(core_stat_info& st_inf) const
  {
    st_inf.mining_speed = m_miner.get_speed();
    st_inf.alternative_blocks = m_blockchain_storage.get_alternative_blocks_count();
    st_inf.blockchain_height = m_blockchain_storage.get_current_blockchain_height();
    st_inf.tx_pool_size = m_mempool.get_transactions_count();
    st_inf.top_block_id_str = epee::string_tools::pod_to_hex(m_blockchain_storage.get_tail_id());
    return true;
  }
  //-----------------------------------------------------------------------------------------------
  bool core::check_tx_semantic(const transaction& tx, bool keeped_by_block) const
  {
    if (tx.is_deregister_tx())
    {
      if (tx.vin.size() != 0)
      {
        MERROR_VER("tx version deregister must have 0 inputs, received: " << tx.vin.size() << ", rejected for tx id = " << get_transaction_hash(tx));
        return false;
      }
    }
    else if (!tx.vin.size())
    {
      MERROR_VER("tx with empty inputs, rejected for tx id= " << get_transaction_hash(tx));
      return false;
    }

    if(!check_inputs_types_supported(tx))
    {
      MERROR_VER("unsupported input types for tx id= " << get_transaction_hash(tx));
      return false;
    }

    if(!check_outs_valid(tx))
    {
      MERROR_VER("tx with invalid outputs, rejected for tx id= " << get_transaction_hash(tx));
      return false;
    }

    if (tx.version >= transaction::version_2)
    {
      if (tx.rct_signatures.outPk.size() != tx.vout.size())
      {
        MERROR_VER("tx with mismatched vout/outPk count, rejected for tx id= " << get_transaction_hash(tx));
        return false;
      }
    }

    if(!check_money_overflow(tx))
    {
      MERROR_VER("tx has money overflow, rejected for tx id= " << get_transaction_hash(tx));
      return false;
    }

    if (tx.version == transaction::version_1)
    {
      uint64_t amount_in = 0;
      get_inputs_money_amount(tx, amount_in);
      uint64_t amount_out = get_outs_money_amount(tx);

      if(amount_in <= amount_out)
      {
        MERROR_VER("tx with wrong amounts: ins " << amount_in << ", outs " << amount_out << ", rejected for tx id= " << get_transaction_hash(tx));
        return false;
      }
    }

    if(!keeped_by_block && get_object_blobsize(tx) >= m_blockchain_storage.get_current_cumulative_blocksize_limit() - CRYPTONOTE_COINBASE_BLOB_RESERVED_SIZE)
    {
      MERROR_VER("tx is too large " << get_object_blobsize(tx) << ", expected not bigger than " << m_blockchain_storage.get_current_cumulative_blocksize_limit() - CRYPTONOTE_COINBASE_BLOB_RESERVED_SIZE);
      return false;
    }

    if(!check_tx_inputs_keyimages_diff(tx))
    {
      MERROR_VER("tx uses a single key image more than once");
      return false;
    }

    if (!check_tx_inputs_ring_members_diff(tx))
    {
      MERROR_VER("tx uses duplicate ring members");
      return false;
    }

    if (!check_tx_inputs_keyimages_domain(tx))
    {
      MERROR_VER("tx uses key image not in the valid domain");
      return false;
    }

<<<<<<< HEAD
    if (tx.version >= transaction::version_2 && !tx.is_deregister_tx()) // ringct signatures check verifies amounts match
    {
      const rct::rctSig &rv = tx.rct_signatures;
      switch (rv.type) {
        case rct::RCTTypeNull:
          // coinbase should not come here, so we reject for all other types
          MERROR_VER("Unexpected Null rctSig type");
          return false;
        case rct::RCTTypeSimple:
        case rct::RCTTypeSimpleBulletproof:
          if (!rct::verRctSemanticsSimple(rv))
          {
            MERROR_VER("rct signature semantics check failed");
            return false;
          }
          break;

        case rct::RCTTypeFull:
        case rct::RCTTypeFullBulletproof:
          if (!rct::verRct(rv, true))
          {
            MERROR_VER("rct signature semantics check failed");
            return false;
          }
          break;
        default:
          MERROR_VER("Unknown rct type: " << rv.type);
          return false;
      }
    }
=======
>>>>>>> 2a8fcb42
    return true;
  }
  //-----------------------------------------------------------------------------------------------
  bool core::is_key_image_spent(const crypto::key_image &key_image) const
  {
    return m_blockchain_storage.have_tx_keyimg_as_spent(key_image);
  }
  //-----------------------------------------------------------------------------------------------
  bool core::are_key_images_spent(const std::vector<crypto::key_image>& key_im, std::vector<bool> &spent) const
  {
    spent.clear();
    for(auto& ki: key_im)
    {
      spent.push_back(m_blockchain_storage.have_tx_keyimg_as_spent(ki));
    }
    return true;
  }
  //-----------------------------------------------------------------------------------------------
  size_t core::get_block_sync_size(uint64_t height) const
  {
    static const uint64_t quick_height = m_nettype == TESTNET ? 801219 : m_nettype == MAINNET ? 1220516 : 0;
    if (block_sync_size > 0)
      return block_sync_size;
    if (height >= quick_height)
      return BLOCKS_SYNCHRONIZING_DEFAULT_COUNT;
    return BLOCKS_SYNCHRONIZING_DEFAULT_COUNT_PRE_V4;
  }
  //-----------------------------------------------------------------------------------------------
  bool core::are_key_images_spent_in_pool(const std::vector<crypto::key_image>& key_im, std::vector<bool> &spent) const
  {
    spent.clear();

    return m_mempool.check_for_key_images(key_im, spent);
  }
  //-----------------------------------------------------------------------------------------------
  std::pair<uint64_t, uint64_t> core::get_coinbase_tx_sum(const uint64_t start_offset, const size_t count)
  {
    uint64_t emission_amount = 0;
    uint64_t total_fee_amount = 0;
    if (count)
    {
      const uint64_t end = start_offset + count - 1;
      m_blockchain_storage.for_blocks_range(start_offset, end,
        [this, &emission_amount, &total_fee_amount](uint64_t, const crypto::hash& hash, const block& b){
      std::vector<transaction> txs;
      std::vector<crypto::hash> missed_txs;
      uint64_t coinbase_amount = get_outs_money_amount(b.miner_tx);
      this->get_transactions(b.tx_hashes, txs, missed_txs);      
      uint64_t tx_fee_amount = 0;
      for(const auto& tx: txs)
      {
        tx_fee_amount += get_tx_fee(tx);
      }
      
      emission_amount += coinbase_amount - tx_fee_amount;
      total_fee_amount += tx_fee_amount;
      return true;
      });
    }

    return std::pair<uint64_t, uint64_t>(emission_amount, total_fee_amount);
  }
  //-----------------------------------------------------------------------------------------------
  bool core::check_tx_inputs_keyimages_diff(const transaction& tx) const
  {
    std::unordered_set<crypto::key_image> ki;
    for(const auto& in: tx.vin)
    {
      CHECKED_GET_SPECIFIC_VARIANT(in, const txin_to_key, tokey_in, false);
      if(!ki.insert(tokey_in.k_image).second)
        return false;
    }
    return true;
  }
  //-----------------------------------------------------------------------------------------------
  bool core::check_tx_inputs_ring_members_diff(const transaction& tx) const
  {
    const uint8_t version = m_blockchain_storage.get_current_hard_fork_version();
    if (version >= 6)
    {
      for(const auto& in: tx.vin)
      {
        CHECKED_GET_SPECIFIC_VARIANT(in, const txin_to_key, tokey_in, false);
        for (size_t n = 1; n < tokey_in.key_offsets.size(); ++n)
          if (tokey_in.key_offsets[n] == 0)
            return false;
      }
    }
    return true;
  }
  //-----------------------------------------------------------------------------------------------
  bool core::check_tx_inputs_keyimages_domain(const transaction& tx) const
  {
    std::unordered_set<crypto::key_image> ki;
    for(const auto& in: tx.vin)
    {
      CHECKED_GET_SPECIFIC_VARIANT(in, const txin_to_key, tokey_in, false);
      if (!(rct::scalarmultKey(rct::ki2rct(tokey_in.k_image), rct::curveOrder()) == rct::identity()))
        return false;
    }
    return true;
  }
  //-----------------------------------------------------------------------------------------------
  bool core::add_new_tx(transaction& tx, tx_verification_context& tvc, bool keeped_by_block, bool relayed, bool do_not_relay)
  {
    crypto::hash tx_hash = get_transaction_hash(tx);
    crypto::hash tx_prefix_hash = get_transaction_prefix_hash(tx);
    blobdata bl;
    t_serializable_object_to_blob(tx, bl);
    return add_new_tx(tx, tx_hash, tx_prefix_hash, bl.size(), tvc, keeped_by_block, relayed, do_not_relay);
  }
  //-----------------------------------------------------------------------------------------------
  size_t core::get_blockchain_total_transactions() const
  {
    return m_blockchain_storage.get_total_transactions();
  }
  //-----------------------------------------------------------------------------------------------
  bool core::add_new_tx(transaction& tx, const crypto::hash& tx_hash, const crypto::hash& tx_prefix_hash, size_t blob_size, tx_verification_context& tvc, bool keeped_by_block, bool relayed, bool do_not_relay)
  {
    if (keeped_by_block)
      get_blockchain_storage().on_new_tx_from_block(tx);

    if(m_mempool.have_tx(tx_hash))
    {
      LOG_PRINT_L2("tx " << tx_hash << "already have transaction in tx_pool");
      return true;
    }

    if(m_blockchain_storage.have_tx(tx_hash))
    {
      LOG_PRINT_L2("tx " << tx_hash << " already have transaction in blockchain");
      return true;
    }

    uint8_t version = m_blockchain_storage.get_current_hard_fork_version();
    return m_mempool.add_tx(tx, tx_hash, blob_size, tvc, keeped_by_block, relayed, do_not_relay, version);
  }
  //-----------------------------------------------------------------------------------------------
  bool core::relay_txpool_transactions()
  {
    // we attempt to relay txes that should be relayed, but were not
    std::vector<std::pair<crypto::hash, cryptonote::blobdata>> txs;
    if (m_mempool.get_relayable_transactions(txs) && !txs.empty())
    {
      cryptonote_connection_context fake_context = AUTO_VAL_INIT(fake_context);
      tx_verification_context tvc = AUTO_VAL_INIT(tvc);
      NOTIFY_NEW_TRANSACTIONS::request r;
      for (auto it = txs.begin(); it != txs.end(); ++it)
      {
        r.txs.push_back(it->second);
      }
      get_protocol()->relay_transactions(r, fake_context);
      m_mempool.set_relayed(txs);
    }
    return true;
  }
  //-----------------------------------------------------------------------------------------------
  bool core::submit_uptime_proof()
  {
    if (m_service_node)
    {
      cryptonote_connection_context fake_context = AUTO_VAL_INIT(fake_context);
      NOTIFY_UPTIME_PROOF::request r;
      m_quorum_cop.generate_uptime_proof_request(m_service_node_pubkey, m_service_node_key, r);
      bool relayed = get_protocol()->relay_uptime_proof(r, fake_context);

      if (relayed)
        MGINFO("Submitted uptime-proof for service node (yours): " << m_service_node_pubkey);
    }
    return true;
  }
  //-----------------------------------------------------------------------------------------------
  uint64_t core::get_uptime_proof(const crypto::public_key &key) const
  {
    uint64_t result = m_quorum_cop.get_uptime_proof(key);
    return result;
  }
  //-----------------------------------------------------------------------------------------------
  bool core::handle_uptime_proof(uint64_t timestamp, const crypto::public_key& pubkey, const crypto::signature& sig)
  {
    return m_quorum_cop.handle_uptime_proof(timestamp, pubkey, sig);
  }
  //-----------------------------------------------------------------------------------------------
  void core::on_transaction_relayed(const cryptonote::blobdata& tx_blob)
  {
    std::vector<std::pair<crypto::hash, cryptonote::blobdata>> txs;
    cryptonote::transaction tx;
    crypto::hash tx_hash, tx_prefix_hash;
    if (!parse_and_validate_tx_from_blob(tx_blob, tx, tx_hash, tx_prefix_hash))
    {
      LOG_ERROR("Failed to parse relayed transaction");
      return;
    }

    txs.push_back(std::make_pair(tx_hash, std::move(tx_blob)));
    m_mempool.set_relayed(txs);
  }
  //-----------------------------------------------------------------------------------------------
  void core::set_deregister_votes_relayed(const std::vector<loki::service_node_deregister::vote>& votes)
  {
    m_deregister_vote_pool.set_relayed(votes);
  }
  //-----------------------------------------------------------------------------------------------
  bool core::relay_deregister_votes()
  {
    NOTIFY_NEW_DEREGISTER_VOTE::request req;
    req.votes = m_deregister_vote_pool.get_relayable_votes();
    if (!req.votes.empty())
    {
      cryptonote_connection_context fake_context = AUTO_VAL_INIT(fake_context);
      get_protocol()->relay_deregister_votes(req, fake_context);
    }

    return true;
  }
  //-----------------------------------------------------------------------------------------------
  bool core::get_block_template(block& b, const account_public_address& adr, difficulty_type& diffic, uint64_t& height, uint64_t& expected_reward, const blobdata& ex_nonce)
  {
    return m_blockchain_storage.create_block_template(b, adr, diffic, height, expected_reward, ex_nonce);
  }
  //-----------------------------------------------------------------------------------------------
  bool core::find_blockchain_supplement(const std::list<crypto::hash>& qblock_ids, NOTIFY_RESPONSE_CHAIN_ENTRY::request& resp) const
  {
    return m_blockchain_storage.find_blockchain_supplement(qblock_ids, resp);
  }
  //-----------------------------------------------------------------------------------------------
  bool core::find_blockchain_supplement(const uint64_t req_start_block, const std::list<crypto::hash>& qblock_ids, std::vector<std::pair<std::pair<cryptonote::blobdata, crypto::hash>, std::vector<std::pair<crypto::hash, cryptonote::blobdata> > > >& blocks, uint64_t& total_height, uint64_t& start_height, bool pruned, bool get_miner_tx_hash, size_t max_count) const
  {
    return m_blockchain_storage.find_blockchain_supplement(req_start_block, qblock_ids, blocks, total_height, start_height, pruned, get_miner_tx_hash, max_count);
  }
  //-----------------------------------------------------------------------------------------------
  bool core::get_random_outs_for_amounts(const COMMAND_RPC_GET_RANDOM_OUTPUTS_FOR_AMOUNTS::request& req, COMMAND_RPC_GET_RANDOM_OUTPUTS_FOR_AMOUNTS::response& res) const
  {
    return m_blockchain_storage.get_random_outs_for_amounts(req, res);
  }
  //-----------------------------------------------------------------------------------------------
  bool core::get_outs(const COMMAND_RPC_GET_OUTPUTS_BIN::request& req, COMMAND_RPC_GET_OUTPUTS_BIN::response& res) const
  {
    return m_blockchain_storage.get_outs(req, res);
  }
  //-----------------------------------------------------------------------------------------------
  bool core::get_random_rct_outs(const COMMAND_RPC_GET_RANDOM_RCT_OUTPUTS::request& req, COMMAND_RPC_GET_RANDOM_RCT_OUTPUTS::response& res) const
  {
    return m_blockchain_storage.get_random_rct_outs(req, res);
  }
  //-----------------------------------------------------------------------------------------------
  bool core::get_output_distribution(uint64_t amount, uint64_t from_height, uint64_t to_height, uint64_t &start_height, std::vector<uint64_t> &distribution, uint64_t &base) const
  {
    return m_blockchain_storage.get_output_distribution(amount, from_height, to_height, start_height, distribution, base);
  }
  //-----------------------------------------------------------------------------------------------
  bool core::get_tx_outputs_gindexs(const crypto::hash& tx_id, std::vector<uint64_t>& indexs) const
  {
    return m_blockchain_storage.get_tx_outputs_gindexs(tx_id, indexs);
  }
  //-----------------------------------------------------------------------------------------------
  void core::pause_mine()
  {
    m_miner.pause();
  }
  //-----------------------------------------------------------------------------------------------
  void core::resume_mine()
  {
    m_miner.resume();
  }
  //-----------------------------------------------------------------------------------------------
  block_complete_entry get_block_complete_entry(block& b, tx_memory_pool &pool)
  {
    block_complete_entry bce;
    bce.block = cryptonote::block_to_blob(b);
    for (const auto &tx_hash: b.tx_hashes)
    {
      cryptonote::blobdata txblob;
      CHECK_AND_ASSERT_THROW_MES(pool.get_transaction(tx_hash, txblob), "Transaction not found in pool");
      bce.txs.push_back(txblob);
    }
    return bce;
  }
  //-----------------------------------------------------------------------------------------------
  bool core::handle_block_found(block& b)
  {
    block_verification_context bvc = boost::value_initialized<block_verification_context>();
    m_miner.pause();
    std::vector<block_complete_entry> blocks;
    try
    {
      blocks.push_back(get_block_complete_entry(b, m_mempool));
    }
    catch (const std::exception &e)
    {
      m_miner.resume();
      return false;
    }
    prepare_handle_incoming_blocks(blocks);
    m_blockchain_storage.add_new_block(b, bvc);
    cleanup_handle_incoming_blocks(true);
    //anyway - update miner template
    update_miner_block_template();
    m_miner.resume();


    CHECK_AND_ASSERT_MES(!bvc.m_verifivation_failed, false, "mined block failed verification");
    if(bvc.m_added_to_main_chain)
    {
      cryptonote_connection_context exclude_context = boost::value_initialized<cryptonote_connection_context>();
      NOTIFY_NEW_BLOCK::request arg = AUTO_VAL_INIT(arg);
      arg.current_blockchain_height = m_blockchain_storage.get_current_blockchain_height();
      std::vector<crypto::hash> missed_txs;
      std::vector<cryptonote::blobdata> txs;
      m_blockchain_storage.get_transactions_blobs(b.tx_hashes, txs, missed_txs);
      if(missed_txs.size() &&  m_blockchain_storage.get_block_id_by_height(get_block_height(b)) != get_block_hash(b))
      {
        LOG_PRINT_L1("Block found but, seems that reorganize just happened after that, do not relay this block");
        return true;
      }
      CHECK_AND_ASSERT_MES(txs.size() == b.tx_hashes.size() && !missed_txs.size(), false, "can't find some transactions in found block:" << get_block_hash(b) << " txs.size()=" << txs.size()
        << ", b.tx_hashes.size()=" << b.tx_hashes.size() << ", missed_txs.size()" << missed_txs.size());

      block_to_blob(b, arg.b.block);
      //pack transactions
      for(auto& tx:  txs)
        arg.b.txs.push_back(tx);

      m_pprotocol->relay_block(arg, exclude_context);
    }
    return bvc.m_added_to_main_chain;
  }
  //-----------------------------------------------------------------------------------------------
  void core::on_synchronized()
  {
    m_miner.on_synchronized();
  }
  //-----------------------------------------------------------------------------------------------
  void core::safesyncmode(const bool onoff)
  {
    m_blockchain_storage.safesyncmode(onoff);
  }
  //-----------------------------------------------------------------------------------------------
  bool core::add_new_block(const block& b, block_verification_context& bvc)
  {
    return m_blockchain_storage.add_new_block(b, bvc);
  }

  //-----------------------------------------------------------------------------------------------
  bool core::prepare_handle_incoming_blocks(const std::vector<block_complete_entry> &blocks)
  {
    m_incoming_tx_lock.lock();
    m_blockchain_storage.prepare_handle_incoming_blocks(blocks);
    return true;
  }

  //-----------------------------------------------------------------------------------------------
  bool core::cleanup_handle_incoming_blocks(bool force_sync)
  {
    bool success = false;
    try {
      success = m_blockchain_storage.cleanup_handle_incoming_blocks(force_sync);
    }
    catch (...) {}
    m_incoming_tx_lock.unlock();
    return success;
  }

  //-----------------------------------------------------------------------------------------------
  bool core::handle_incoming_block(const blobdata& block_blob, block_verification_context& bvc, bool update_miner_blocktemplate)
  {
    TRY_ENTRY();

    // load json & DNS checkpoints every 10min/hour respectively,
    // and verify them with respect to what blocks we already have
    CHECK_AND_ASSERT_MES(update_checkpoints(), false, "One or more checkpoints loaded from json or dns conflicted with existing checkpoints.");

    bvc = boost::value_initialized<block_verification_context>();
    if(block_blob.size() > get_max_block_size())
    {
      LOG_PRINT_L1("WRONG BLOCK BLOB, too big size " << block_blob.size() << ", rejected");
      bvc.m_verifivation_failed = true;
      return false;
    }

    block b = AUTO_VAL_INIT(b);
    if(!parse_and_validate_block_from_blob(block_blob, b))
    {
      LOG_PRINT_L1("Failed to parse and validate new block");
      bvc.m_verifivation_failed = true;
      return false;
    }
    add_new_block(b, bvc);
    if(update_miner_blocktemplate && bvc.m_added_to_main_chain)
       update_miner_block_template();
    return true;

    CATCH_ENTRY_L0("core::handle_incoming_block()", false);
  }
  //-----------------------------------------------------------------------------------------------
  // Used by the RPC server to check the size of an incoming
  // block_blob
  bool core::check_incoming_block_size(const blobdata& block_blob) const
  {
    if(block_blob.size() > get_max_block_size())
    {
      LOG_PRINT_L1("WRONG BLOCK BLOB, too big size " << block_blob.size() << ", rejected");
      return false;
    }
    return true;
  }
  //-----------------------------------------------------------------------------------------------
  crypto::hash core::get_tail_id() const
  {
    return m_blockchain_storage.get_tail_id();
  }
  //-----------------------------------------------------------------------------------------------
  difficulty_type core::get_block_cumulative_difficulty(uint64_t height) const
  {
    return m_blockchain_storage.get_db().get_block_cumulative_difficulty(height);
  }
  //-----------------------------------------------------------------------------------------------
  size_t core::get_pool_transactions_count() const
  {
    return m_mempool.get_transactions_count();
  }
  //-----------------------------------------------------------------------------------------------
  bool core::have_block(const crypto::hash& id) const
  {
    return m_blockchain_storage.have_block(id);
  }
  //-----------------------------------------------------------------------------------------------
  bool core::parse_tx_from_blob(transaction& tx, crypto::hash& tx_hash, crypto::hash& tx_prefix_hash, const blobdata& blob) const
  {
    return parse_and_validate_tx_from_blob(blob, tx, tx_hash, tx_prefix_hash);
  }
  //-----------------------------------------------------------------------------------------------
  bool core::check_tx_syntax(const transaction& tx) const
  {
    return true;
  }
  //-----------------------------------------------------------------------------------------------
  bool core::get_pool_transactions(std::vector<transaction>& txs, bool include_sensitive_data) const
  {
    m_mempool.get_transactions(txs, include_sensitive_data);
    return true;
  }
  //-----------------------------------------------------------------------------------------------
  bool core::get_pool_transaction_hashes(std::vector<crypto::hash>& txs, bool include_sensitive_data) const
  {
    m_mempool.get_transaction_hashes(txs, include_sensitive_data);
    return true;
  }
  //-----------------------------------------------------------------------------------------------
  bool core::get_pool_transaction_stats(struct txpool_stats& stats, bool include_sensitive_data) const
  {
    m_mempool.get_transaction_stats(stats, include_sensitive_data);
    return true;
  }
  //-----------------------------------------------------------------------------------------------
  bool core::get_pool_transaction(const crypto::hash &id, cryptonote::blobdata& tx) const
  {
    return m_mempool.get_transaction(id, tx);
  }  
  //-----------------------------------------------------------------------------------------------
  bool core::pool_has_tx(const crypto::hash &id) const
  {
    return m_mempool.have_tx(id);
  }
  //-----------------------------------------------------------------------------------------------
  bool core::get_pool_transactions_and_spent_keys_info(std::vector<tx_info>& tx_infos, std::vector<spent_key_image_info>& key_image_infos, bool include_sensitive_data) const
  {
    return m_mempool.get_transactions_and_spent_keys_info(tx_infos, key_image_infos, include_sensitive_data);
  }
  //-----------------------------------------------------------------------------------------------
  bool core::get_pool_for_rpc(std::vector<cryptonote::rpc::tx_in_pool>& tx_infos, cryptonote::rpc::key_images_with_tx_hashes& key_image_infos) const
  {
    return m_mempool.get_pool_for_rpc(tx_infos, key_image_infos);
  }
  //-----------------------------------------------------------------------------------------------
  bool core::get_short_chain_history(std::list<crypto::hash>& ids) const
  {
    return m_blockchain_storage.get_short_chain_history(ids);
  }
  //-----------------------------------------------------------------------------------------------
  bool core::handle_get_objects(NOTIFY_REQUEST_GET_OBJECTS::request& arg, NOTIFY_RESPONSE_GET_OBJECTS::request& rsp, cryptonote_connection_context& context)
  {
    return m_blockchain_storage.handle_get_objects(arg, rsp);
  }
  //-----------------------------------------------------------------------------------------------
  crypto::hash core::get_block_id_by_height(uint64_t height) const
  {
    return m_blockchain_storage.get_block_id_by_height(height);
  }
  //-----------------------------------------------------------------------------------------------
  bool core::get_block_by_hash(const crypto::hash &h, block &blk, bool *orphan) const
  {
    return m_blockchain_storage.get_block_by_hash(h, blk, orphan);
  }
  //-----------------------------------------------------------------------------------------------
  std::string core::print_pool(bool short_format) const
  {
    return m_mempool.print_pool(short_format);
  }
  //-----------------------------------------------------------------------------------------------
  bool core::update_miner_block_template()
  {
    m_miner.on_block_chain_update();
    return true;
  }
  //-----------------------------------------------------------------------------------------------
  void core::do_uptime_proof_call()
  {
    // wait one block before starting uptime proofs.
    std::vector<service_nodes::service_node_pubkey_info> const states = get_service_node_list_state({ m_service_node_pubkey });
    if (!states.empty() && states[0].info.registration_height + 1 < get_current_blockchain_height())
    {
      // Code snippet from Github @Jagerman
      m_check_uptime_proof_interval.do_call([&states, this](){
        uint64_t last_uptime = m_quorum_cop.get_uptime_proof(states[0].pubkey);
        if (last_uptime <= static_cast<uint64_t>(time(nullptr) - UPTIME_PROOF_FREQUENCY_IN_SECONDS))
          this->submit_uptime_proof();

        return true;
      });
    }
    else
    {
      // reset the interval so that we're ready when we register, OR if we get deregistered this primes us up for re-registration in the same session
      m_check_uptime_proof_interval = epee::math_helper::once_a_time_seconds<UPTIME_PROOF_BUFFER_IN_SECONDS, true /*start_immediately*/>();
    }
  }
  //-----------------------------------------------------------------------------------------------
  bool core::on_idle()
  {
    if(!m_starter_message_showed)
    {
      std::string main_message;
      if (m_offline)
        main_message = "The daemon is running offline and will not attempt to sync to the Loki network.";
      else
        main_message = "The daemon will start synchronizing with the network. This may take a long time to complete.";
      MGINFO_YELLOW(ENDL << "**********************************************************************" << ENDL
        << main_message << ENDL
        << ENDL
        << "You can set the level of process detailization through \"set_log <level|categories>\" command," << ENDL
        << "where <level> is between 0 (no details) and 4 (very verbose), or custom category based levels (eg, *:WARNING)." << ENDL
        << ENDL
        << "Use the \"help\" command to see the list of available commands." << ENDL
        << "Use \"help <command>\" to see a command's documentation." << ENDL
        << "**********************************************************************" << ENDL);
      m_starter_message_showed = true;
    }

    m_fork_moaner.do_call(boost::bind(&core::check_fork_time, this));
    m_txpool_auto_relayer.do_call(boost::bind(&core::relay_txpool_transactions, this));
    m_deregisters_auto_relayer.do_call(boost::bind(&core::relay_deregister_votes, this));
    m_check_updates_interval.do_call(boost::bind(&core::check_updates, this));
    m_check_disk_space_interval.do_call(boost::bind(&core::check_disk_space, this));

    time_t const lifetime = time(nullptr) - get_start_time();
    if (m_service_node && lifetime > DIFFICULTY_TARGET_V2) // Give us some time to connect to peers before sending uptimes
    {
      do_uptime_proof_call();
    }

    m_uptime_proof_pruner.do_call(boost::bind(&service_nodes::quorum_cop::prune_uptime_proof, &m_quorum_cop));

    m_miner.on_idle();
    m_mempool.on_idle();
    return true;
  }
  //-----------------------------------------------------------------------------------------------
  bool core::check_fork_time()
  {
    HardFork::State state = m_blockchain_storage.get_hard_fork_state();
    const el::Level level = el::Level::Warning;
    switch (state) {
      case HardFork::LikelyForked:
        MCLOG_RED(level, "global", "**********************************************************************");
        MCLOG_RED(level, "global", "Last scheduled hard fork is too far in the past.");
        MCLOG_RED(level, "global", "We are most likely forked from the network. Daemon update needed now.");
        MCLOG_RED(level, "global", "**********************************************************************");
        break;
      case HardFork::UpdateNeeded:
        MCLOG_RED(level, "global", "**********************************************************************");
        MCLOG_RED(level, "global", "Last scheduled hard fork time shows a daemon update is needed soon.");
        MCLOG_RED(level, "global", "**********************************************************************");
        break;
      default:
        break;
    }
    return true;
  }
  //-----------------------------------------------------------------------------------------------
  uint8_t core::get_ideal_hard_fork_version() const
  {
    return get_blockchain_storage().get_ideal_hard_fork_version();
  }
  //-----------------------------------------------------------------------------------------------
  uint8_t core::get_ideal_hard_fork_version(uint64_t height) const
  {
    return get_blockchain_storage().get_ideal_hard_fork_version(height);
  }
  //-----------------------------------------------------------------------------------------------
  uint8_t core::get_hard_fork_version(uint64_t height) const
  {
    return get_blockchain_storage().get_hard_fork_version(height);
  }
  //-----------------------------------------------------------------------------------------------
  uint64_t core::get_earliest_ideal_height_for_version(uint8_t version) const
  {
    return get_blockchain_storage().get_earliest_ideal_height_for_version(version);
  }
  //-----------------------------------------------------------------------------------------------
  bool core::check_updates()
  {
    static const char software[] = "loki";
#ifdef BUILD_TAG
    static const char buildtag[] = BOOST_PP_STRINGIZE(BUILD_TAG);
    static const char subdir[] = "cli"; // because it can never be simple
#else
    static const char buildtag[] = "source";
    static const char subdir[] = "source"; // because it can never be simple
#endif

    if (m_offline)
      return true;

    if (check_updates_level == UPDATES_DISABLED)
      return true;

    std::string version, hash;
    MCDEBUG("updates", "Checking for a new " << software << " version for " << buildtag);
    if (!tools::check_updates(software, buildtag, version, hash))
      return false;

    if (tools::vercmp(version.c_str(), LOKI_VERSION) <= 0)
      return true;

    std::string url = tools::get_update_url(software, subdir, buildtag, version, true);
    MCLOG_CYAN(el::Level::Info, "global", "Version " << version << " of " << software << " for " << buildtag << " is available: " << url << ", SHA256 hash " << hash);

    if (check_updates_level == UPDATES_NOTIFY)
      return true;

    url = tools::get_update_url(software, subdir, buildtag, version, false);
    std::string filename;
    const char *slash = strrchr(url.c_str(), '/');
    if (slash)
      filename = slash + 1;
    else
      filename = std::string(software) + "-update-" + version;
    boost::filesystem::path path(epee::string_tools::get_current_module_folder());
    path /= filename;

    boost::unique_lock<boost::mutex> lock(m_update_mutex);

    if (m_update_download != 0)
    {
      MCDEBUG("updates", "Already downloading update");
      return true;
    }

    crypto::hash file_hash;
    if (!tools::sha256sum(path.string(), file_hash) || (hash != epee::string_tools::pod_to_hex(file_hash)))
    {
      MCDEBUG("updates", "We don't have that file already, downloading");
      const std::string tmppath = path.string() + ".tmp";
      if (epee::file_io_utils::is_file_exist(tmppath))
      {
        MCDEBUG("updates", "We have part of the file already, resuming download");
      }
      m_last_update_length = 0;
      m_update_download = tools::download_async(tmppath, url, [this, hash, path](const std::string &tmppath, const std::string &uri, bool success) {
        bool remove = false, good = true;
        if (success)
        {
          crypto::hash file_hash;
          if (!tools::sha256sum(tmppath, file_hash))
          {
            MCERROR("updates", "Failed to hash " << tmppath);
            remove = true;
            good = false;
          }
          else if (hash != epee::string_tools::pod_to_hex(file_hash))
          {
            MCERROR("updates", "Download from " << uri << " does not match the expected hash");
            remove = true;
            good = false;
          }
        }
        else
        {
          MCERROR("updates", "Failed to download " << uri);
          good = false;
        }
        boost::unique_lock<boost::mutex> lock(m_update_mutex);
        m_update_download = 0;
        if (success && !remove)
        {
          std::error_code e = tools::replace_file(tmppath, path.string());
          if (e)
          {
            MCERROR("updates", "Failed to rename downloaded file");
            good = false;
          }
        }
        else if (remove)
        {
          if (!boost::filesystem::remove(tmppath))
          {
            MCERROR("updates", "Failed to remove invalid downloaded file");
            good = false;
          }
        }
        if (good)
          MCLOG_CYAN(el::Level::Info, "updates", "New version downloaded to " << path.string());
      }, [this](const std::string &path, const std::string &uri, size_t length, ssize_t content_length) {
        if (length >= m_last_update_length + 1024 * 1024 * 10)
        {
          m_last_update_length = length;
          MCDEBUG("updates", "Downloaded " << length << "/" << (content_length ? std::to_string(content_length) : "unknown"));
        }
        return true;
      });
    }
    else
    {
      MCDEBUG("updates", "We already have " << path << " with expected hash");
    }

    lock.unlock();

    if (check_updates_level == UPDATES_DOWNLOAD)
      return true;

    MCERROR("updates", "Download/update not implemented yet");
    return true;
  }
  //-----------------------------------------------------------------------------------------------
  bool core::check_disk_space()
  {
    uint64_t free_space = get_free_space();
    if (free_space < 1ull * 1024 * 1024 * 1024) // 1 GB
    {
      const el::Level level = el::Level::Warning;
      MCLOG_RED(level, "global", "Free space is below 1 GB on " << m_config_folder);
    }
    return true;
  }
  //-----------------------------------------------------------------------------------------------
  void core::set_target_blockchain_height(uint64_t target_blockchain_height)
  {
    m_target_blockchain_height = target_blockchain_height;
  }
  //-----------------------------------------------------------------------------------------------
  uint64_t core::get_target_blockchain_height() const
  {
    return m_target_blockchain_height;
  }
  //-----------------------------------------------------------------------------------------------
  uint64_t core::prevalidate_block_hashes(uint64_t height, const std::vector<crypto::hash> &hashes)
  {
    return get_blockchain_storage().prevalidate_block_hashes(height, hashes);
  }
  //-----------------------------------------------------------------------------------------------
  uint64_t core::get_free_space() const
  {
    boost::filesystem::path path(m_config_folder);
    boost::filesystem::space_info si = boost::filesystem::space(path);
    return si.available;
  }
  //-----------------------------------------------------------------------------------------------
  const std::shared_ptr<service_nodes::quorum_state> core::get_quorum_state(uint64_t height) const
  {
    const std::shared_ptr<service_nodes::quorum_state> result = m_service_node_list.get_quorum_state(height);
    return result;
  }
  //-----------------------------------------------------------------------------------------------
  std::vector<service_nodes::service_node_pubkey_info> core::get_service_node_list_state(const std::vector<crypto::public_key> &service_node_pubkeys) const
  {
    std::vector<service_nodes::service_node_pubkey_info> result = m_service_node_list.get_service_node_list_state(service_node_pubkeys);
    return result;
  }
  //-----------------------------------------------------------------------------------------------
  bool core::add_deregister_vote(const loki::service_node_deregister::vote& vote, vote_verification_context &vvc)
  {
    uint64_t latest_block_height = std::max(get_current_blockchain_height(), get_target_blockchain_height());
    uint64_t delta_height = latest_block_height - vote.block_height;

    if (vote.block_height < latest_block_height && delta_height >= loki::service_node_deregister::VOTE_LIFETIME_BY_HEIGHT)
    {
      LOG_PRINT_L1("Received vote for height: " << vote.block_height
                << " and service node: "     << vote.service_node_index
                << ", is older than: "       << loki::service_node_deregister::VOTE_LIFETIME_BY_HEIGHT
                << " blocks and has been rejected.");
      vvc.m_invalid_block_height = true;
    }
    else if (vote.block_height > latest_block_height)
    {
      LOG_PRINT_L1("Received vote for height: " << vote.block_height
                << " and service node: "     << vote.service_node_index
                << ", is newer than: "       << latest_block_height
                << " (latest block height) and has been rejected.");
      vvc.m_invalid_block_height = true;
    }

    if (vvc.m_invalid_block_height)
    {
      vvc.m_verification_failed = true;
      return false;
    }

    const std::shared_ptr<service_nodes::quorum_state> quorum_state = m_service_node_list.get_quorum_state(vote.block_height);
    if (!quorum_state)
    {
      vvc.m_verification_failed  = true;
      vvc.m_invalid_block_height = true;
      LOG_ERROR("Could not get quorum state for height: " << vote.block_height);
      return false;
    }

    cryptonote::transaction deregister_tx;
    bool result = m_deregister_vote_pool.add_vote(vote, vvc, *quorum_state, deregister_tx);
    if (result && vvc.m_full_tx_deregister_made)
    {
      tx_verification_context tvc = AUTO_VAL_INIT(tvc);
      blobdata const tx_blob = tx_to_blob(deregister_tx);

      result = handle_incoming_tx(tx_blob, tvc, false /*keeped_by_block*/, false /*relayed*/, false /*do_not_relay*/);
      if (!result || tvc.m_verifivation_failed)
      {
        LOG_PRINT_L1("A full deregister tx for height: " << vote.block_height <<
                     " and service node: " << vote.service_node_index <<
                     " could not be verified and was not added to the memory pool, reason: " <<
                     print_tx_verification_context(tvc, &deregister_tx));
      }
    }

    return result;
  }
  //-----------------------------------------------------------------------------------------------
  bool core::get_service_node_keys(crypto::public_key &pub_key, crypto::secret_key &sec_key) const
  {
    if (m_service_node)
    {
      pub_key = m_service_node_pubkey;
      sec_key = m_service_node_key;
    }
    return m_service_node;
  }
  //-----------------------------------------------------------------------------------------------
  std::time_t core::get_start_time() const
  {
    return start_time;
  }
  //-----------------------------------------------------------------------------------------------
  void core::graceful_exit()
  {
    raise(SIGTERM);
  }
}<|MERGE_RESOLUTION|>--- conflicted
+++ resolved
@@ -827,7 +827,7 @@
         continue;
       }
 
-      if (tx_info[n].tx->version < 2)
+      if (tx_info[n].tx->version < 2 || tx_info[n].tx->is_deregister_tx())
         continue;
       const rct::rctSig &rv = tx_info[n].tx->rct_signatures;
       switch (rv.type) {
@@ -1080,39 +1080,6 @@
       return false;
     }
 
-<<<<<<< HEAD
-    if (tx.version >= transaction::version_2 && !tx.is_deregister_tx()) // ringct signatures check verifies amounts match
-    {
-      const rct::rctSig &rv = tx.rct_signatures;
-      switch (rv.type) {
-        case rct::RCTTypeNull:
-          // coinbase should not come here, so we reject for all other types
-          MERROR_VER("Unexpected Null rctSig type");
-          return false;
-        case rct::RCTTypeSimple:
-        case rct::RCTTypeSimpleBulletproof:
-          if (!rct::verRctSemanticsSimple(rv))
-          {
-            MERROR_VER("rct signature semantics check failed");
-            return false;
-          }
-          break;
-
-        case rct::RCTTypeFull:
-        case rct::RCTTypeFullBulletproof:
-          if (!rct::verRct(rv, true))
-          {
-            MERROR_VER("rct signature semantics check failed");
-            return false;
-          }
-          break;
-        default:
-          MERROR_VER("Unknown rct type: " << rv.type);
-          return false;
-      }
-    }
-=======
->>>>>>> 2a8fcb42
     return true;
   }
   //-----------------------------------------------------------------------------------------------
