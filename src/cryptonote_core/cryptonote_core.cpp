// Copyright (c) 2014-2019, The Monero Project
// Copyright (c)      2018, The Loki Project
//
// All rights reserved.
//
// Redistribution and use in source and binary forms, with or without modification, are
// permitted provided that the following conditions are met:
//
// 1. Redistributions of source code must retain the above copyright notice, this list of
//    conditions and the following disclaimer.
//
// 2. Redistributions in binary form must reproduce the above copyright notice, this list
//    of conditions and the following disclaimer in the documentation and/or other
//    materials provided with the distribution.
//
// 3. Neither the name of the copyright holder nor the names of its contributors may be
//    used to endorse or promote products derived from this software without specific
//    prior written permission.
//
// THIS SOFTWARE IS PROVIDED BY THE COPYRIGHT HOLDERS AND CONTRIBUTORS "AS IS" AND ANY
// EXPRESS OR IMPLIED WARRANTIES, INCLUDING, BUT NOT LIMITED TO, THE IMPLIED WARRANTIES OF
// MERCHANTABILITY AND FITNESS FOR A PARTICULAR PURPOSE ARE DISCLAIMED. IN NO EVENT SHALL
// THE COPYRIGHT HOLDER OR CONTRIBUTORS BE LIABLE FOR ANY DIRECT, INDIRECT, INCIDENTAL,
// SPECIAL, EXEMPLARY, OR CONSEQUENTIAL DAMAGES (INCLUDING, BUT NOT LIMITED TO,
// PROCUREMENT OF SUBSTITUTE GOODS OR SERVICES; LOSS OF USE, DATA, OR PROFITS; OR BUSINESS
// INTERRUPTION) HOWEVER CAUSED AND ON ANY THEORY OF LIABILITY, WHETHER IN CONTRACT,
// STRICT LIABILITY, OR TORT (INCLUDING NEGLIGENCE OR OTHERWISE) ARISING IN ANY WAY OUT OF
// THE USE OF THIS SOFTWARE, EVEN IF ADVISED OF THE POSSIBILITY OF SUCH DAMAGE.
//
// Parts of this file are originally copyright (c) 2012-2013 The Cryptonote developers

#include <fmt/color.h>
#include <fmt/std.h>
#include <oxenc/base32z.h>
#include <oxenmq/fmt.h>
#include <sodium.h>
#include <sqlite3.h>

#include <boost/algorithm/string.hpp>
#include <csignal>
#include <iomanip>
#include <unordered_set>

#include "common/guts.h"

extern "C" {
#ifdef ENABLE_SYSTEMD
#include <systemd/sd-daemon.h>
#endif
}

#include "blockchain_db/blockchain_db.h"
#include "blockchain_db/sqlite/db_sqlite.h"
#include "bls/bls_utils.h"
#include "checkpoints/checkpoints.h"
#include "common/base58.h"
#include "common/command_line.h"
#include "common/file.h"
#include "common/i18n.h"
#include "common/notify.h"
#include "common/sha256sum.h"
#include "common/threadpool.h"
#include "crypto/crypto.h"
#include "cryptonote_basic/hardfork.h"
#include "cryptonote_config.h"
#include "cryptonote_core.h"
#include "epee/memwipe.h"
#include "epee/net/local_ip.h"
#include "epee/string_tools.h"
#include "epee/warnings.h"
#include "ethyl/utils.hpp"
#include "logging/oxen_logger.h"
#include "ringct/rctSigs.h"
#include "ringct/rctTypes.h"
#include "uptime_proof.h"
#include "version.h"

DISABLE_VS_WARNINGS(4355)

#define BAD_SEMANTICS_TXES_MAX_SIZE 100

// basically at least how many bytes the block itself serializes to without the miner tx
#define BLOCK_SIZE_SANITY_LEEWAY 100

namespace cryptonote {

static auto logcat = log::Cat("cn");
static auto omqlogcat = log::Cat("omq");

const command_line::arg_flag arg_keep_fakechain{
        "keep-fakechain", "Don't delete any existing database when in fakechain mode."};
const command_line::arg_descriptor<difficulty_type> arg_fixed_difficulty = {
        "fixed-difficulty", "Fixed difficulty used for testing.", 0};
const command_line::arg_flag arg_dev_allow_local{
        "dev-allow-local-ips",
        "Allow a local IPs for local and received service node public IP (for local testing only)"};
const command_line::arg_descriptor<std::string> arg_data_dir{
        "data-dir", "Specify data directory"s, [](network_type nettype) {
            fs::path base = tools::get_default_data_dir();
            if (auto subdir = cryptonote::network_config_subdir(nettype); !subdir.empty())
                base /= subdir;
            return tools::convert_str<char>(base.u8string());
        }};
const command_line::arg_flag arg_offline = {
        "offline", "Do not listen for peers, nor connect to any"};
const command_line::arg_descriptor<size_t> arg_block_download_max_size = {
        "block-download-max-size",
        "Set maximum size of block download queue in bytes (0 for default)",
        0};

static const command_line::arg_flag arg_test_drop_download = {
        "test-drop-download",
        "For net tests: in download, discard ALL blocks instead checking/saving them (very fast)"};
static const command_line::arg_descriptor<uint64_t> arg_test_drop_download_height = {
        "test-drop-download-height",
        "Like test-drop-download but discards only after around certain height",
        0};
static const command_line::arg_descriptor<uint64_t> arg_fast_block_sync = {
        "fast-block-sync", "Sync up most of the way by using embedded, known block hashes.", 1};
static const command_line::arg_descriptor<uint64_t> arg_prep_blocks_threads = {
        "prep-blocks-threads",
        "Max number of threads to use when preparing block hashes in groups.",
        4};
static const command_line::arg_flag arg_show_time_stats = {
        "show-time-stats", "Show time-stats when processing blocks/txs and disk synchronization."};
static const command_line::arg_descriptor<size_t> arg_block_sync_size = {
        "block-sync-size",
        "How many blocks to sync at once during chain synchronization (0 = adaptive).",
        0};
static const command_line::arg_flag arg_pad_transactions = {
        "pad-transactions",
        "Pad relayed transactions to help defend against traffic volume analysis"};
static const command_line::arg_descriptor<size_t> arg_max_txpool_weight = {
        "max-txpool-weight", "Set maximum txpool weight in bytes.", DEFAULT_MEMPOOL_MAX_WEIGHT};
static const command_line::arg_flag arg_service_node = {
        "service-node", "Run as a service node, option 'service-node-public-ip' must be set"};
static const command_line::arg_descriptor<std::string> arg_public_ip = {
        "service-node-public-ip",
        "Public IP address on which this service node's services (such as the Loki "
        "storage server) are accessible. This IP address will be advertised to the "
        "network via the service node uptime proofs. Required if operating as a "
        "service node."};
static const command_line::arg_descriptor<uint16_t> arg_storage_server_port = {
        "storage-server-port", "Deprecated option, ignored.", 0};
static const command_line::arg_descriptor<uint16_t> arg_quorumnet_port = {
        "quorumnet-port",
        "The port on which this service node listen for direct connections from other "
        "service nodes for quorum messages.  The port must be publicly reachable "
        "on the `--service-node-public-ip' address and binds to the p2p IP address."
        " Only applies when running as a service node.",
        [](cryptonote::network_type nettype) { return get_config(nettype).QNET_DEFAULT_PORT; }};
static const command_line::arg_flag arg_omq_quorumnet_public{
        "lmq-public-quorumnet",
        "Allow the curve-enabled quorumnet address (for a Service Node) to be used for public RPC "
        "commands as if passed to --lmq-curve-public. "
        "Note that even without this option the quorumnet port can be used for RPC commands by "
        "--lmq-admin and --lmq-user pubkeys."};
static const command_line::arg_descriptor<std::vector<std::string>> arg_l2_provider = {
        "l2-provider",
        "Specify a provider HTTP or HTTPS URL to which this service node will query the Ethereum "
        "L2 blockchain when tracking the rewards smart contract. Required if operating as a "
        "service node. Can be specified multiple times to add backup providers."};

// Floating point duration, to which all integer durations are implicitly convertible
using dseconds = std::chrono::duration<double>;

static const command_line::arg_descriptor<double> arg_l2_refresh = {
        "l2-refresh",
        "Specify the time (in seconds) between refreshes of the Ethereum L2 provider current state",
        dseconds{ETH_L2_DEFAULT_REFRESH}.count()};
static const command_line::arg_descriptor<double> arg_l2_timeout = {
        "l2-timeout",
        "Specify the timeout (in seconds) for requests to the L2 provider current state; if "
        "multiple providers are configured then after a timeout the next provider will be tried.",
        dseconds{ETH_L2_DEFAULT_REQUEST_TIMEOUT}.count()};
static const command_line::arg_descriptor<int> arg_l2_max_logs = {
        "l2-max-logs",
        "Specify the maximum number of logs we will request at once in a single request to the L2 "
        "provider.  If more logs are needed than this at once then multiple requests will be used.",
        ETH_L2_DEFAULT_MAX_LOGS};
static const command_line::arg_descriptor<double> arg_l2_check_interval = {
        "l2-check-interval",
        "When multiple L2 providers are specified, this specifies how often (in seconds) all of "
        "them should be checked to see if they are synced and, if not, switch to a backup "
        "provider. Earlier L2 providers will be preferred when all providers are reasonably close",
        dseconds{ETH_L2_DEFAULT_CHECK_INTERVAL}.count()};
static const command_line::arg_descriptor<int> arg_l2_check_threshold = {
        "l2-check-threshold",
        "When multiple L2 providers are specified, this is the threshold (in number of blocks) "
        "behind the best provider height before we consider a given provider out of sync",
        ETH_L2_DEFAULT_CHECK_THRESHOLD};
static const command_line::arg_descriptor<std::string> arg_block_notify = {
        "block-notify",
        "Run a program for each new block, '%s' will be replaced by the block hash",
        ""};
static const command_line::arg_flag arg_prune_blockchain = {"prune-blockchain", "Prune blockchain"};
static const command_line::arg_descriptor<std::string> arg_reorg_notify = {
        "reorg-notify",
        "Run a program for each reorg, '%s' will be replaced by the split height, "
        "'%h' will be replaced by the new blockchain height, and '%n' will be "
        "replaced by the number of new blocks in the new chain",
        ""};
static const command_line::arg_flag arg_keep_alt_blocks{
        "keep-alt-blocks", "Keep alternative blocks on restart"};

static const command_line::arg_descriptor<uint64_t> arg_store_quorum_history = {
        "store-quorum-history",
        "Store the service node quorum history for the last N blocks to allow historic quorum "
        "lookups "
        "(e.g. by a block explorer).  Specify the number of blocks of history to store, or 1 to "
        "store "
        "the entire history.  Requires considerably more memory and block chain storage.",
        0};

// Loads stubs that fail if invoked.  The stubs are replaced in the
// cryptonote_protocol/quorumnet.cpp glue code.
[[noreturn]] static void need_core_init(std::string_view stub_name) {
    throw std::logic_error(
            "Internal error: core callback initialization was not performed for "s +
            std::string(stub_name));
}

void (*long_poll_trigger)(tx_memory_pool& pool) = [](tx_memory_pool&) {
    need_core_init("long_poll_trigger"sv);
};
quorumnet_new_proc* quorumnet_new = [](core&) -> void* { need_core_init("quorumnet_new"sv); };
quorumnet_init_proc* quorumnet_init = [](core&, void*) { need_core_init("quorumnet_init"sv); };
quorumnet_delete_proc* quorumnet_delete = [](void*&) { need_core_init("quorumnet_delete"sv); };
quorumnet_relay_obligation_votes_proc* quorumnet_relay_obligation_votes =
        [](void*, const std::vector<service_nodes::quorum_vote_t>&) {
            need_core_init("quorumnet_relay_obligation_votes"sv);
        };
quorumnet_send_blink_proc* quorumnet_send_blink =
        [](core&, const std::string&) -> std::future<std::pair<blink_result, std::string>> {
    need_core_init("quorumnet_send_blink"sv);
};
quorumnet_pulse_relay_message_to_quorum_proc* quorumnet_pulse_relay_message_to_quorum =
        [](void*, pulse::message const&, service_nodes::quorum const&, bool) -> void {
    need_core_init("quorumnet_pulse_relay_message_to_quorum"sv);
};

//-----------------------------------------------------------------------------------------------
#pragma GCC diagnostic push
#pragma GCC diagnostic ignored "-Wuninitialized"
core::core() :
        m_mempool(m_blockchain_storage),
        m_service_node_list(m_blockchain_storage),
        m_blockchain_storage(m_mempool, m_service_node_list),
        m_quorum_cop(*this),
        m_miner(this,
                [this](const cryptonote::block& b,
                       uint64_t height,
                       unsigned int threads,
                       crypto::hash& hash) {
                    hash = cryptonote::get_block_longhash_w_blockchain(
                            m_nettype, &m_blockchain_storage, b, height, threads);
                    return true;
                }),
        m_pprotocol(&m_protocol_stub),
        m_starter_message_showed(false),
        m_target_blockchain_height(0),
        m_last_json_checkpoints_update(0),
        m_nettype(network_type::UNDEFINED),
        m_last_storage_server_ping(0),
        m_last_lokinet_ping(0),
        m_pad_transactions(false),
        ss_version{0},
        lokinet_version{0} {
#pragma GCC diagnostic pop
    m_checkpoints_updating.clear();
}
void core::set_cryptonote_protocol(i_cryptonote_protocol* pprotocol) {
    if (pprotocol)
        m_pprotocol = pprotocol;
    else
        m_pprotocol = &m_protocol_stub;
}
//-----------------------------------------------------------------------------------------------
bool core::update_checkpoints_from_json_file() {
    if (m_checkpoints_updating.test_and_set())
        return true;

    // load json checkpoints every 10min and verify them with respect to what blocks we already have
    bool res = true;
    if (time(NULL) - m_last_json_checkpoints_update >= 600) {
        res = m_blockchain_storage.update_checkpoints_from_json_file(m_checkpoints_path);
        m_last_json_checkpoints_update = time(NULL);
    }
    m_checkpoints_updating.clear();

    // if anything fishy happened getting new checkpoints, bring down the house
    if (!res) {
        graceful_exit();
    }
    return res;
}
//-----------------------------------------------------------------------------------
void core::stop() {
    m_miner.stop();
    m_blockchain_storage.cancel();
}
//-----------------------------------------------------------------------------------
void core::init_options(boost::program_options::options_description& desc) {
    command_line::add_arg(desc, arg_data_dir);

    command_line::add_arg(desc, arg_test_drop_download);
    command_line::add_arg(desc, arg_test_drop_download_height);
    command_line::add_network_args(desc);
    command_line::add_arg(desc, arg_keep_fakechain);
    command_line::add_arg(desc, arg_fixed_difficulty);
    command_line::add_arg(desc, arg_dev_allow_local);
    command_line::add_arg(desc, arg_prep_blocks_threads);
    command_line::add_arg(desc, arg_fast_block_sync);
    command_line::add_arg(desc, arg_show_time_stats);
    command_line::add_arg(desc, arg_block_sync_size);
    command_line::add_arg(desc, arg_offline);
    command_line::add_arg(desc, arg_block_download_max_size);
    command_line::add_arg(desc, arg_max_txpool_weight);
    command_line::add_arg(desc, arg_service_node);
    command_line::add_arg(desc, arg_public_ip);
    command_line::add_arg(desc, arg_l2_provider);
    command_line::add_arg(desc, arg_l2_refresh);
    command_line::add_arg(desc, arg_l2_timeout);
    command_line::add_arg(desc, arg_l2_max_logs);
    command_line::add_arg(desc, arg_l2_check_interval);
    command_line::add_arg(desc, arg_l2_check_threshold);
    command_line::add_arg(desc, arg_storage_server_port);
    command_line::add_arg(desc, arg_quorumnet_port);

    command_line::add_arg(desc, arg_pad_transactions);
    command_line::add_arg(desc, arg_block_notify);
#if 0  // TODO(oxen): Pruning not supported because of Service Node List
    command_line::add_arg(desc, arg_prune_blockchain);
#endif
    command_line::add_arg(desc, arg_reorg_notify);
    command_line::add_arg(desc, arg_keep_alt_blocks);

    command_line::add_arg(desc, arg_store_quorum_history);
    command_line::add_arg(desc, arg_omq_quorumnet_public);

    miner::init_options(desc);
    BlockchainDB::init_options(desc);
}
//-----------------------------------------------------------------------------------------------
bool core::handle_command_line(const boost::program_options::variables_map& vm) {
    if (m_nettype != network_type::FAKECHAIN)
        m_nettype = command_line::get_network(vm);

    m_check_uptime_proof_interval.interval(get_net_config().UPTIME_PROOF_CHECK_INTERVAL);

    m_config_folder = tools::utf8_path(command_line::get_arg(vm, arg_data_dir));

    test_drop_download_height(command_line::get_arg(vm, arg_test_drop_download_height));
    m_pad_transactions = get_arg(vm, arg_pad_transactions);
    m_offline = get_arg(vm, arg_offline);
    if (command_line::get_arg(vm, arg_test_drop_download) == true)
        test_drop_download();

    if (command_line::get_arg(vm, arg_dev_allow_local))
        m_service_node_list.debug_allow_local_ips = true;

    m_service_node = command_line::get_arg(vm, arg_service_node);

    if (m_service_node) {
        /// TODO: parse these options early, before we start p2p server etc?
        m_quorumnet_port = command_line::get_arg(vm, arg_quorumnet_port);

        bool args_okay = true;
        if (m_quorumnet_port == 0) {
            log::error(
                    logcat,
                    "Quorumnet port cannot be 0; please specify a valid port to listen on with: "
                    "'--{} <port>'",
                    arg_quorumnet_port.name);
            args_okay = false;
        }

        const std::string pub_ip = command_line::get_arg(vm, arg_public_ip);
        if (pub_ip.size()) {
            if (!epee::string_tools::get_ip_int32_from_string(m_sn_public_ip, pub_ip)) {
                log::error(logcat, "Unable to parse IPv4 public address from: {}", pub_ip);
                args_okay = false;
            }

            if (!epee::net_utils::is_ip_public(m_sn_public_ip)) {
                if (m_service_node_list.debug_allow_local_ips) {
                    log::warning(
                            logcat,
                            "Address given for public-ip is not public; allowing it because "
                            "dev-allow-local-ips was specified. This service node WILL NOT WORK ON "
                            "THE PUBLIC OXEN NETWORK!");
                } else {
                    log::error(
                            logcat,
                            "Address given for public-ip is not public: {}",
                            epee::string_tools::get_ip_string_from_int32(m_sn_public_ip));
                    args_okay = false;
                }
            }
        } else {
            log::error(
                    logcat,
                    "Please specify an IPv4 public address which the service node & storage server "
                    "is accessible from with: '--{} <ip address>'",
                    arg_public_ip.name);
            args_okay = false;
        }

        if (command_line::get_arg(vm, arg_l2_provider).empty()) {
            log::error(
                    logcat,
                    "At least one ethereum L2 provider must be specified for a service node");
            args_okay = false;
        }

        if (!args_okay) {
            log::error(
                    logcat,
                    "IMPORTANT: One or more required service node-related configuration "
                    "settings/options were omitted or invalid please fix them and restart oxend.");
            return false;
        }
    }

    return true;
}
//-----------------------------------------------------------------------------------------------
uint64_t core::get_current_blockchain_height() const {
    return m_blockchain_storage.get_current_blockchain_height();
}
//-----------------------------------------------------------------------------------------------
std::pair<uint64_t, crypto::hash> core::get_blockchain_top() const {
    std::pair<uint64_t, crypto::hash> result;
    result.second = m_blockchain_storage.get_tail_id(result.first);
    return result;
}
//-----------------------------------------------------------------------------------------------
bool core::get_blocks(
        uint64_t start_offset,
        size_t count,
        std::vector<std::pair<std::string, block>>& blocks,
        std::vector<std::string>& txs) const {
    return m_blockchain_storage.get_blocks(start_offset, count, blocks, txs);
}
//-----------------------------------------------------------------------------------------------
bool core::get_blocks(
        uint64_t start_offset,
        size_t count,
        std::vector<std::pair<std::string, block>>& blocks) const {
    return m_blockchain_storage.get_blocks(start_offset, count, blocks);
}
//-----------------------------------------------------------------------------------------------
bool core::get_blocks(uint64_t start_offset, size_t count, std::vector<block>& blocks) const {
    return m_blockchain_storage.get_blocks_only(start_offset, count, blocks);
}
//-----------------------------------------------------------------------------------------------
bool core::get_blocks(
        const std::vector<crypto::hash>& block_ids,
        std::vector<std::pair<std::string, block>> blocks,
        std::unordered_set<crypto::hash>* missed_bs) const {
    return m_blockchain_storage.get_blocks(block_ids, blocks, missed_bs);
}
//-----------------------------------------------------------------------------------------------
bool core::get_transactions(
        const std::vector<crypto::hash>& txs_ids,
        std::vector<std::string>& txs,
        std::unordered_set<crypto::hash>* missed_txs) const {
    return m_blockchain_storage.get_transactions_blobs(txs_ids, txs, missed_txs);
}
//-----------------------------------------------------------------------------------------------
bool core::get_split_transactions_blobs(
        const std::vector<crypto::hash>& txs_ids,
        std::vector<std::tuple<crypto::hash, std::string, crypto::hash, std::string>>& txs,
        std::unordered_set<crypto::hash>* missed_txs) const {
    return m_blockchain_storage.get_split_transactions_blobs(txs_ids, txs, missed_txs);
}
//-----------------------------------------------------------------------------------------------
bool core::get_transactions(
        const std::vector<crypto::hash>& txs_ids,
        std::vector<transaction>& txs,
        std::unordered_set<crypto::hash>* missed_txs) const {
    return m_blockchain_storage.get_transactions(txs_ids, txs, missed_txs);
}
//-----------------------------------------------------------------------------------------------
bool core::get_alternative_blocks(std::vector<block>& blocks) const {
    return m_blockchain_storage.get_alternative_blocks(blocks);
}
//-----------------------------------------------------------------------------------------------
size_t core::get_alternative_blocks_count() const {
    return m_blockchain_storage.get_alternative_blocks_count();
}

static std::string time_ago_str(time_t now, time_t then) {
    if (then >= now)
        return "now"s;
    if (then == 0)
        return "never"s;
    int seconds = now - then;
    if (seconds >= 60)
        return std::to_string(seconds / 60) + "m" + std::to_string(seconds % 60) + "s";
    return std::to_string(seconds % 60) + "s";
}

// Returns a bool on whether the service node is currently active
bool core::is_active_sn() const {
    auto info = get_my_sn_info();
    return (info && info->is_active());
}

// Returns the service nodes info
std::shared_ptr<const service_nodes::service_node_info> core::get_my_sn_info() const {
    auto& snl = get_service_node_list();
    const auto& pubkey = get_service_keys().pub;
    auto states = snl.get_service_node_list_state({pubkey});
    if (states.empty())
        return nullptr;
    else {
        return states[0].info;
    }
}

// Returns a string for systemd status notifications such as:
// Height: 1234567, SN: active, proof: 55m12s, storage: 4m48s, lokinet: 47s
std::string core::get_status_string() const {
    std::string s;
    s.reserve(128);
    s += 'v';
    s += OXEN_VERSION_STR;
    s += "; Height: ";
    s += std::to_string(get_blockchain_storage().get_current_blockchain_height());
    s += ", SN: ";
    if (!service_node())
        s += "no";
    else {
        auto& snl = get_service_node_list();
        const auto& pubkey = get_service_keys().pub;
        auto states = snl.get_service_node_list_state({pubkey});
        if (states.empty())
            s += "not registered";
        else {
            auto& info = *states[0].info;
            if (!info.is_fully_funded())
                s += "awaiting contr.";
            else if (info.is_active())
                s += "active";
            else if (info.is_decommissioned())
                s += "decomm.";

            uint64_t last_proof = 0;
            snl.access_proof(pubkey, [&](auto& proof) { last_proof = proof.timestamp; });
            s += ", proof: ";
            time_t now = std::time(nullptr);
            s += time_ago_str(now, last_proof);
            s += ", storage: ";
            s += time_ago_str(now, m_last_storage_server_ping);
            s += ", lokinet: ";
            s += time_ago_str(now, m_last_lokinet_ping);
        }
    }
    return s;
}

template <typename Duration>
static Duration as_duration(double seconds) {
    return std::chrono::duration_cast<Duration>(dseconds(seconds));
}

//-----------------------------------------------------------------------------------------------
bool core::init(
        const boost::program_options::variables_map& vm,
        const cryptonote::test_options* test_options,
        const GetCheckpointsCallback& get_checkpoints /* = nullptr */) {
    start_time = std::time(nullptr);

    if (test_options != NULL)
        m_nettype = network_type::FAKECHAIN;

    bool r = handle_command_line(vm);
    /// Currently terminating before blockchain is initialized results in a crash
    /// during deinitialization... TODO: fix that
    CHECK_AND_ASSERT_MES(r, false, "Failed to apply command line options.");

    std::string db_sync_mode = command_line::get_arg(vm, cryptonote::arg_db_sync_mode);
    bool db_salvage = command_line::get_arg(vm, cryptonote::arg_db_salvage) != 0;
    bool fast_sync = command_line::get_arg(vm, arg_fast_block_sync) != 0;
    uint64_t blocks_threads = command_line::get_arg(vm, arg_prep_blocks_threads);
    size_t max_txpool_weight = command_line::get_arg(vm, arg_max_txpool_weight);
    bool const prune_blockchain = false; /* command_line::get_arg(vm, arg_prune_blockchain); */
    bool keep_alt_blocks = command_line::get_arg(vm, arg_keep_alt_blocks);
    bool keep_fakechain = command_line::get_arg(vm, arg_keep_fakechain);

    auto folder = m_config_folder;
    if (m_nettype == network_type::FAKECHAIN)
        folder /= "fake";

    // make sure the data directory exists, and try to lock it
    if (std::error_code ec;
        !fs::is_directory(folder, ec) && !fs::create_directories(folder, ec) && ec) {
        log::error(logcat, "Failed to create directory {}: {}", folder, ec.message());
        return false;
    }

    r = init_service_keys();
    CHECK_AND_ASSERT_MES(r, false, "Failed to create or load service keys");
    if (m_service_node) {
        // Only use our service keys for our service node if we are running in SN mode:
        m_service_node_list.set_my_service_node_keys(&m_service_keys);
    }

    auto db = new_db();
    if (!db) {
        log::error(logcat, "Failed to initialize a database");
        return false;
    }

    auto ons_db_file_path = folder / "ons.db";
    if (fs::exists(folder / "lns.db"))
        ons_db_file_path = folder / "lns.db";

    auto sqlite_db_file_path = folder / "sqlite.db";
    if (m_nettype == network_type::FAKECHAIN) {
        sqlite_db_file_path = ":memory:";
    }
    auto sqliteDB = std::make_unique<cryptonote::BlockchainSQLite>(m_nettype, sqlite_db_file_path);

    folder /= db->get_db_name();
    log::info(logcat, "Loading blockchain from folder {} ...", folder);

    // default to fast:async:1 if overridden
    blockchain_db_sync_mode sync_mode = db_defaultsync;
    bool sync_on_blocks = true;
    uint64_t sync_threshold = 1;

    if (m_nettype == network_type::FAKECHAIN && !keep_fakechain) {
        // reset the db by removing the database file before opening it
        if (!db->remove_data_file(folder)) {
            log::error(logcat, "Failed to remove data file in {}", folder);
            return false;
        }
        fs::remove(ons_db_file_path);
    }

    try {
        uint64_t db_flags = 0;

        std::vector<std::string> options;
        boost::trim(db_sync_mode);
        boost::split(options, db_sync_mode, boost::is_any_of(" :"));
        const bool db_sync_mode_is_default =
                command_line::is_arg_defaulted(vm, cryptonote::arg_db_sync_mode);

        for (const auto& option : options)
            log::debug(logcat, "option: {}", option);

        // default to fast:async:1
        uint64_t DEFAULT_FLAGS = DBF_FAST;

        if (options.size() == 0) {
            // default to fast:async:1
            db_flags = DEFAULT_FLAGS;
        }

        bool safemode = false;
        if (options.size() >= 1) {
            if (options[0] == "safe") {
                safemode = true;
                db_flags = DBF_SAFE;
                sync_mode = db_sync_mode_is_default ? db_defaultsync : db_nosync;
            } else if (options[0] == "fast") {
                db_flags = DBF_FAST;
                sync_mode = db_sync_mode_is_default ? db_defaultsync : db_async;
            } else if (options[0] == "fastest") {
                db_flags = DBF_FASTEST;
                sync_threshold = 1000;  // default to fastest:async:1000
                sync_mode = db_sync_mode_is_default ? db_defaultsync : db_async;
            } else
                db_flags = DEFAULT_FLAGS;
        }

        if (options.size() >= 2 && !safemode) {
            if (options[1] == "sync")
                sync_mode = db_sync_mode_is_default ? db_defaultsync : db_sync;
            else if (options[1] == "async")
                sync_mode = db_sync_mode_is_default ? db_defaultsync : db_async;
        }

        if (options.size() >= 3 && !safemode) {
            char* endptr;
            uint64_t threshold = strtoull(options[2].c_str(), &endptr, 0);
            if (*endptr == '\0' || !strcmp(endptr, "blocks")) {
                sync_on_blocks = true;
                sync_threshold = threshold;
            } else if (!strcmp(endptr, "bytes")) {
                sync_on_blocks = false;
                sync_threshold = threshold;
            } else {
                log::error(logcat, "Invalid db sync mode: {}", options[2]);
                return false;
            }
        }

        if (db_salvage)
            db_flags |= DBF_SALVAGE;

        db->open(folder, m_nettype, db_flags);
        if (!db->m_open)
            return false;
    } catch (const DB_ERROR& e) {
        log::error(logcat, "Error opening database: {}", e.what());
        return false;
    }

    m_blockchain_storage.set_user_options(
            blocks_threads, sync_on_blocks, sync_threshold, sync_mode, fast_sync);

    // We need this hook to get added before the block hook below, so that it fires first and
    // catches the start of a reorg before the block hook fires for the block in the reorg.
    try {
        if (!command_line::is_arg_defaulted(vm, arg_reorg_notify))
            m_blockchain_storage.hook_block_post_add(
                    [this, notify = tools::Notify(command_line::get_arg(vm, arg_reorg_notify))](
                            const auto& info) {
                        if (!info.reorg)
                            return;
                        auto h = get_current_blockchain_height();
                        notify.notify(
                                "%s", info.split_height, "%h", h, "%n", h - info.split_height);
                    });
    } catch (const std::exception& e) {
        log::error(logcat, "Failed to parse reorg notify spec");
    }

    try {
        if (!command_line::is_arg_defaulted(vm, arg_block_notify))
            m_blockchain_storage.hook_block_post_add(
                    [notify = tools::Notify(command_line::get_arg(vm, arg_block_notify))](
                            const auto& info) {
                        notify.notify("%s", tools::hex_guts(get_block_hash(info.block)));
                    });
    } catch (const std::exception& e) {
        log::error(logcat, "Failed to parse block rate notify spec");
    }

    cryptonote::test_options regtest_test_options{};
    for (auto& hf : get_hard_forks(network_type::MAINNET)) {
        regtest_test_options.hard_forks.push_back(hard_fork{
                hf.version,
                hf.snode_revision,
                regtest_test_options.hard_forks.size(),
                std::time(nullptr)});
    }

    // Service Nodes
    m_service_node_list.set_quorum_history_storage(
            command_line::get_arg(vm, arg_store_quorum_history));

    // NOTE: Implicit dependency. Service node list needs to be hooked before checkpoints.
    m_blockchain_storage.hook_blockchain_detached(
            [this](const auto& info) { m_service_node_list.blockchain_detached(info.height); });
    m_blockchain_storage.hook_init([this] { m_service_node_list.init(); });
    m_blockchain_storage.hook_validate_miner_tx(
            [this](const auto& info) { m_service_node_list.validate_miner_tx(info); });
    m_blockchain_storage.hook_alt_block_add(
            [this](const auto& info) { m_service_node_list.alt_block_add(info); });

    m_blockchain_storage.hook_blockchain_detached([this](const auto& info) {
        m_blockchain_storage.sqlite_db().blockchain_detached(info.height);
    });

    // NOTE: There is an implicit dependency on service node lists being hooked first!
    m_blockchain_storage.hook_init([this] { m_quorum_cop.init(); });
    m_blockchain_storage.hook_block_add(
            [this](const auto& info) { m_quorum_cop.block_add(info.block, info.txs); });
    m_blockchain_storage.hook_blockchain_detached([this](const auto& info) {
        m_quorum_cop.blockchain_detached(info.height, info.by_pop_blocks);
    });

    m_blockchain_storage.hook_block_post_add([this](const auto&) { update_omq_sns(); });

    // Checkpoints
    m_checkpoints_path = m_config_folder / JSON_HASH_FILE_NAME;

    sqlite3* ons_db = ons::init_oxen_name_system(ons_db_file_path, db->is_read_only());
    if (!ons_db)
        return false;

    init_oxenmq(vm);
    m_bls_aggregator = std::make_unique<eth::BLSAggregator>(*this);

    // FIXME: this is optional if we aren't a service node
    m_l2_tracker = std::make_unique<eth::L2Tracker>(
            *this,
            as_duration<std::chrono::milliseconds>(command_line::get_arg(vm, arg_l2_refresh)));
    m_l2_tracker->provider.setTimeout(as_duration<std::chrono::milliseconds>(
            1000 * command_line::get_arg(vm, arg_l2_timeout)));
    m_l2_tracker->GETLOGS_MAX_BLOCKS = command_line::get_arg(vm, arg_l2_max_logs);

    const auto l2_provider = command_line::get_arg(vm, arg_l2_provider);
    if (!l2_provider.empty()) {
        for (auto provider : l2_provider) {
            auto provider_urls = tools::split_any(provider, ", \t\n", /*trim=*/true);

            try {
                for (size_t index = 0; index < provider_urls.size(); index++)
                    m_l2_tracker->provider.addClient(
                            index == 0 ? "Primary L2 provider"s
                                       : "Backup L2 provider #{}"_format(index),
                            std::string{provider_urls[index]});
            } catch (const std::exception& e) {
                log::critical(logcat, "Invalid l2-provider argument '{}': {}", provider, e.what());
                return false;
            }
        }
    }

    r = m_blockchain_storage.init(
            std::move(db),
            m_nettype,
            ons_db,
            sqliteDB.release(),
            m_l2_tracker.get(),
            m_offline,
            m_nettype == network_type::FAKECHAIN ? &regtest_test_options : test_options,
            command_line::get_arg(vm, arg_fixed_difficulty),
            get_checkpoints);
    CHECK_AND_ASSERT_MES(r, false, "Failed to initialize blockchain storage");

    r = m_mempool.init(max_txpool_weight);
    CHECK_AND_ASSERT_MES(r, false, "Failed to initialize memory pool");

    // now that we have a valid m_blockchain_storage, we can clean out any
    // transactions in the pool that do not conform to the current fork
    m_mempool.validate(m_blockchain_storage.get_network_version());

    bool show_time_stats = command_line::get_arg(vm, arg_show_time_stats) != 0;
    m_blockchain_storage.set_show_time_stats(show_time_stats);

    block_sync_size = command_line::get_arg(vm, arg_block_sync_size);
    if (block_sync_size > BLOCKS_SYNCHRONIZING_MAX_COUNT)
        log::error(
                logcat,
                "Error --block-sync-size cannot be greater than {}",
                BLOCKS_SYNCHRONIZING_MAX_COUNT);

    log::info(logcat, "Loading checkpoints");
    CHECK_AND_ASSERT_MES(
            update_checkpoints_from_json_file(),
            false,
            "One or more checkpoints loaded from json conflicted with existing checkpoints.");

    r = m_miner.init(vm, m_nettype);
    CHECK_AND_ASSERT_MES(r, false, "Failed to initialize miner instance");

    if (!keep_alt_blocks && !m_blockchain_storage.get_db().is_read_only())
        m_blockchain_storage.get_db().drop_alt_blocks();

    if (prune_blockchain) {
        // display a message if the blockchain is not pruned yet
        if (!m_blockchain_storage.get_blockchain_pruning_seed()) {
            log::info(logcat, "Pruning blockchain...");
            CHECK_AND_ASSERT_MES(
                    m_blockchain_storage.prune_blockchain(), false, "Failed to prune blockchain");
        } else {
            CHECK_AND_ASSERT_MES(
                    m_blockchain_storage.update_blockchain_pruning(),
                    false,
                    "Failed to update blockchain pruning");
        }
    }

    return true;
}

/// Loads a key from disk, if it exists, otherwise generates a new key pair and saves it to disk.
///
/// The existing key can be encoded as raw bytes; or hex (with or without a 0x prefix and/or \n
/// suffix).
///
/// get_pubkey - a function taking (privkey &, pubkey &) that sets the pubkey from the privkey;
///              returns true for success/false for failure
/// generate_pair - a void function taking (privkey &, pubkey &) that sets them to the generated
/// values; can throw on error.
///
/// Any extra arguments (passed in `extra...`) are appended to the get_pubkey or generate_pair
/// function calls.
template <
        typename Privkey,
        typename Pubkey,
        typename... Extra,
        std::invocable<const Privkey&, Pubkey&, Extra&...> GetPubkey,
        std::invocable<Privkey&, Pubkey&, Extra&...> GeneratePair>
bool init_key(
        const fs::path& keypath,
        Privkey& privkey,
        Pubkey& pubkey,
        GetPubkey get_pubkey,
        GeneratePair generate_pair,
        Extra&... extra) {
    std::error_code ec;
    if (fs::exists(keypath, ec)) {
        std::string keystr;
        bool r = tools::slurp_file(keypath, keystr);
        CHECK_AND_ASSERT_MES(r, false, "failed to load service node key from {}", keypath);

        OXEN_DEFER {
            memwipe(keystr.data(), keystr.size());
        };

        if (keystr.size() == sizeof(privkey))
            // raw bytes:
            memcpy(&unwrap(unwrap(privkey)), keystr.data(), sizeof(privkey));
        else {
            // Try to load as hex with a 0x prefix and optional \n suffix
            std::string_view keyv{keystr};
            if (keyv.starts_with("0x"))
                keyv.remove_prefix(2);
            if (keyv.ends_with('\n'))
                keyv.remove_suffix(1);
            if (keyv.size() == 2 * sizeof(privkey) && oxenc::is_hex(keyv))
                oxenc::from_hex(keyv.begin(), keyv.end(), privkey.data());
            else {
                log::error(logcat, "service node key file {} is invalid", keypath);
                return false;
            }
        }

        r = get_pubkey(privkey, pubkey, extra...);
        CHECK_AND_ASSERT_MES(r, false, "failed to generate pubkey from secret key");
    } else {
        try {
            generate_pair(privkey, pubkey, extra...);
        } catch (const std::exception& e) {
            log::error(logcat, "failed to generate keypair {}", e.what());
            return false;
        }

        std::string privkey_hex;
        OXEN_DEFER {
            memwipe(privkey_hex.data(), privkey_hex.size());
        };
        privkey_hex.reserve(2 * sizeof(privkey) + 3);
        privkey_hex += "0x";
        auto guts = tools::view_guts(privkey);
        oxenc::to_hex(guts.begin(), guts.end(), std::back_inserter(privkey_hex));
        privkey_hex += '\n';
        bool r = tools::dump_file(keypath, privkey_hex);
        CHECK_AND_ASSERT_MES(r, false, "failed to save service node key to {}", keypath);

        fs::permissions(keypath, fs::perms::owner_read, ec);
    }
    return true;
}

//-----------------------------------------------------------------------------------------------
bool core::init_service_keys() {
    auto& keys = m_service_keys;

    static_assert(
            sizeof(crypto::ed25519_public_key) == crypto_sign_ed25519_PUBLICKEYBYTES &&
                    sizeof(crypto::ed25519_secret_key) == crypto_sign_ed25519_SECRETKEYBYTES &&
                    sizeof(crypto::ed25519_signature) == crypto_sign_BYTES &&
                    sizeof(crypto::x25519_public_key) == crypto_scalarmult_curve25519_BYTES &&
                    sizeof(crypto::x25519_secret_key) == crypto_scalarmult_curve25519_BYTES,
            "Invalid ed25519/x25519 sizes");

    // <data>/key_ed25519: Standard ed25519 secret key.  We always have this, and generate one if it
    // doesn't exist.
    //
    // As of Loki 8.x, if this exists and `key` doesn't, we use this key for everything.  For
    // compatibility with earlier versions we also allow `key` to contain a separate monero privkey
    // for the SN keypair.  (The main difference is that the Monero keypair is unclamped and that it
    // only contains the private key value but not the secret key value that we need for full
    // Ed25519 signing).
    //
    if (!init_key(
                m_config_folder / "key_ed25519",
                keys.key_ed25519,
                keys.pub_ed25519,
                [](const crypto::ed25519_secret_key& sk, crypto::ed25519_public_key& pk) {
                    crypto_sign_ed25519_sk_to_pk(pk.data(), sk.data());
                    return true;
                },
                [](crypto::ed25519_secret_key& sk, crypto::ed25519_public_key& pk) {
                    crypto_sign_ed25519_keypair(pk.data(), sk.data());
                }))
        return false;

    // Standard x25519 keys generated from the ed25519 keypair, used for encrypted communication
    // between SNs
    int rc = crypto_sign_ed25519_pk_to_curve25519(keys.pub_x25519.data(), keys.pub_ed25519.data());
    CHECK_AND_ASSERT_MES(rc == 0, false, "failed to convert ed25519 pubkey to x25519");
    crypto_sign_ed25519_sk_to_curve25519(keys.key_x25519.data(), keys.key_ed25519.data());

    // BLS pubkey, used by service nodes when interacting with the Ethereum smart contract
    if (m_service_node &&
        !init_key(
                m_config_folder / "key_bls",
                keys.key_bls,
                keys.pub_bls,
                [this](const auto& sk, auto& pk, auto& bls_signer) {
                    // Load from existing

                    try {
<<<<<<< HEAD
                        bls_signer = std::make_shared<eth::BLSSigner>(m_nettype, &sk);
=======
                        bls_signer = BLSSigner{m_nettype, &sk};
>>>>>>> 799c21dc
                    } catch (const std::exception& e) {
                        log::critical(logcat, "Invalid BLS key: {}", e.what());
                        return false;
                    }
                    pk = bls_signer->getCryptoPubkey();
                    return true;
                },
                [this](eth::bls_secret_key& sk, eth::bls_public_key& pk, auto& bls_signer) {
                    // Generate new one
<<<<<<< HEAD
                    bls_signer = std::make_shared<eth::BLSSigner>(m_nettype);
=======
                    bls_signer = BLSSigner{m_nettype};
>>>>>>> 799c21dc
                    sk = bls_signer->getCryptoSeckey();
                    pk = bls_signer->getCryptoPubkey();
                },
                keys.bls_signer))
        return false;

    // Legacy primary SN key file; we only load this if it exists, otherwise we use `key_ed25519`
    // for the primary SN keypair.  (This key predates the Ed25519 keys and so is needed for
    // backwards compatibility with existing active service nodes.)  The legacy key consists of
    // *just* the private point, but not the seed, and so cannot be used for full Ed25519 signatures
    // (which rely on the seed for signing).
    if (m_service_node) {
        if (std::error_code ec; !fs::exists(m_config_folder / "key", ec)) {
            epee::wipeable_string privkey_signhash;
            privkey_signhash.resize(crypto_hash_sha512_BYTES);
            unsigned char* pk_sh_data = reinterpret_cast<unsigned char*>(privkey_signhash.data());
            crypto_hash_sha512(pk_sh_data, keys.key_ed25519.data(), 32 /* first 32 bytes are the seed to be SHA512 hashed (the last 32 are just the pubkey) */);
            // Clamp private key (as libsodium does and expects -- see
            // https://www.jcraige.com/an-explainer-on-ed25519-clamping if you want the broader
            // reasons)
            pk_sh_data[0] &= 248;
            pk_sh_data[31] &= 63;  // (some implementations put 127 here, but with the |64 in the
                                   // next line it is the same thing)
            pk_sh_data[31] |= 64;
            // Monero crypto requires a pointless check that the secret key is < basepoint, so
            // calculate it mod basepoint to make it happy:
            sc_reduce32(pk_sh_data);
            std::memcpy(keys.key.data(), pk_sh_data, 32);
            if (!crypto::secret_key_to_public_key(keys.key, keys.pub))
                throw std::runtime_error{"Failed to derive primary key from ed25519 key"};
            if (std::memcmp(keys.pub.data(), keys.pub_ed25519.data(), 32))
                throw std::runtime_error{
                        "Internal error: unexpected primary pubkey and ed25519 pubkey mismatch"};
        } else if (!init_key(
                           m_config_folder / "key",
                           keys.key,
                           keys.pub,
                           crypto::secret_key_to_public_key,
                           [](crypto::secret_key& key, crypto::public_key& pubkey) {
                               throw std::runtime_error{
                                       "Internal error: old-style public keys are no longer "
                                       "generated"};
                           }))
            return false;
    } else {
        keys.key.zero();
        keys.pub.zero();
    }

    if (m_service_node) {
        log::info(logcat, fg(fmt::terminal_color::yellow), "Service node public keys:");
        log::info(logcat, fg(fmt::terminal_color::yellow), "- primary: {:x}", keys.pub);
        log::info(logcat, fg(fmt::terminal_color::yellow), "- ed25519: {:x}", keys.pub_ed25519);
        // .snode address is the ed25519 pubkey, encoded with base32z and with .snode appended:
        log::info(
                logcat, fg(fmt::terminal_color::yellow), "- lokinet: {:a}.snode", keys.pub_ed25519);
        log::info(logcat, fg(fmt::terminal_color::yellow), "- x25519: {:x}", keys.pub_x25519);
        log::info(logcat, fg(fmt::terminal_color::yellow), "- bls: {:x}", keys.pub_bls);

    } else {
        // Only print the x25519 version because it's the only thing useful for a non-SN (for
        // encrypted OMQ RPC connections).
        log::info(
                logcat,
                fg(fmt::terminal_color::yellow),
                "x25519 public key: {:x}",
                keys.pub_x25519);
    }

    return true;
}

oxenmq::AuthLevel core::omq_check_access(const crypto::x25519_public_key& pubkey) const {
    auto it = m_omq_auth.find(pubkey);
    if (it != m_omq_auth.end())
        return it->second;
    return oxenmq::AuthLevel::denied;
}

// Builds an allow function; takes `*this`, the default auth level, and whether this connection
// should allow incoming SN connections.
//
// default_auth should be AuthLevel::denied if only pre-approved connections may connect,
// AuthLevel::basic for public RPC, AuthLevel::admin for a (presumably localhost) unrestricted
// port, and AuthLevel::none for a super restricted mode (generally this is useful when there are
// also SN-restrictions on commands, i.e. for quorumnet).
//
// check_sn is whether we check an incoming key against known service nodes (and thus return
// "true" for the service node access if it checks out).
//
oxenmq::AuthLevel core::omq_allow(
        std::string_view ip, std::string_view x25519_pubkey_str, oxenmq::AuthLevel default_auth) {
    using namespace oxenmq;
    AuthLevel auth = default_auth;
    if (x25519_pubkey_str.size() == sizeof(crypto::x25519_public_key)) {
        crypto::x25519_public_key x25519_pubkey;
        std::memcpy(x25519_pubkey.data(), x25519_pubkey_str.data(), x25519_pubkey_str.size());
        auto user_auth = omq_check_access(x25519_pubkey);
        if (user_auth >= AuthLevel::basic) {
            if (user_auth > auth)
                auth = user_auth;
            log::info(log::Cat("omq"), "Incoming {}-authenticated connection", auth);
        }

        log::debug(
                log::Cat("omq"),
                "Incoming [{}] curve connection from {}/{}",
                auth,
                ip,
                x25519_pubkey);
    } else {
        log::info(log::Cat("omq"), "Incoming [{}] plain connection from {}", auth, ip);
    }
    return auth;
}

void core::init_oxenmq(const boost::program_options::variables_map& vm) {
    using namespace oxenmq;
    log::info(omqlogcat, "Starting oxenmq");
    m_omq = std::make_shared<OxenMQ>(
            tools::copy_guts(m_service_keys.pub_x25519),
            tools::copy_guts(m_service_keys.key_x25519),
            m_service_node,
            [this](std::string_view x25519_pk) {
                return m_service_node_list.remote_lookup(x25519_pk);
            },
            [](LogLevel omqlevel, const char* file, int line, std::string msg) {
                auto level = *oxen::logging::parse_level(omqlevel);
                if (omqlogcat->should_log(level))
                    omqlogcat->log({file, line, "omq"}, level, "{}", msg);
            },
            oxenmq::LogLevel::trace);

    // ping.ping: a simple debugging target for pinging the omq listener
    m_omq->add_category("ping", Access{AuthLevel::none})
            .add_request_command("ping", [](Message& m) {
                log::info(log::Cat("omq"), "Received ping from {}", m.conn);
                m.send_reply("pong");
            });

    if (m_service_node) {

        // Service nodes always listen for quorumnet data on the p2p IP, quorumnet port
        std::string listen_ip = vm["p2p-bind-ip"].as<std::string>();
        if (listen_ip.empty())
            listen_ip = "0.0.0.0";
        std::string qnet_listen = "tcp://" + listen_ip + ":" + std::to_string(m_quorumnet_port);
        log::info(logcat, "- listening on {} (quorumnet)", qnet_listen);
        m_omq->listen_curve(
                qnet_listen,
                [this, public_ = command_line::get_arg(vm, arg_omq_quorumnet_public)](
                        std::string_view ip, std::string_view pk, bool) {
                    return omq_allow(ip, pk, public_ ? AuthLevel::basic : AuthLevel::none);
                });

        m_quorumnet_state = quorumnet_new(*this);
    }

    quorumnet_init(*this, m_quorumnet_state);
}

std::vector<eth::bls_public_key> core::get_removable_nodes() {
    // FIXME: this feels out of place here; move to blockchain.h/cpp!
    std::vector<eth::bls_public_key> bls_pubkeys_in_snl;
    uint64_t l2_height;

    {
        std::lock_guard lock{m_blockchain_storage};

        auto sns = m_service_node_list.get_service_node_list_state();
        auto oxen_height = m_blockchain_storage.get_current_blockchain_height() - 1;

        bls_pubkeys_in_snl.reserve(sns.size());
        for (const auto& sni : sns)
            bls_pubkeys_in_snl.push_back(sni.info->bls_public_key);

        std::vector<cryptonote::block> blocks;
        if (!get_blocks(oxen_height, 1, blocks)) {
            std::string msg =
                    "Failed to get the latest block at {} to determine the removable Service Nodes"_format(
                            oxen_height);
            log::error(logcat, "{}", msg);
            throw std::runtime_error{msg};
        }
        l2_height = blocks[0].l2_height;
    }

    auto bls_pubkeys_in_smart_contract =
            m_blockchain_storage.l2_tracker().get_all_bls_public_keys(l2_height);

    std::vector<eth::bls_public_key> removable_nodes;

    // Find BLS keys that are in the smart contract but not in the service node list
    std::sort(bls_pubkeys_in_snl.begin(), bls_pubkeys_in_snl.end());
    std::sort(bls_pubkeys_in_smart_contract.begin(), bls_pubkeys_in_smart_contract.end());
    std::set_difference(
            bls_pubkeys_in_smart_contract.begin(),
            bls_pubkeys_in_smart_contract.end(),
            bls_pubkeys_in_snl.begin(),
            bls_pubkeys_in_snl.end(),
            std::back_inserter(removable_nodes));
    return removable_nodes;
}

bool core::is_node_removable(const eth::bls_public_key& node_bls_pubkey) {
    auto removable_nodes = get_removable_nodes();
    return std::find(removable_nodes.begin(), removable_nodes.end(), node_bls_pubkey) !=
           removable_nodes.end();
}

bool core::is_node_liquidatable(const eth::bls_public_key& node_bls_pubkey) {
    return is_node_removable(node_bls_pubkey) &&
           !m_service_node_list.is_recently_expired(node_bls_pubkey);
}

void core::start_oxenmq() {
    update_omq_sns();  // Ensure we have SNs set for the current block before starting

    if (m_service_node) {
        m_pulse_thread_id = m_omq->add_tagged_thread("pulse");
        m_omq->add_timer(
                [this]() { pulse::main(m_quorumnet_state, *this); },
                std::chrono::milliseconds(500),
                false,
                m_pulse_thread_id);
        m_omq->add_timer([this]() { this->check_service_node_time(); }, 5s, false);
    }
    m_omq->start();
}

//-----------------------------------------------------------------------------------------------
bool core::set_genesis_block(const block& b) {
    return m_blockchain_storage.reset_and_set_genesis_block(b);
}
//-----------------------------------------------------------------------------------------------
void core::deinit() {
#ifdef ENABLE_SYSTEMD
    sd_notify(0, "STOPPING=1\nSTATUS=Shutting down");
#endif
    if (m_quorumnet_state)
        quorumnet_delete(m_quorumnet_state);
    m_omq.reset();
    m_service_node_list.store();
    m_miner.stop();
    m_mempool.deinit();
    m_blockchain_storage.deinit();
}
//-----------------------------------------------------------------------------------------------
void core::test_drop_download() {
    m_test_drop_download = false;
}
//-----------------------------------------------------------------------------------------------
void core::test_drop_download_height(uint64_t height) {
    m_test_drop_download_height = height;
}
//-----------------------------------------------------------------------------------------------
bool core::get_test_drop_download() const {
    return m_test_drop_download;
}
//-----------------------------------------------------------------------------------------------
bool core::get_test_drop_download_height() const {
    if (m_test_drop_download_height == 0)
        return true;

    if (get_blockchain_storage().get_current_blockchain_height() <= m_test_drop_download_height)
        return true;

    return false;
}
//-----------------------------------------------------------------------------------------------
void core::parse_incoming_tx_pre(tx_verification_batch_info& tx_info) {
    if (tx_info.blob->size() > MAX_TX_SIZE) {
        log::info(
                logcat, "WRONG TRANSACTION BLOB, too big size {}, rejected", tx_info.blob->size());
        tx_info.tvc.m_verifivation_failed = true;
        tx_info.tvc.m_too_big = true;
        return;
    } else if (tx_info.blob->empty()) {
        log::info(logcat, "WRONG TRANSACTION BLOB, blob is empty, rejected");
        tx_info.tvc.m_verifivation_failed = true;
        return;
    }

    tx_info.parsed = parse_and_validate_tx_from_blob(*tx_info.blob, tx_info.tx, tx_info.tx_hash);
    if (!tx_info.parsed) {
        log::info(logcat, "WRONG TRANSACTION BLOB, Failed to parse, rejected");
        tx_info.tvc.m_verifivation_failed = true;
        return;
    }
    // std::cout << "!"<< tx.vin.size() << std::endl;

    std::lock_guard lock{bad_semantics_txes_lock};
    for (int idx = 0; idx < 2; ++idx) {
        if (bad_semantics_txes[idx].find(tx_info.tx_hash) != bad_semantics_txes[idx].end()) {
            log::info(logcat, "Transaction already seen with bad semantics, rejected");
            tx_info.tvc.m_verifivation_failed = true;
            return;
        }
    }
    tx_info.result = true;
}
//-----------------------------------------------------------------------------------------------
void core::set_semantics_failed(const crypto::hash& tx_hash) {
    log::info(logcat, "WRONG TRANSACTION BLOB, Failed to check tx {} semantic, rejected", tx_hash);
    bad_semantics_txes_lock.lock();
    bad_semantics_txes[0].insert(tx_hash);
    if (bad_semantics_txes[0].size() >= BAD_SEMANTICS_TXES_MAX_SIZE) {
        std::swap(bad_semantics_txes[0], bad_semantics_txes[1]);
        bad_semantics_txes[0].clear();
    }
    bad_semantics_txes_lock.unlock();
}
//-----------------------------------------------------------------------------------------------
static bool is_canonical_bulletproof_layout(const std::vector<rct::Bulletproof>& proofs) {
    if (proofs.size() != 1)
        return false;
    const size_t sz = proofs[0].V.size();
    if (sz == 0 || sz > TX_BULLETPROOF_MAX_OUTPUTS)
        return false;
    return true;
}
//-----------------------------------------------------------------------------------------------
void core::parse_incoming_tx_accumulated_batch(
        std::vector<tx_verification_batch_info>& tx_info, bool kept_by_block) {
    if (kept_by_block && get_blockchain_storage().is_within_compiled_block_hash_area()) {
        log::trace(logcat, "Skipping semantics check for txs kept by block in embedded hash area");
        return;
    }

    std::vector<const rct::rctSig*> rvv;
    for (size_t n = 0; n < tx_info.size(); ++n) {
        if (!tx_info[n].result || tx_info[n].already_have)
            continue;

        if (!check_tx_semantic(tx_info[n].tx, kept_by_block)) {
            set_semantics_failed(tx_info[n].tx_hash);
            tx_info[n].tvc.m_verifivation_failed = true;
            tx_info[n].result = false;
            continue;
        }

        if (!tx_info[n].tx.is_transfer())
            continue;
        const rct::rctSig& rv = tx_info[n].tx.rct_signatures;
        switch (rv.type) {
            case rct::RCTType::Null:
                // coinbase should not come here, so we reject for all other types
                log::error(log::Cat("verify"), "Unexpected Null rctSig type");
                set_semantics_failed(tx_info[n].tx_hash);
                tx_info[n].tvc.m_verifivation_failed = true;
                tx_info[n].result = false;
                break;
            case rct::RCTType::Simple:
                if (!rct::verRctSemanticsSimple(rv)) {
                    log::error(log::Cat("verify"), "rct signature semantics check failed");
                    set_semantics_failed(tx_info[n].tx_hash);
                    tx_info[n].tvc.m_verifivation_failed = true;
                    tx_info[n].result = false;
                    break;
                }
                break;
            case rct::RCTType::Full:
                if (!rct::verRct(rv, true)) {
                    log::error(log::Cat("verify"), "rct signature semantics check failed");
                    set_semantics_failed(tx_info[n].tx_hash);
                    tx_info[n].tvc.m_verifivation_failed = true;
                    tx_info[n].result = false;
                    break;
                }
                break;
            case rct::RCTType::Bulletproof:
            case rct::RCTType::Bulletproof2:
            case rct::RCTType::CLSAG:
                if (!is_canonical_bulletproof_layout(rv.p.bulletproofs)) {
                    log::error(log::Cat("verify"), "Bulletproof does not have canonical form");
                    set_semantics_failed(tx_info[n].tx_hash);
                    tx_info[n].tvc.m_verifivation_failed = true;
                    tx_info[n].result = false;
                    break;
                }
                rvv.push_back(&rv);  // delayed batch verification
                break;
            default:
                log::error(log::Cat("verify"), "Unknown rct type: {}", (int)rv.type);
                set_semantics_failed(tx_info[n].tx_hash);
                tx_info[n].tvc.m_verifivation_failed = true;
                tx_info[n].result = false;
                break;
        }
    }
    if (!rvv.empty() && !rct::verRctSemanticsSimple(rvv)) {
        log::info(
                logcat,
                "One transaction among this group has bad semantics, verifying one at a time");
        const bool assumed_bad = rvv.size() == 1;  // if there's only one tx, it must be the bad one
        for (size_t n = 0; n < tx_info.size(); ++n) {
            if (!tx_info[n].result || tx_info[n].already_have)
                continue;
            if (!rct::is_rct_bulletproof(tx_info[n].tx.rct_signatures.type))
                continue;
            if (assumed_bad || !rct::verRctSemanticsSimple(tx_info[n].tx.rct_signatures)) {
                set_semantics_failed(tx_info[n].tx_hash);
                tx_info[n].tvc.m_verifivation_failed = true;
                tx_info[n].result = false;
            }
        }
    }
}
//-----------------------------------------------------------------------------------------------
std::vector<cryptonote::tx_verification_batch_info> core::parse_incoming_txs(
        const std::vector<std::string>& tx_blobs, const tx_pool_options& opts) {
    // Caller needs to do this around both this *and* handle_parsed_txs
    // auto lock = incoming_tx_lock();
    std::vector<cryptonote::tx_verification_batch_info> tx_info(tx_blobs.size());

    tools::threadpool& tpool = tools::threadpool::getInstance();
    tools::threadpool::waiter waiter;
    for (size_t i = 0; i < tx_blobs.size(); i++) {
        tx_info[i].blob = &tx_blobs[i];
        tpool.submit(&waiter, [this, &info = tx_info[i]] {
            try {
                parse_incoming_tx_pre(info);
            } catch (const std::exception& e) {
                log::error(log::Cat("verify"), "Exception in handle_incoming_tx_pre: {}", e.what());
                info.tvc.m_verifivation_failed = true;
            }
        });
    }
    waiter.wait(&tpool);

    for (auto& info : tx_info) {
        if (!info.result)
            continue;

        if (m_mempool.have_tx(info.tx_hash)) {
            log::debug(logcat, "tx {} already has a transaction in tx_pool", info.tx_hash);
            info.already_have = true;
        } else if (m_blockchain_storage.have_tx(info.tx_hash)) {
            log::debug(logcat, "tx {} already has a transaction in tx_pool", info.tx_hash);
            info.already_have = true;
        }
    }

    parse_incoming_tx_accumulated_batch(tx_info, opts.kept_by_block);

    return tx_info;
}

bool core::handle_parsed_txs(
        std::vector<tx_verification_batch_info>& parsed_txs,
        const tx_pool_options& opts,
        uint64_t* blink_rollback_height) {
    // Caller needs to do this around both this *and* parse_incoming_txs
    // auto lock = incoming_tx_lock();
    auto version = m_blockchain_storage.get_network_version();
    bool ok = true;
    if (blink_rollback_height)
        *blink_rollback_height = 0;
    tx_pool_options tx_opts;
    for (size_t i = 0; i < parsed_txs.size(); i++) {
        auto& info = parsed_txs[i];
        if (!info.result) {
            ok = false;  // Propagate failures (so this can be chained with parse_incoming_txs
                         // without an intermediate check)
            continue;
        }
        if (opts.kept_by_block)
            get_blockchain_storage().on_new_tx_from_block(info.tx);
        if (info.already_have)
            continue;  // Not a failure

        const size_t weight = get_transaction_weight(info.tx, info.blob->size());
        const tx_pool_options* local_opts = &opts;
        if (blink_rollback_height && info.approved_blink) {
            // If this is an approved blink then pass a copy of the options with the flag added
            tx_opts = opts;
            tx_opts.approved_blink = true;
            local_opts = &tx_opts;
        }
        if (m_mempool.add_tx(
                    info.tx,
                    info.tx_hash,
                    *info.blob,
                    weight,
                    info.tvc,
                    *local_opts,
                    version,
                    blink_rollback_height)) {
            log::debug(logcat, "tx added: {}", info.tx_hash);
        } else {
            ok = false;
            if (info.tvc.m_duplicate_nonstandard)
                log::debug(
                        log::Cat("verify"),
                        "Transaction is a duplicate non-standard tx (e.g. state change)");
            else if (info.tvc.m_verifivation_failed)
                log::error(log::Cat("verify"), "Transaction verification failed: {}", info.tx_hash);
            else if (info.tvc.m_verifivation_impossible)
                log::error(
                        log::Cat("verify"),
                        "Transaction verification impossible: {}",
                        info.tx_hash);
        }
    }

    return ok;
}
//-----------------------------------------------------------------------------------------------
std::vector<cryptonote::tx_verification_batch_info> core::handle_incoming_txs(
        const std::vector<std::string>& tx_blobs, const tx_pool_options& opts) {
    auto lock = incoming_tx_lock();
    auto parsed = parse_incoming_txs(tx_blobs, opts);
    handle_parsed_txs(parsed, opts);
    return parsed;
}
//-----------------------------------------------------------------------------------------------
bool core::handle_incoming_tx(
        const std::string& tx_blob, tx_verification_context& tvc, const tx_pool_options& opts) {
    const std::vector<std::string> tx_blobs{{tx_blob}};
    auto parsed = handle_incoming_txs(tx_blobs, opts);
    parsed[0].blob = &tx_blob;  // Update pointer to the input rather than the copy in case the
                                // caller wants to use it for some reason
    tvc = parsed[0].tvc;
    return parsed[0].result && (parsed[0].already_have || tvc.m_added_to_pool);
}
//-----------------------------------------------------------------------------------------------
std::pair<std::vector<std::shared_ptr<blink_tx>>, std::unordered_set<crypto::hash>>
core::parse_incoming_blinks(const std::vector<serializable_blink_metadata>& blinks) {
    std::pair<std::vector<std::shared_ptr<blink_tx>>, std::unordered_set<crypto::hash>> results;
    auto& new_blinks = results.first;
    auto& missing_txs = results.second;

    if (m_blockchain_storage.get_network_version() < feature::BLINK)
        return results;

    std::vector<uint8_t> want(
            blinks.size(), false);  // Really bools, but std::vector<bool> is broken.
    size_t want_count = 0;
    // Step 1: figure out which referenced transactions we want to keep:
    // - unknown tx (typically an incoming blink)
    // - in mempool without blink sigs (it's possible to get the tx before the blink signatures)
    // - in a recent, still-mutable block with blink sigs (can happen when syncing blocks before
    // retrieving blink signatures)
    {
        std::vector<crypto::hash> hashes;
        hashes.reserve(blinks.size());
        for (auto& bm : blinks)
            hashes.emplace_back(bm.tx_hash);

        std::unique_lock<Blockchain> lock(m_blockchain_storage);

        auto tx_block_heights = m_blockchain_storage.get_transactions_heights(hashes);
        auto immutable_height = m_blockchain_storage.get_immutable_height();
        auto& db = m_blockchain_storage.get_db();
        for (size_t i = 0; i < blinks.size(); i++) {
            if (tx_block_heights[i] == 0 /*mempool or unknown*/ ||
                tx_block_heights[i] > immutable_height /*mined but not yet immutable*/) {
                want[i] = true;
                want_count++;
            }
        }
    }

    log::debug(
            logcat,
            "Want {} of {} incoming blink signature sets after filtering out immutable txes",
            want_count,
            blinks.size());
    if (!want_count)
        return results;

    // Step 2: filter out any transactions for which we already have a blink signature
    {
        auto mempool_lock = m_mempool.blink_shared_lock();
        for (size_t i = 0; i < blinks.size(); i++) {
            if (want[i] && m_mempool.has_blink(blinks[i].tx_hash)) {
                log::debug(
                        logcat,
                        "Ignoring blink data for {}: already have blink signatures",
                        blinks[i].tx_hash);
                want[i] = false;  // Already have it, move along
                want_count--;
            }
        }
    }

    log::debug(
            logcat,
            "Want {} of {} incoming blink signature sets after filtering out existing blink sigs",
            want_count,
            blinks.size());
    if (!want_count)
        return results;

    // Step 3: create new blink_tx objects for txes and add the blink signatures.  We can do all of
    // this without a lock since these are (for now) just local instances.
    new_blinks.reserve(want_count);

    std::unordered_map<uint64_t, std::shared_ptr<const service_nodes::quorum>> quorum_cache;
    for (size_t i = 0; i < blinks.size(); i++) {
        if (!want[i])
            continue;
        auto& bdata = blinks[i];
        new_blinks.push_back(std::make_shared<blink_tx>(bdata.height, bdata.tx_hash));
        auto& blink = *new_blinks.back();

        // Data structure checks (we have more stringent checks for validity later, but if these
        // fail now then there's no point of even trying to do signature validation.
        if (bdata.signature.size() !=
                    bdata.position
                            .size() ||  // Each signature must have an associated quorum position
            bdata.signature.size() != bdata.quorum.size() ||  // and quorum index
            bdata.signature.size() <
                    service_nodes::BLINK_MIN_VOTES *
                            tools::enum_count<blink_tx::subquorum> ||  // too few signatures for
                                                                       // possible validity
            bdata.signature.size() >
                    service_nodes::BLINK_SUBQUORUM_SIZE *
                            tools::enum_count<blink_tx::subquorum> ||  // too many signatures
            blink_tx::quorum_height(bdata.height, blink_tx::subquorum::base) ==
                    0 ||  // Height is too early (no blink quorum height)
            std::any_of(
                    bdata.position.begin(),
                    bdata.position.end(),
                    [](const auto& p) {
                        return p >= service_nodes::BLINK_SUBQUORUM_SIZE;
                    }) ||  // invalid position
            std::any_of(
                    bdata.quorum.begin(),
                    bdata.quorum.end(),
                    [](const auto& qi) {
                        return qi >= tools::enum_count<blink_tx::subquorum>;
                    })  // invalid quorum index
        ) {
            log::info(logcat, "Invalid blink tx {}: invalid signature data", bdata.tx_hash);
            continue;
        }

        bool no_quorum = false;
        std::array<const std::vector<crypto::public_key>*, tools::enum_count<blink_tx::subquorum>>
                validators;
        for (uint8_t qi = 0; qi < tools::enum_count<blink_tx::subquorum>; qi++) {
            auto q_height = blink.quorum_height(static_cast<blink_tx::subquorum>(qi));
            auto& q = quorum_cache[q_height];
            if (!q)
                q = get_quorum(service_nodes::quorum_type::blink, q_height);
            if (!q) {
                log::trace(
                        logcat,
                        "Don't have a quorum for height {} (yet?), ignoring this blink",
                        q_height);
                no_quorum = true;
                break;
            }
            validators[qi] = &q->validators;
        }
        if (no_quorum)
            continue;

        std::vector<std::pair<size_t, std::string>> failures;
        for (size_t s = 0; s < bdata.signature.size(); s++) {
            try {
                blink.add_signature(
                        static_cast<blink_tx::subquorum>(bdata.quorum[s]),
                        bdata.position[s],
                        true /*approved*/,
                        bdata.signature[s],
                        validators[bdata.quorum[s]]->at(bdata.position[s]));
            } catch (const std::exception& e) {
                failures.emplace_back(s, e.what());
            }
        }
        if (blink.approved()) {
            log::info(
                    logcat,
                    "Blink tx {} blink signatures approved with {} signature validation failures",
                    bdata.tx_hash,
                    failures.size());
            for (auto& f : failures)
                log::debug(
                        logcat,
                        "- failure for quorum {}, position {}: {}",
                        int(bdata.quorum[f.first]),
                        int(bdata.position[f.first]),
                        f.second);
        } else {
            std::string blink_error = "Blink validation failed:";
            auto append = std::back_inserter(blink_error);
            for (auto& f : failures)
                fmt::format_to(
                        append,
                        " [{}:{}]: {}",
                        int(bdata.quorum[f.first]),
                        int(bdata.position[f.first]),
                        f.second);
            log::info(logcat, "Invalid blink tx {}: {}", bdata.tx_hash, blink_error);
        }
    }

    return results;
}

int core::add_blinks(const std::vector<std::shared_ptr<blink_tx>>& blinks) {
    int added = 0;
    if (blinks.empty())
        return added;

    auto lock = m_mempool.blink_unique_lock();

    for (auto& b : blinks)
        if (b->approved())
            if (m_mempool.add_existing_blink(b))
                added++;

    if (added) {
        log::info(logcat, "Added blink signatures for {} blinks", added);
        long_poll_trigger(m_mempool);
    }

    return added;
}

//-----------------------------------------------------------------------------------------------
std::future<std::pair<blink_result, std::string>> core::handle_blink_tx(
        const std::string& tx_blob) {
    return quorumnet_send_blink(*this, tx_blob);
}
//-----------------------------------------------------------------------------------------------
bool core::check_tx_semantic(const transaction& tx, bool keeped_by_block) const {
    if (tx.is_transfer()) {
        if (tx.vin.empty()) {
            log::error(
                    log::Cat("verify"),
                    "tx with empty inputs, rejected for tx id= {}",
                    get_transaction_hash(tx));
            return false;
        }
    } else {
        if (tx.vin.size() != 0) {
            log::error(
                    log::Cat("verify"),
                    "tx type: {} must have 0 inputs, received: {}, rejected for tx id = {}",
                    tx.type,
                    tx.vin.size(),
                    get_transaction_hash(tx));
            return false;
        }
    }

    if (!check_inputs_types_supported(tx)) {
        log::error(
                log::Cat("verify"),
                "unsupported input types for tx id= {}",
                get_transaction_hash(tx));
        return false;
    }

    if (!check_outs_valid(tx)) {
        log::error(
                log::Cat("verify"),
                "tx with invalid outputs, rejected for tx id= {}",
                get_transaction_hash(tx));
        return false;
    }

    if (tx.version >= txversion::v2_ringct) {
        if (tx.rct_signatures.outPk.size() != tx.vout.size()) {
            log::error(
                    log::Cat("verify"),
                    "tx with mismatched vout/outPk count, rejected for tx id= {}",
                    get_transaction_hash(tx));
            return false;
        }
    }

    if (!check_money_overflow(tx)) {
        log::error(
                log::Cat("verify"),
                "tx has money overflow, rejected for tx id= {}",
                get_transaction_hash(tx));
        return false;
    }

    if (tx.version == txversion::v1) {
        uint64_t amount_in = 0;
        get_inputs_money_amount(tx, amount_in);
        uint64_t amount_out = get_outs_money_amount(tx);

        if (amount_in <= amount_out) {
            log::error(
                    log::Cat("verify"),
                    "tx with wrong amounts: ins {}, outs {}, rejected for tx id= {}",
                    amount_in,
                    amount_out,
                    get_transaction_hash(tx));
            return false;
        }
    }

    if (!keeped_by_block &&
        get_transaction_weight(tx) >=
                m_blockchain_storage.get_current_cumulative_block_weight_limit() -
                        COINBASE_BLOB_RESERVED_SIZE) {
        log::error(
                log::Cat("verify"),
                "tx is too large {}, expected not bigger than {}",
                get_transaction_weight(tx),
                m_blockchain_storage.get_current_cumulative_block_weight_limit() -
                        COINBASE_BLOB_RESERVED_SIZE);
        return false;
    }

    if (!check_tx_inputs_keyimages_diff(tx)) {
        log::error(log::Cat("verify"), "tx uses a single key image more than once");
        return false;
    }

    if (!check_tx_inputs_ring_members_diff(tx)) {
        log::error(log::Cat("verify"), "tx uses duplicate ring members");
        return false;
    }

    if (!check_tx_inputs_keyimages_domain(tx)) {
        log::error(log::Cat("verify"), "tx uses key image not in the valid domain");
        return false;
    }

    return true;
}
//-----------------------------------------------------------------------------------------------
bool core::check_service_node_time() {
    if (!is_active_sn()) {
        return true;
    }

    crypto::public_key pubkey = m_service_node_list.get_random_pubkey();
    crypto::x25519_public_key x_pkey{0};
    constexpr std::array<uint16_t, 3> MIN_TIMESTAMP_VERSION{9, 1, 0};
    std::array<uint16_t, 3> proofversion;
    m_service_node_list.access_proof(pubkey, [&](auto& proof) {
        x_pkey = proof.pubkey_x25519;
        proofversion = proof.proof->version;
    });

    if (proofversion >= MIN_TIMESTAMP_VERSION && x_pkey) {
        m_omq->request(
                tools::view_guts(x_pkey),
                "quorum.timestamp",
                [this, pubkey](bool success, std::vector<std::string> data) {
                    const time_t local_seconds = time(nullptr);
                    log::debug(
                            logcat,
                            "Timestamp message received: {}, local time is: ",
                            data[0],
                            local_seconds);
                    if (success) {
                        int64_t received_seconds;
                        if (tools::parse_int(data[0], received_seconds)) {
                            uint16_t variance;
                            if (received_seconds > local_seconds + 65535 ||
                                received_seconds < local_seconds - 65535) {
                                variance = 65535;
                            } else {
                                variance = std::abs(local_seconds - received_seconds);
                            }
                            std::lock_guard<std::mutex> lk(m_sn_timestamp_mutex);
                            // Records the variance into the record of our performance (m_sn_times)
                            service_nodes::timesync_entry entry{
                                    variance <= service_nodes::THRESHOLD_SECONDS_OUT_OF_SYNC};
                            m_sn_times.add(entry);

                            // Counts the number of times we have been out of sync
                            if (m_sn_times.failures() >
                                (m_sn_times.size() * service_nodes::MAXIMUM_EXTERNAL_OUT_OF_SYNC /
                                 100)) {
                                log::warning(logcat, "service node time might be out of sync");
                                // If we are out of sync record the other service node as in sync
                                m_service_node_list.record_timesync_status(pubkey, true);
                            } else {
                                m_service_node_list.record_timesync_status(
                                        pubkey,
                                        variance <= service_nodes::THRESHOLD_SECONDS_OUT_OF_SYNC);
                            }
                        } else {
                            success = false;
                        }
                    }
                    m_service_node_list.record_timestamp_participation(pubkey, success);
                });
    }
    return true;
}
//-----------------------------------------------------------------------------------------------
bool core::is_key_image_spent(const crypto::key_image& key_image) const {
    return m_blockchain_storage.have_tx_keyimg_as_spent(key_image);
}
//-----------------------------------------------------------------------------------------------
bool core::are_key_images_spent(
        const std::vector<crypto::key_image>& key_im, std::vector<bool>& spent) const {
    spent.clear();
    for (auto& ki : key_im) {
        spent.push_back(m_blockchain_storage.have_tx_keyimg_as_spent(ki));
    }
    return true;
}
//-----------------------------------------------------------------------------------------------
size_t core::get_block_sync_size(uint64_t height) const {
    return block_sync_size > 0 ? block_sync_size : BLOCKS_SYNCHRONIZING_DEFAULT_COUNT;
}
//-----------------------------------------------------------------------------------------------
bool core::are_key_images_spent_in_pool(
        const std::vector<crypto::key_image>& key_im, std::vector<bool>& spent) const {
    spent.clear();

    return m_mempool.check_for_key_images(key_im, spent);
}
//-----------------------------------------------------------------------------------------------
std::optional<std::tuple<int64_t, int64_t, int64_t>> core::get_coinbase_tx_sum(
        uint64_t start_offset, size_t count) {
    std::optional<std::tuple<int64_t, int64_t, int64_t>> result{{0, 0, 0}};
    if (count == 0)
        return result;

    auto& [emission_amount, total_fee_amount, burnt_oxen] = *result;

    // Caching.
    //
    // Requesting this value from the beginning of the chain is very slow, so we cache it.  That
    // still means the first request will be slow, but that's okay.  To prevent a bunch of threads
    // getting backed up trying to calculate this, we lock out more than one thread building the
    // cache at a time if we're requesting a large number of block values at once.  Any other thread
    // requesting will get a nullopt back.

    constexpr uint64_t CACHE_LAG = 30;  // We cache the values up to this many blocks ago; we lag so
                                        // that we don't have to worry about small reorgs
    constexpr uint64_t CACHE_EXCLUSIVE =
            1000;  // If we need to load more than this, we block out other threads

    // Check if we have a cacheable from-the-beginning result
    uint64_t cache_to = 0;
    std::chrono::steady_clock::time_point cache_build_started;
    if (start_offset == 0) {
        uint64_t height = m_blockchain_storage.get_current_blockchain_height();
        if (count > height)
            count = height;
        cache_to = height - std::min(CACHE_LAG, height);
        {
            std::shared_lock lock{m_coinbase_cache.mutex};
            if (m_coinbase_cache.height && count >= m_coinbase_cache.height) {
                emission_amount = m_coinbase_cache.emissions;
                total_fee_amount = m_coinbase_cache.fees;
                burnt_oxen = m_coinbase_cache.burnt;
                start_offset = m_coinbase_cache.height + 1;
                count -= m_coinbase_cache.height;
            }
            // else don't change anything; we need a subset of blocks that ends before the cache.

            if (cache_to <= m_coinbase_cache.height)
                cache_to = 0;  // Cache doesn't need updating
        }

        // If we're loading a lot then acquire an exclusive lock, recheck our variables, and block
        // out other threads until we're done.  (We don't do this if we're only loading a few
        // because even if we have some competing cache updates they don't hurt anything).
        if (cache_to > 0 && count > CACHE_EXCLUSIVE) {
            std::unique_lock lock{m_coinbase_cache.mutex};
            if (m_coinbase_cache.building)
                return std::nullopt;  // Another thread is already updating the cache

            if (m_coinbase_cache.height && m_coinbase_cache.height >= start_offset) {
                // Someone else updated the cache while we were acquiring the unique lock, so update
                // our variables
                if (m_coinbase_cache.height >= start_offset + count) {
                    // The cache is now *beyond* us, which means we can't use it, so reset
                    // start/count back to what they were originally.
                    count += start_offset - 1;
                    start_offset = 0;
                    cache_to = 0;
                } else {
                    // The cache is updated and we can still use it, so update our variables.
                    emission_amount = m_coinbase_cache.emissions;
                    total_fee_amount = m_coinbase_cache.fees;
                    burnt_oxen = m_coinbase_cache.burnt;
                    count -= m_coinbase_cache.height - start_offset + 1;
                    start_offset = m_coinbase_cache.height + 1;
                }
            }
            if (cache_to > 0 && count > CACHE_EXCLUSIVE) {
                cache_build_started = std::chrono::steady_clock::now();
                m_coinbase_cache.building = true;  // Block out other threads until we're done
                log::info(
                        logcat,
                        "Starting slow cache build request for get_coinbase_tx_sum({}, {})",
                        start_offset,
                        count);
            }
        }
    }

    const uint64_t end = start_offset + count - 1;
    m_blockchain_storage.for_blocks_range(
            start_offset,
            end,
            [this, &cache_to, &result, &cache_build_started](
                    uint64_t height, const crypto::hash& hash, const block& b) {
                auto& [emission_amount, total_fee_amount, burnt_oxen] = *result;
                std::vector<transaction> txs;
                auto coinbase_amount = static_cast<int64_t>(get_outs_money_amount(b.miner_tx));
                get_transactions(b.tx_hashes, txs);
                int64_t tx_fee_amount = 0;
                for (const auto& tx : txs) {
                    tx_fee_amount += static_cast<int64_t>(
                            get_tx_miner_fee(tx, b.major_version >= feature::FEE_BURNING));
                    if (b.major_version >= feature::FEE_BURNING) {
                        burnt_oxen +=
                                static_cast<int64_t>(get_burned_amount_from_tx_extra(tx.extra));
                    }
                }

                emission_amount += coinbase_amount - tx_fee_amount;
                total_fee_amount += tx_fee_amount;
                if (cache_to && cache_to == height) {
                    std::unique_lock lock{m_coinbase_cache.mutex};
                    if (m_coinbase_cache.height < height) {
                        m_coinbase_cache.height = height;
                        m_coinbase_cache.emissions = emission_amount;
                        m_coinbase_cache.fees = total_fee_amount;
                        m_coinbase_cache.burnt = burnt_oxen;
                    }
                    if (m_coinbase_cache.building) {
                        m_coinbase_cache.building = false;
                        log::info(
                                logcat,
                                "Finishing cache build for get_coinbase_tx_sum in {} s",
                                dseconds{std::chrono::steady_clock::now() - cache_build_started}
                                        .count());
                    }
                    cache_to = 0;
                }
                return true;
            });

    return result;
}
//-----------------------------------------------------------------------------------------------
bool core::check_tx_inputs_keyimages_diff(const transaction& tx) const {
    std::unordered_set<crypto::key_image> ki;
    for (const auto& in : tx.vin) {
        CHECKED_GET_SPECIFIC_VARIANT(in, txin_to_key, tokey_in, false);
        if (!ki.insert(tokey_in.k_image).second)
            return false;
    }
    return true;
}
//-----------------------------------------------------------------------------------------------
bool core::check_tx_inputs_ring_members_diff(const transaction& tx) const {
    const auto version = m_blockchain_storage.get_network_version();
    for (const auto& in : tx.vin) {
        CHECKED_GET_SPECIFIC_VARIANT(in, txin_to_key, tokey_in, false);
        for (size_t n = 1; n < tokey_in.key_offsets.size(); ++n)
            if (tokey_in.key_offsets[n] == 0)
                return false;
    }
    return true;
}
//-----------------------------------------------------------------------------------------------
bool core::check_tx_inputs_keyimages_domain(const transaction& tx) const {
    std::unordered_set<crypto::key_image> ki;
    for (const auto& in : tx.vin) {
        CHECKED_GET_SPECIFIC_VARIANT(in, txin_to_key, tokey_in, false);
        if (!(rct::scalarmultKey(rct::ki2rct(tokey_in.k_image), rct::curveOrder()) ==
              rct::identity()))
            return false;
    }
    return true;
}
//-----------------------------------------------------------------------------------------------
size_t core::get_blockchain_total_transactions() const {
    return m_blockchain_storage.get_total_transactions();
}
//-----------------------------------------------------------------------------------------------
bool core::relay_txpool_transactions() {
    // we attempt to relay txes that should be relayed, but were not
    std::vector<std::pair<crypto::hash, std::string>> txs;
    if (m_mempool.get_relayable_transactions(txs) && !txs.empty()) {
        cryptonote_connection_context fake_context{};
        tx_verification_context tvc{};
        NOTIFY_NEW_TRANSACTIONS::request r{};
        for (auto it = txs.begin(); it != txs.end(); ++it) {
            r.txs.push_back(it->second);
        }
        get_protocol()->relay_transactions(r, fake_context);
        m_mempool.set_relayed(txs);
    }
    return true;
}
//-----------------------------------------------------------------------------------------------
bool core::submit_uptime_proof() {
    if (!m_service_node)
        return true;

    try {
        cryptonote_connection_context fake_context{};
        bool relayed;
        auto height = get_current_blockchain_height();
        auto hf_version = get_network_version(m_nettype, height);

        auto proof = m_service_node_list.generate_uptime_proof(
                hf_version,
                m_sn_public_ip,
                storage_https_port(),
                storage_omq_port(),
                ss_version,
                m_quorumnet_port,
                lokinet_version);
        auto req = proof.generate_request(hf_version);
        relayed = get_protocol()->relay_uptime_proof(req, fake_context);

        if (relayed)
            log::info(
                    logcat,
                    "Submitted uptime-proof for Service Node (yours): {}",
                    m_service_keys.pub);
    } catch (const std::exception& e) {
        log::error(logcat, "Failed to generate/submit uptime proof: {}", e.what());
        return false;
    }
    return true;
}
//-----------------------------------------------------------------------------------------------
bool core::handle_uptime_proof(
        const NOTIFY_BTENCODED_UPTIME_PROOF::request& req, bool& my_uptime_proof_confirmation) {
    std::unique_ptr<uptime_proof::Proof> proof;
    try {
        proof = std::make_unique<uptime_proof::Proof>(
                get_network_version(m_nettype, get_current_blockchain_height()), req.proof);

        // devnet/stagenet don't have storage server or lokinet, so these should be 0; everywhere
        // else they should be non-zero.
        if (!get_config(m_nettype).HAVE_STORAGE_AND_LOKINET) {
            if (proof->storage_omq_port != 0 || proof->storage_https_port != 0)
                throw std::runtime_error{
                        "Invalid storage port(s) in proof: devnet storage ports must be 0"};
        } else {
            if (proof->storage_omq_port == 0 || proof->storage_https_port == 0)
                throw std::runtime_error{
                        "Invalid storage port(s) in proof: storage ports cannot be 0"};
        }

    } catch (const std::exception& e) {
        log::warning(logcat, "Service node proof deserialization failed: {}", e.what());
        return false;
    }

    if (req.sig)
        proof->sig = tools::make_from_guts<crypto::signature>(*req.sig);
    else
        proof->sig = crypto::null<crypto::signature>;
    proof->sig_ed25519 = tools::make_from_guts<crypto::ed25519_signature>(req.ed_sig);
    auto pubkey = proof->pubkey;
    crypto::x25519_public_key x_pkey{};
    bool result = m_service_node_list.handle_uptime_proof(
            std::move(proof), my_uptime_proof_confirmation, x_pkey);
    if (result && m_service_node_list.is_service_node(pubkey, true /*require_active*/) && x_pkey) {
        oxenmq::pubkey_set added;
        added.insert(tools::copy_guts(x_pkey));
        m_omq->update_active_sns(added, {} /*removed*/);
    }
    return result;
}
//-----------------------------------------------------------------------------------------------
crypto::hash core::on_transaction_relayed(const std::string& tx_blob) {
    std::vector<std::pair<crypto::hash, std::string>> txs;
    cryptonote::transaction tx;
    crypto::hash tx_hash;
    if (!parse_and_validate_tx_from_blob(tx_blob, tx, tx_hash)) {
        log::error(logcat, "Failed to parse relayed transaction");
        return crypto::null<crypto::hash>;
    }
    txs.push_back(std::make_pair(tx_hash, std::move(tx_blob)));
    m_mempool.set_relayed(txs);
    return tx_hash;
}
//-----------------------------------------------------------------------------------------------
bool core::relay_service_node_votes() {
    auto height = get_current_blockchain_height();
    auto hf_version = get_network_version(m_nettype, height);

    auto quorum_votes = m_quorum_cop.get_relayable_votes(height, hf_version, true);
    auto p2p_votes = m_quorum_cop.get_relayable_votes(height, hf_version, false);
    if (!quorum_votes.empty() && m_quorumnet_state && m_service_node)
        quorumnet_relay_obligation_votes(m_quorumnet_state, quorum_votes);

    if (!p2p_votes.empty()) {
        NOTIFY_NEW_SERVICE_NODE_VOTE::request req{};
        req.votes = std::move(p2p_votes);
        cryptonote_connection_context fake_context{};
        get_protocol()->relay_service_node_votes(req, fake_context);
    }

    return true;
}
void core::set_service_node_votes_relayed(const std::vector<service_nodes::quorum_vote_t>& votes) {
    m_quorum_cop.set_votes_relayed(votes);
}
//-----------------------------------------------------------------------------------------------
bool core::create_next_miner_block_template(
        block& b,
        const account_public_address& adr,
        difficulty_type& diffic,
        uint64_t& height,
        uint64_t& expected_reward,
        const std::string& ex_nonce) {
    return m_blockchain_storage.create_next_miner_block_template(
            b, adr, diffic, height, expected_reward, ex_nonce);
}
//-----------------------------------------------------------------------------------------------
bool core::create_miner_block_template(
        block& b,
        const crypto::hash* prev_block,
        const account_public_address& adr,
        difficulty_type& diffic,
        uint64_t& height,
        uint64_t& expected_reward,
        const std::string& ex_nonce) {
    return m_blockchain_storage.create_miner_block_template(
            b, prev_block, adr, diffic, height, expected_reward, ex_nonce);
}
//-----------------------------------------------------------------------------------------------
bool core::find_blockchain_supplement(
        const std::list<crypto::hash>& qblock_ids,
        NOTIFY_RESPONSE_CHAIN_ENTRY::request& resp) const {
    return m_blockchain_storage.find_blockchain_supplement(qblock_ids, resp);
}
//-----------------------------------------------------------------------------------------------
bool core::find_blockchain_supplement(
        const uint64_t req_start_block,
        const std::list<crypto::hash>& qblock_ids,
        std::vector<std::pair<
                std::pair<std::string, crypto::hash>,
                std::vector<std::pair<crypto::hash, std::string>>>>& blocks,
        uint64_t& total_height,
        uint64_t& start_height,
        bool pruned,
        bool get_miner_tx_hash,
        size_t max_count) const {
    return m_blockchain_storage.find_blockchain_supplement(
            req_start_block,
            qblock_ids,
            blocks,
            total_height,
            start_height,
            pruned,
            get_miner_tx_hash,
            max_count);
}
//-----------------------------------------------------------------------------------------------
bool core::get_outs(
        const rpc::GET_OUTPUTS_BIN::request& req, rpc::GET_OUTPUTS_BIN::response& res) const {
    return m_blockchain_storage.get_outs(req, res);
}
//-----------------------------------------------------------------------------------------------
bool core::get_output_distribution(
        uint64_t amount,
        uint64_t from_height,
        uint64_t to_height,
        uint64_t& start_height,
        std::vector<uint64_t>& distribution,
        uint64_t& base) const {
    return m_blockchain_storage.get_output_distribution(
            amount, from_height, to_height, start_height, distribution, base);
}
//-----------------------------------------------------------------------------------------------
void core::get_output_blacklist(std::vector<uint64_t>& blacklist) const {
    m_blockchain_storage.get_output_blacklist(blacklist);
}
//-----------------------------------------------------------------------------------------------
bool core::get_tx_outputs_gindexs(const crypto::hash& tx_id, std::vector<uint64_t>& indexs) const {
    return m_blockchain_storage.get_tx_outputs_gindexs(tx_id, indexs);
}
//-----------------------------------------------------------------------------------------------
bool core::get_tx_outputs_gindexs(
        const crypto::hash& tx_id,
        size_t n_txes,
        std::vector<std::vector<uint64_t>>& indexs) const {
    return m_blockchain_storage.get_tx_outputs_gindexs(tx_id, n_txes, indexs);
}
//-----------------------------------------------------------------------------------------------
void core::pause_mine() {
    m_miner.pause();
}
//-----------------------------------------------------------------------------------------------
void core::resume_mine() {
    m_miner.resume();
}
//-----------------------------------------------------------------------------------------------
block_complete_entry get_block_complete_entry(block& b, tx_memory_pool& pool) {
    block_complete_entry bce = {};
    bce.block = cryptonote::block_to_blob(b);
    for (const auto& tx_hash : b.tx_hashes) {
        std::string txblob;
        if (!pool.get_transaction(tx_hash, txblob) || txblob.size() == 0) {
            oxen::log::error(logcat, "Transaction {} not found in pool", tx_hash);
            throw std::runtime_error("Transaction not found in pool");
        }
        bce.txs.push_back(txblob);
    }
    return bce;
}
//-----------------------------------------------------------------------------------------------
bool core::handle_block_found(block& b, block_verification_context& bvc) {
    bvc = {};
    std::vector<block_complete_entry> blocks;
    m_miner.pause();
    {
        OXEN_DEFER {
            m_miner.resume();
        };
        try {
            blocks.push_back(get_block_complete_entry(b, m_mempool));
        } catch (const std::exception& e) {
            return false;
        }
        std::vector<block> pblocks;
        if (!prepare_handle_incoming_blocks(blocks, pblocks)) {
            log::error(logcat, "Block found, but failed to prepare to add");
            return false;
        }
        // add_new_block will verify block and set bvc.m_verification_failed accordingly
        add_new_block(b, bvc, nullptr /*checkpoint*/);
        cleanup_handle_incoming_blocks(true);
        m_miner.on_block_chain_update();
    }

    if (bvc.m_verifivation_failed) {
        bool pulse = cryptonote::block_has_pulse_components(b);
        log::error(
                log::Cat("verify"),
                "{} block failed verification\n{}",
                (pulse ? "Pulse" : "Mined"),
                cryptonote::obj_to_json_str(b));
        return false;
    } else if (bvc.m_added_to_main_chain) {
        std::unordered_set<crypto::hash> missed_txs;
        std::vector<std::string> txs;
        m_blockchain_storage.get_transactions_blobs(b.tx_hashes, txs, &missed_txs);
        if (missed_txs.size() &&
            m_blockchain_storage.get_block_id_by_height(get_block_height(b)) != get_block_hash(b)) {
            log::info(
                    logcat,
                    "Block found but, seems that reorganize just happened after that, do not relay "
                    "this block");
            return true;
        }
        CHECK_AND_ASSERT_MES(
                txs.size() == b.tx_hashes.size() && !missed_txs.size(),
                false,
                "can't find some transactions in found block:{} txs.size()={}, "
                "b.tx_hashes.size()={}, missed_txs.size()={}",
                get_block_hash(b),
                txs.size(),
                b.tx_hashes.size(),
                missed_txs.size());

        cryptonote_connection_context exclude_context{};
        NOTIFY_NEW_FLUFFY_BLOCK::request arg{};
        arg.current_blockchain_height = m_blockchain_storage.get_current_blockchain_height();
        arg.b = blocks[0];

        m_pprotocol->relay_block(arg, exclude_context);
    }
    return true;
}
//-----------------------------------------------------------------------------------------------
void core::on_synchronized() {
    m_miner.on_synchronized();
}
//-----------------------------------------------------------------------------------------------
void core::safesyncmode(const bool onoff) {
    m_blockchain_storage.safesyncmode(onoff);
}
//-----------------------------------------------------------------------------------------------
bool core::add_new_block(
        const block& b, block_verification_context& bvc, checkpoint_t const* checkpoint) {
    bool result = m_blockchain_storage.add_new_block(b, bvc, checkpoint);
    if (result)
        relay_service_node_votes();  // NOTE: nop if synchronising due to not accepting votes whilst
                                     // syncing
    return result;
}
//-----------------------------------------------------------------------------------------------
bool core::prepare_handle_incoming_blocks(
        const std::vector<block_complete_entry>& blocks_entry, std::vector<block>& blocks) {
    m_incoming_tx_lock.lock();
    if (!m_blockchain_storage.prepare_handle_incoming_blocks(blocks_entry, blocks)) {
        cleanup_handle_incoming_blocks(false);
        return false;
    }
    return true;
}

//-----------------------------------------------------------------------------------------------
bool core::cleanup_handle_incoming_blocks(bool force_sync) {
    bool success = false;
    try {
        success = m_blockchain_storage.cleanup_handle_incoming_blocks(force_sync);
    } catch (...) {
    }
    m_incoming_tx_lock.unlock();
    return success;
}

//-----------------------------------------------------------------------------------------------
bool core::handle_incoming_block(
        const std::string& block_blob,
        const block* b,
        block_verification_context& bvc,
        checkpoint_t* checkpoint,
        bool update_miner_blocktemplate) {
    TRY_ENTRY();
    bvc = {};

    if (!check_incoming_block_size(block_blob)) {
        bvc.m_verifivation_failed = true;
        return false;
    }

    if (((size_t)-1) <= 0xffffffff && block_blob.size() >= 0x3fffffff)
        log::warning(
                logcat, "This block's size is {}, closing on the 32 bit limit", block_blob.size());

    CHECK_AND_ASSERT_MES(
            update_checkpoints_from_json_file(),
            false,
            "One or more checkpoints loaded from json conflicted with existing checkpoints.");

    block lb;
    if (!b) {
        crypto::hash block_hash;
        if (!parse_and_validate_block_from_blob(block_blob, lb, block_hash)) {
            log::info(logcat, "Failed to parse and validate new block");
            bvc.m_verifivation_failed = true;
            return false;
        }
        b = &lb;
    }

    add_new_block(*b, bvc, checkpoint);
    if (update_miner_blocktemplate && bvc.m_added_to_main_chain)
        m_miner.on_block_chain_update();
    return true;

    CATCH_ENTRY("core::handle_incoming_block()", false);
}
//-----------------------------------------------------------------------------------------------
// Used by the RPC server to check the size of an incoming
// block_blob
bool core::check_incoming_block_size(const std::string& block_blob) const {
    // note: we assume block weight is always >= block blob size, so we check incoming
    // blob size against the block weight limit, which acts as a sanity check without
    // having to parse/weigh first; in fact, since the block blob is the block header
    // plus the tx hashes, the weight will typically be much larger than the blob size
    if (block_blob.size() > m_blockchain_storage.get_current_cumulative_block_weight_limit() +
                                    BLOCK_SIZE_SANITY_LEEWAY) {
        log::info(
                logcat,
                "WRONG BLOCK BLOB, sanity check failed on size {}, rejected",
                block_blob.size());
        return false;
    }
    return true;
}

void core::update_omq_sns() {
    // TODO: let callers (e.g. lokinet, ss) subscribe to callbacks when this fires
    oxenmq::pubkey_set active_sns;
    m_service_node_list.copy_active_x25519_pubkeys(std::inserter(active_sns, active_sns.end()));
    m_omq->set_active_sns(std::move(active_sns));
}
//-----------------------------------------------------------------------------------------------
crypto::hash core::get_tail_id() const {
    return m_blockchain_storage.get_tail_id();
}
//-----------------------------------------------------------------------------------------------
difficulty_type core::get_block_cumulative_difficulty(uint64_t height) const {
    return m_blockchain_storage.get_db().get_block_cumulative_difficulty(height);
}
//-----------------------------------------------------------------------------------------------
bool core::have_block(const crypto::hash& id) const {
    return m_blockchain_storage.have_block(id);
}
//-----------------------------------------------------------------------------------------------
crypto::hash core::get_block_id_by_height(uint64_t height) const {
    return m_blockchain_storage.get_block_id_by_height(height);
}
//-----------------------------------------------------------------------------------------------
bool core::get_block_by_hash(const crypto::hash& h, block& blk, bool* orphan) const {
    return m_blockchain_storage.get_block_by_hash(h, blk, orphan);
}
//-----------------------------------------------------------------------------------------------
bool core::get_block_by_height(uint64_t height, block& blk) const {
    return m_blockchain_storage.get_block_by_height(height, blk);
}
//-----------------------------------------------------------------------------------------------
static bool check_external_ping(
        time_t last_ping, std::chrono::seconds lifetime, std::string_view what) {
    const std::chrono::seconds elapsed{std::time(nullptr) - last_ping};
    if (elapsed > lifetime) {
        log::warning(
                logcat,
                "Have not heard from {} {}",
                what,
                (!last_ping ? "since starting"
                            : "since more than " + tools::get_human_readable_timespan(elapsed) +
                                      " ago"));
        return false;
    }
    return true;
}
void core::reset_proof_interval() {
    m_check_uptime_proof_interval.reset();
}
//-----------------------------------------------------------------------------------------------
void core::do_uptime_proof_call() {
    std::vector<service_nodes::service_node_pubkey_info> const states =
            get_service_node_list_state({m_service_keys.pub});

    // wait one block before starting uptime proofs (but not on testnet/devnet, where we sometimes
    // have mass registrations/deregistrations where the waiting causes problems).
    uint64_t delay_blocks = m_nettype == network_type::MAINNET ? 1 : 0;
    if (!states.empty() &&
        (states[0].info->registration_height + delay_blocks) < get_current_blockchain_height()) {
        m_check_uptime_proof_interval.do_call([this]() {
            // This timer is not perfectly precise and can leak seconds slightly, so send the uptime
            // proof if we are within half a tick of the target time.  (Essentially our target proof
            // window becomes the first time this triggers in the 59.75-60.25 minute window).
            uint64_t next_proof_time = 0;
            m_service_node_list.access_proof(
                    m_service_keys.pub, [&](auto& proof) { next_proof_time = proof.timestamp; });
            auto& netconf = get_net_config();
            next_proof_time +=
                    std::chrono::seconds{
                            netconf.UPTIME_PROOF_FREQUENCY -
                            netconf.UPTIME_PROOF_CHECK_INTERVAL / 2}
                            .count();

            if ((uint64_t)std::time(nullptr) < next_proof_time)
                return;

            auto pubkey = m_service_node_list.get_pubkey_from_x25519(m_service_keys.pub_x25519);
            if (pubkey && pubkey != m_service_keys.pub &&
                m_service_node_list.is_service_node(pubkey, false /*don't require active*/)) {
                log::info(
                        logcat,
                        fg(fmt::terminal_color::red),
                        "Failed to submit uptime proof: another service node on the network is "
                        "using the same ed/x25519 keys as this service node. This typically means "
                        "both have the same 'key_ed25519' private key file.");
                return;
            }

            {
                std::vector<crypto::public_key> sn_pks;
                auto sns = m_service_node_list.get_service_node_list_state();
                sn_pks.reserve(sns.size());
                for (const auto& sni : sns)
                    sn_pks.push_back(sni.pubkey);

                m_service_node_list.for_each_service_node_info_and_proof(
                        sn_pks.begin(), sn_pks.end(), [&](auto& pk, auto& sni, auto& proof) {
                            if (pk != m_service_keys.pub &&
                                proof.proof->public_ip == m_sn_public_ip &&
                                (proof.proof->qnet_port == m_quorumnet_port ||
                                 (netconf.HAVE_STORAGE_AND_LOKINET &&
                                  (proof.proof->storage_https_port == storage_https_port() ||
                                   proof.proof->storage_omq_port == storage_omq_port()))))
                                log::info(
                                        logcat,
                                        fg(fmt::terminal_color::red),
                                        "Another service node ({}) is broadcasting the same public "
                                        "IP and ports as this service node ({}:{}[qnet], "
                                        ":{}[SS-HTTP], :{}[SS-OMQ]). This will lead to "
                                        "deregistration of one or both service nodes if not "
                                        "corrected. (Do both service nodes have the correct IP for "
                                        "the service-node-public-ip setting?)",
                                        pk,
                                        epee::string_tools::get_ip_string_from_int32(
                                                m_sn_public_ip),
                                        proof.proof->qnet_port,
                                        proof.proof->storage_https_port,
                                        proof.proof->storage_omq_port);
                        });
            }

            if (netconf.HAVE_STORAGE_AND_LOKINET) {
                if (!check_external_ping(
                            m_last_storage_server_ping,
                            get_net_config().UPTIME_PROOF_FREQUENCY,
                            "the storage server")) {
                    log::info(
                            logcat,
                            fg(fmt::terminal_color::red),
                            "Failed to submit uptime proof: have not heard from the storage server "
                            "recently. Make sure that it is running! It is required to run "
                            "alongside the Loki daemon");
                    return;
                }
                if (!check_external_ping(
                            m_last_lokinet_ping,
                            get_net_config().UPTIME_PROOF_FREQUENCY,
                            "Lokinet")) {
                    log::info(
                            logcat,
                            fg(fmt::terminal_color::red),
                            "Failed to submit uptime proof: have not heard from lokinet recently. "
                            "Make sure that it is running! It is required to run alongside the "
                            "Loki daemon");
                    return;
                }
            }

            submit_uptime_proof();
        });
    } else {
        // reset the interval so that we're ready when we register, OR if we get deregistered this
        // primes us up for re-registration in the same session
        m_check_uptime_proof_interval.reset();
    }
}
//-----------------------------------------------------------------------------------------------
bool core::on_idle() {
    if (!m_starter_message_showed) {
        std::string main_message;
        if (m_offline)
            main_message =
                    "The daemon is running offline and will not attempt to sync to the Loki "
                    "network.";
        else
            main_message =
                    "The daemon will start synchronizing with the network. This may take a long "
                    "time to complete.";
        log::info(
                logcat,
                fg(fmt::terminal_color::yellow),
                R"(
**********************************************************************
{}

You can set the level of process detailization through "set_log <level|categories>" command,
where <level> is between 0 (no details) and 4 (very verbose), or custom category based levels (eg, *:WARNING).

Use the "help" command to see the list of available commands.
Use "help <command>" to see a command's documentation.
**********************************************************************
)",
                main_message);
        m_starter_message_showed = true;
    }

    m_txpool_auto_relayer.do_call([this] { return relay_txpool_transactions(); });
    m_service_node_vote_relayer.do_call([this] { return relay_service_node_votes(); });
    m_check_disk_space_interval.do_call([this] { return check_disk_space(); });
    m_sn_proof_cleanup_interval.do_call([&snl = m_service_node_list] {
        snl.cleanup_proofs();
        return true;
    });

    std::chrono::seconds lifetime{time(nullptr) - get_start_time()};
    if (m_service_node &&
        lifetime > get_net_config().UPTIME_PROOF_STARTUP_DELAY)  // Give us some time to connect to
                                                                 // peers before sending uptimes
    {
        do_uptime_proof_call();
    }

    m_blockchain_pruning_interval.do_call([this] { return update_blockchain_pruning(); });
    m_miner.on_idle();
    m_mempool.on_idle();

#ifdef ENABLE_SYSTEMD
    m_systemd_notify_interval.do_call(
            [this] { sd_notify(0, ("WATCHDOG=1\nSTATUS=" + get_status_string()).c_str()); });
#endif

    return true;
}
//-----------------------------------------------------------------------------------------------
bool core::check_disk_space() {
    uint64_t free_space = get_free_space();
    if (free_space < 1ull * 1024 * 1024 * 1024)  // 1 GB
        log::warning(
                logcat,
                fg(fmt::terminal_color::red),
                "Free space is below 1 GB on {}",
                m_config_folder);
    return true;
}
//-----------------------------------------------------------------------------------------------
double factorial(unsigned int n) {
    if (n <= 1)
        return 1.0;
    double f = n;
    while (n-- > 1)
        f *= n;
    return f;
}
//-----------------------------------------------------------------------------------------------
static double probability1(unsigned int blocks, unsigned int expected) {
    // https://www.umass.edu/wsp/resources/poisson/#computing
    return pow(expected, blocks) / (factorial(blocks) * exp(expected));
}
//-----------------------------------------------------------------------------------------------
static double probability(unsigned int blocks, unsigned int expected) {
    double p = 0.0;
    if (blocks <= expected) {
        for (unsigned int b = 0; b <= blocks; ++b)
            p += probability1(b, expected);
    } else if (blocks > expected) {
        for (unsigned int b = blocks; b <= expected * 3 /* close enough */; ++b)
            p += probability1(b, expected);
    }
    return p;
}
//-----------------------------------------------------------------------------------------------
void core::flush_bad_txs_cache() {
    bad_semantics_txes_lock.lock();
    for (int idx = 0; idx < 2; ++idx)
        bad_semantics_txes[idx].clear();
    bad_semantics_txes_lock.unlock();
}
//-----------------------------------------------------------------------------------------------
void core::flush_invalid_blocks() {
    m_blockchain_storage.flush_invalid_blocks();
}
bool core::update_blockchain_pruning() {
    return m_blockchain_storage.update_blockchain_pruning();
}
//-----------------------------------------------------------------------------------------------
bool core::check_blockchain_pruning() {
    return m_blockchain_storage.check_blockchain_pruning();
}
//-----------------------------------------------------------------------------------------------
void core::set_target_blockchain_height(uint64_t target_blockchain_height) {
    m_target_blockchain_height = target_blockchain_height;
}
//-----------------------------------------------------------------------------------------------
uint64_t core::get_target_blockchain_height() const {
    return m_target_blockchain_height;
}
//-----------------------------------------------------------------------------------------------
uint64_t core::prevalidate_block_hashes(uint64_t height, const std::vector<crypto::hash>& hashes) {
    return get_blockchain_storage().prevalidate_block_hashes(height, hashes);
}
//-----------------------------------------------------------------------------------------------
uint64_t core::get_free_space() const {
    return fs::space(m_config_folder).available;
}
//-----------------------------------------------------------------------------------------------
std::shared_ptr<const service_nodes::quorum> core::get_quorum(
        service_nodes::quorum_type type,
        uint64_t height,
        bool include_old,
        std::vector<std::shared_ptr<const service_nodes::quorum>>* alt_states) const {
    return m_service_node_list.get_quorum(type, height, include_old, alt_states);
}
//-----------------------------------------------------------------------------------------------
bool core::is_service_node(const crypto::public_key& pubkey, bool require_active) const {
    return m_service_node_list.is_service_node(pubkey, require_active);
}
//-----------------------------------------------------------------------------------------------
const std::vector<service_nodes::key_image_blacklist_entry>&
core::get_service_node_blacklisted_key_images() const {
    return m_service_node_list.get_blacklisted_key_images();
}
//-----------------------------------------------------------------------------------------------
eth::BLSRewardsResponse core::bls_rewards_request(const eth::address& address) {
    return m_bls_aggregator->rewards_request(address);
}
//-----------------------------------------------------------------------------------------------
eth::AggregateExitResponse core::aggregate_exit_request(const eth::bls_public_key& bls_pubkey) {
    const auto resp = m_bls_aggregator->aggregateExit(bls_pubkey);
    return resp;
}
//-----------------------------------------------------------------------------------------------
eth::AggregateExitResponse core::aggregate_liquidation_request(
        const eth::bls_public_key& bls_pubkey) {
    const auto resp = m_bls_aggregator->aggregateLiquidation(bls_pubkey);
    return resp;
}
//-----------------------------------------------------------------------------------------------
eth::BLSRegistrationResponse core::bls_registration(
        const eth::address& address, const uint64_t fee) const {
    const auto& keys = get_service_keys();
    auto resp = m_bls_aggregator->registration(address, keys.pub);

    service_nodes::registration_details reg{};
    reg.service_node_pubkey = keys.pub;
    reg.bls_pubkey = keys.bls_signer->getCryptoPubkey();

    // If we're constructing a BLS registration then dual keys should have been unified in our own
    // keys:
    assert(tools::view_guts(keys.pub) == tools::view_guts(keys.pub_ed25519));

    auto reg_msg = get_registration_message_for_signing(reg);
    crypto_sign_ed25519_detached(
            resp.ed_signature.data(),
            nullptr,
            reg_msg.data(),
            reg_msg.size(),
            keys.key_ed25519.data());

    return resp;
}
//-----------------------------------------------------------------------------------------------
std::vector<service_nodes::service_node_pubkey_info> core::get_service_node_list_state(
        const std::vector<crypto::public_key>& service_node_pubkeys) const {
    return m_service_node_list.get_service_node_list_state(service_node_pubkeys);
}
//-----------------------------------------------------------------------------------------------
bool core::add_service_node_vote(
        const service_nodes::quorum_vote_t& vote, vote_verification_context& vvc) {
    return m_quorum_cop.handle_vote(vote, vvc);
}
//-----------------------------------------------------------------------------------------------
uint32_t core::get_blockchain_pruning_seed() const {
    return get_blockchain_storage().get_blockchain_pruning_seed();
}
//-----------------------------------------------------------------------------------------------
bool core::prune_blockchain(uint32_t pruning_seed) {
    return get_blockchain_storage().prune_blockchain(pruning_seed);
}
//-----------------------------------------------------------------------------------------------
std::time_t core::get_start_time() const {
    return start_time;
}
//-----------------------------------------------------------------------------------------------
void core::graceful_exit() {
    raise(SIGTERM);
}
}  // namespace cryptonote<|MERGE_RESOLUTION|>--- conflicted
+++ resolved
@@ -1001,11 +1001,7 @@
                     // Load from existing
 
                     try {
-<<<<<<< HEAD
-                        bls_signer = std::make_shared<eth::BLSSigner>(m_nettype, &sk);
-=======
-                        bls_signer = BLSSigner{m_nettype, &sk};
->>>>>>> 799c21dc
+                        bls_signer = eth::BLSSigner{m_nettype, &sk};
                     } catch (const std::exception& e) {
                         log::critical(logcat, "Invalid BLS key: {}", e.what());
                         return false;
@@ -1015,11 +1011,7 @@
                 },
                 [this](eth::bls_secret_key& sk, eth::bls_public_key& pk, auto& bls_signer) {
                     // Generate new one
-<<<<<<< HEAD
-                    bls_signer = std::make_shared<eth::BLSSigner>(m_nettype);
-=======
-                    bls_signer = BLSSigner{m_nettype};
->>>>>>> 799c21dc
+                    bls_signer = eth::BLSSigner{m_nettype};
                     sk = bls_signer->getCryptoSeckey();
                     pk = bls_signer->getCryptoPubkey();
                 },
