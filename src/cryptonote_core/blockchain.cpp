// Copyright (c) 2014-2019, The Monero Project
// Copyright (c)      2018, The Loki Project
//
// All rights reserved.
//
// Redistribution and use in source and binary forms, with or without modification, are
// permitted provided that the following conditions are met:
//
// 1. Redistributions of source code must retain the above copyright notice, this list of
//    conditions and the following disclaimer.
//
// 2. Redistributions in binary form must reproduce the above copyright notice, this list
//    of conditions and the following disclaimer in the documentation and/or other
//    materials provided with the distribution.
//
// 3. Neither the name of the copyright holder nor the names of its contributors may be
//    used to endorse or promote products derived from this software without specific
//    prior written permission.
//
// THIS SOFTWARE IS PROVIDED BY THE COPYRIGHT HOLDERS AND CONTRIBUTORS "AS IS" AND ANY
// EXPRESS OR IMPLIED WARRANTIES, INCLUDING, BUT NOT LIMITED TO, THE IMPLIED WARRANTIES OF
// MERCHANTABILITY AND FITNESS FOR A PARTICULAR PURPOSE ARE DISCLAIMED. IN NO EVENT SHALL
// THE COPYRIGHT HOLDER OR CONTRIBUTORS BE LIABLE FOR ANY DIRECT, INDIRECT, INCIDENTAL,
// SPECIAL, EXEMPLARY, OR CONSEQUENTIAL DAMAGES (INCLUDING, BUT NOT LIMITED TO,
// PROCUREMENT OF SUBSTITUTE GOODS OR SERVICES; LOSS OF USE, DATA, OR PROFITS; OR BUSINESS
// INTERRUPTION) HOWEVER CAUSED AND ON ANY THEORY OF LIABILITY, WHETHER IN CONTRACT,
// STRICT LIABILITY, OR TORT (INCLUDING NEGLIGENCE OR OTHERWISE) ARISING IN ANY WAY OUT OF
// THE USE OF THIS SOFTWARE, EVEN IF ADVISED OF THE POSSIBILITY OF SUCH DAMAGE.
//
// Parts of this file are originally copyright (c) 2012-2013 The Cryptonote developers

#include <algorithm>
#include <cstdio>
#include <boost/filesystem.hpp>
#include <boost/range/adaptor/reversed.hpp>

#include "common/rules.h"
#include "include_base_utils.h"
#include "cryptonote_basic/cryptonote_basic_impl.h"
#include "cryptonote_core/cryptonote_tx_utils.h"
#include "tx_pool.h"
#include "blockchain.h"
#include "blockchain_db/blockchain_db.h"
#include "cryptonote_basic/cryptonote_boost_serialization.h"
#include "cryptonote_config.h"
#include "cryptonote_core/miner.h"
#include "misc_language.h"
#include "profile_tools.h"
#include "file_io_utils.h"
#include "int-util.h"
#include "common/threadpool.h"
#include "common/boost_serialization_helper.h"
#include "warnings.h"
#include "crypto/hash.h"
#include "cryptonote_core.h"
#include "ringct/rctSigs.h"
#include "common/perf_timer.h"
#include "common/notify.h"
#include "service_node_voting.h"
#include "service_node_list.h"
#include "common/varint.h"
#include "common/pruning.h"

#undef LOKI_DEFAULT_LOG_CATEGORY
#define LOKI_DEFAULT_LOG_CATEGORY "blockchain"

#define FIND_BLOCKCHAIN_SUPPLEMENT_MAX_SIZE (100*1024*1024) // 100 MB

using namespace crypto;

//#include "serialization/json_archive.h"

/* TODO:
 *  Clean up code:
 *    Possibly change how outputs are referred to/indexed in blockchain and wallets
 *
 */

using namespace cryptonote;
using epee::string_tools::pod_to_hex;

DISABLE_VS_WARNINGS(4267)

#define MERROR_VER(x) MCERROR("verify", x)

// used to overestimate the block reward when estimating a per kB to use
#define BLOCK_REWARD_OVERESTIMATE (10 * 1000000000000)

struct hard_fork_record
{
  uint8_t version;
  uint64_t height;
  uint8_t threshold;
  time_t time;
};

// TODO(doyle): Move this out into a globally accessible object
// version 7 from the start of the blockchain, inhereted from Monero mainnet
static const hard_fork_record mainnet_hard_forks[] =
{
  { network_version_7,                   1,      0, 1503046577 },
  { network_version_8,                   64324,  0, 1533006000 },
  { network_version_9_service_nodes,     101250, 0, 1537444800 },
  { network_version_10_bulletproofs,     161849, 0, 1544743800 }, // 2018-12-13 23:30UTC
  { network_version_11_infinite_staking, 234767, 0, 1554170400 }, // 2019-03-26 13:00AEDT
  { network_version_12_checkpointing,    321467, 0, 1563940800 }, // 2019-07-24 14:00AEDT
};

static const hard_fork_record testnet_hard_forks[] =
{
  { network_version_7,                   1,     0, 1533631121 },
  { network_version_8,                   2,     0, 1533631122 },
  { network_version_9_service_nodes,     3,     0, 1533631123 },
  { network_version_10_bulletproofs,     4,     0, 1542681077 },
  { network_version_11_infinite_staking, 5,     0, 1551223964 },
  { network_version_12_checkpointing,    75471, 0, 1561608000 }, // 2019-06-28 14:00AEDT
};

static const hard_fork_record stagenet_hard_forks[] =
{
  { network_version_7,                   1,      0, 1341378000 },
  { network_version_8,                   64324,  0, 1533006000 },
  { network_version_9_service_nodes,     96210,  0, 1536840000 },
  { network_version_10_bulletproofs,     96211,  0, 1536840120 },
  { network_version_11_infinite_staking, 147029, 0, 1551223964 }, // 2019-02-27 12:30 AEDT
  { network_version_12_checkpointing,    213125, 0, 1561608000 }, // 2019-06-28 14:00 AEDT
};

//------------------------------------------------------------------
Blockchain::Blockchain(tx_memory_pool& tx_pool, service_nodes::service_node_list& service_node_list):
  m_db(), m_tx_pool(tx_pool), m_hardfork(NULL), m_timestamps_and_difficulties_height(0), m_current_block_cumul_weight_limit(0), m_current_block_cumul_weight_median(0),
  m_max_prepare_blocks_threads(4), m_db_sync_on_blocks(true), m_db_sync_threshold(1), m_db_sync_mode(db_async), m_db_default_sync(false), m_fast_sync(true), m_show_time_stats(false), m_sync_counter(0), m_bytes_to_sync(0), m_cancel(false),
  m_long_term_block_weights_window(CRYPTONOTE_LONG_TERM_BLOCK_WEIGHT_WINDOW_SIZE),
  m_long_term_effective_median_block_weight(0),
  m_long_term_block_weights_cache_tip_hash(crypto::null_hash),
  m_long_term_block_weights_cache_rolling_median(CRYPTONOTE_LONG_TERM_BLOCK_WEIGHT_WINDOW_SIZE),
  m_difficulty_for_next_block_top_hash(crypto::null_hash),
  m_difficulty_for_next_block(1),
  m_service_node_list(service_node_list),
  m_btc_valid(false),
  m_batch_success(true),
  m_prepare_height(0)
{
  LOG_PRINT_L3("Blockchain::" << __func__);
}
//------------------------------------------------------------------
Blockchain::~Blockchain()
{
  try { deinit(); }
  catch (const std::exception &e) { /* ignore */ }
}
//------------------------------------------------------------------
bool Blockchain::have_tx(const crypto::hash &id) const
{
  LOG_PRINT_L3("Blockchain::" << __func__);
  // WARNING: this function does not take m_blockchain_lock, and thus should only call read only
  // m_db functions which do not depend on one another (ie, no getheight + gethash(height-1), as
  // well as not accessing class members, even read only (ie, m_invalid_blocks). The caller must
  // lock if it is otherwise needed.
  return m_db->tx_exists(id);
}
//------------------------------------------------------------------
bool Blockchain::have_tx_keyimg_as_spent(const crypto::key_image &key_im) const
{
  LOG_PRINT_L3("Blockchain::" << __func__);
  // WARNING: this function does not take m_blockchain_lock, and thus should only call read only
  // m_db functions which do not depend on one another (ie, no getheight + gethash(height-1), as
  // well as not accessing class members, even read only (ie, m_invalid_blocks). The caller must
  // lock if it is otherwise needed.
  return  m_db->has_key_image(key_im);
}
//------------------------------------------------------------------
// This function makes sure that each "input" in an input (mixins) exists
// and collects the public key for each from the transaction it was included in
// via the visitor passed to it.
template <class visitor_t>
bool Blockchain::scan_outputkeys_for_indexes(const txin_to_key& tx_in_to_key, visitor_t &vis, const crypto::hash &tx_prefix_hash, uint64_t* pmax_related_block_height) const
{
  LOG_PRINT_L3("Blockchain::" << __func__);

  // ND: Disable locking and make method private.
  //CRITICAL_REGION_LOCAL(m_blockchain_lock);

  // verify that the input has key offsets (that it exists properly, really)
  if(!tx_in_to_key.key_offsets.size())
    return false;

  // cryptonote_format_utils uses relative offsets for indexing to the global
  // outputs list.  that is to say that absolute offset #2 is absolute offset
  // #1 plus relative offset #2.
  // TODO: Investigate if this is necessary / why this is done.
  std::vector<uint64_t> absolute_offsets = relative_output_offsets_to_absolute(tx_in_to_key.key_offsets);
  std::vector<output_data_t> outputs;

  bool found = false;
  auto it = m_scan_table.find(tx_prefix_hash);
  if (it != m_scan_table.end())
  {
    auto its = it->second.find(tx_in_to_key.k_image);
    if (its != it->second.end())
    {
      outputs = its->second;
      found = true;
    }
  }

  if (!found)
  {
    try
    {
      m_db->get_output_key(epee::span<const uint64_t>(&tx_in_to_key.amount, 1), absolute_offsets, outputs, true);
      if (absolute_offsets.size() != outputs.size())
      {
        MERROR_VER("Output does not exist! amount = " << tx_in_to_key.amount);
        return false;
      }
    }
    catch (...)
    {
      MERROR_VER("Output does not exist! amount = " << tx_in_to_key.amount);
      return false;
    }
  }
  else
  {
    // check for partial results and add the rest if needed;
    if (outputs.size() < absolute_offsets.size() && outputs.size() > 0)
    {
      MDEBUG("Additional outputs needed: " << absolute_offsets.size() - outputs.size());
      std::vector < uint64_t > add_offsets;
      std::vector<output_data_t> add_outputs;
      add_outputs.reserve(absolute_offsets.size() - outputs.size());
      for (size_t i = outputs.size(); i < absolute_offsets.size(); i++)
        add_offsets.push_back(absolute_offsets[i]);
      try
      {
        m_db->get_output_key(epee::span<const uint64_t>(&tx_in_to_key.amount, 1), add_offsets, add_outputs, true);
        if (add_offsets.size() != add_outputs.size())
        {
          MERROR_VER("Output does not exist! amount = " << tx_in_to_key.amount);
          return false;
        }
      }
      catch (...)
      {
        MERROR_VER("Output does not exist! amount = " << tx_in_to_key.amount);
        return false;
      }
      outputs.insert(outputs.end(), add_outputs.begin(), add_outputs.end());
    }
  }

  size_t count = 0;
  for (const uint64_t& i : absolute_offsets)
  {
    try
    {
      output_data_t output_index;
      try
      {
        // get tx hash and output index for output
        if (count < outputs.size())
          output_index = outputs.at(count);
        else
          output_index = m_db->get_output_key(tx_in_to_key.amount, i);

        // call to the passed boost visitor to grab the public key for the output
        if (!vis.handle_output(output_index.unlock_time, output_index.pubkey, output_index.commitment))
        {
          MERROR_VER("Failed to handle_output for output no = " << count << ", with absolute offset " << i);
          return false;
        }
      }
      catch (...)
      {
        MERROR_VER("Output does not exist! amount = " << tx_in_to_key.amount << ", absolute_offset = " << i);
        return false;
      }

      // if on last output and pmax_related_block_height not null pointer
      if(++count == absolute_offsets.size() && pmax_related_block_height)
      {
        // set *pmax_related_block_height to tx block height for this output
        auto h = output_index.height;
        if(*pmax_related_block_height < h)
        {
          *pmax_related_block_height = h;
        }
      }

    }
    catch (const OUTPUT_DNE& e)
    {
      MERROR_VER("Output does not exist: " << e.what());
      return false;
    }
    catch (const TX_DNE& e)
    {
      MERROR_VER("Transaction does not exist: " << e.what());
      return false;
    }

  }

  return true;
}
//------------------------------------------------------------------
uint64_t Blockchain::get_current_blockchain_height() const
{
  LOG_PRINT_L3("Blockchain::" << __func__);
  // WARNING: this function does not take m_blockchain_lock, and thus should only call read only
  // m_db functions which do not depend on one another (ie, no getheight + gethash(height-1), as
  // well as not accessing class members, even read only (ie, m_invalid_blocks). The caller must
  // lock if it is otherwise needed.
  return m_db->height();
}
//------------------------------------------------------------------
//FIXME: possibly move this into the constructor, to avoid accidentally
//       dereferencing a null BlockchainDB pointer
bool Blockchain::init(BlockchainDB* db, const network_type nettype, bool offline, const cryptonote::test_options *test_options, difficulty_type fixed_difficulty, const GetCheckpointsCallback& get_checkpoints/* = nullptr*/)
{
  LOG_PRINT_L3("Blockchain::" << __func__);

  CHECK_AND_ASSERT_MES(nettype != FAKECHAIN || test_options, false, "fake chain network type used without options");

  CRITICAL_REGION_LOCAL(m_tx_pool);
  CRITICAL_REGION_LOCAL1(m_blockchain_lock);

  if (db == nullptr)
  {
    LOG_ERROR("Attempted to init Blockchain with null DB");
    return false;
  }
  if (!db->is_open())
  {
    LOG_ERROR("Attempted to init Blockchain with unopened DB");
    delete db;
    return false;
  }

  m_db = db;

#if defined(LOKI_ENABLE_INTEGRATION_TEST_HOOKS)
  // NOTE(doyle): Passing in test options in integration mode means we're
  // overriding fork heights for any nettype in our integration tests using
  // a command line argument. So m_nettype should just be nettype. In
  // non-integration test mode passing in test options means you started the
  // daemon with --regtest OR you're running core_tests. So don't run core tests
  // in integration mode or --regtest
  m_nettype = nettype;
#else
  m_nettype = test_options != NULL ? FAKECHAIN : nettype;
#endif

  if (!m_checkpoints.init(m_nettype, m_db))
    throw std::runtime_error("Failed to initialize checkpoints");

  m_offline = offline;
  m_fixed_difficulty = fixed_difficulty;
  if (m_hardfork == nullptr)
    m_hardfork = new HardFork(*db, 7);

  if (test_options) // Fakechain mode or in integration testing mode we're overriding hardfork dates
  {
    for (auto n = 0u; n < test_options->hard_forks.size(); ++n)
    {
      const auto& hf = test_options->hard_forks.at(n);
      m_hardfork->add_fork(hf.first, hf.second, 0, n + 1);
    }
  }
  else
  {
    hard_fork_record const *hf_record = mainnet_hard_forks;
    uint8_t hf_record_num_entries     = loki::array_count(mainnet_hard_forks);

    if (m_nettype == TESTNET)
    {
      hf_record             = testnet_hard_forks;
      hf_record_num_entries = loki::array_count(testnet_hard_forks);
    }
    else if (m_nettype == STAGENET)
    {
      hf_record             = stagenet_hard_forks;
      hf_record_num_entries = loki::array_count(stagenet_hard_forks);
    }

    for (int n = 0; n < hf_record_num_entries; ++n)
    {
      hard_fork_record const *record = hf_record + n;
      m_hardfork->add_fork(record->version, record->height, record->threshold, record->time);
    }
  }

  m_hardfork->init();

  m_db->set_hard_fork(m_hardfork);

  // if the blockchain is new, add the genesis block
  // this feels kinda kludgy to do it this way, but can be looked at later.
  // TODO: add function to create and store genesis block,
  //       taking testnet into account
  if(!m_db->height())
  {
    MINFO("Blockchain not loaded, generating genesis block.");
    block bl;
    block_verification_context bvc = boost::value_initialized<block_verification_context>();
    generate_genesis_block(bl, get_config(m_nettype).GENESIS_TX, get_config(m_nettype).GENESIS_NONCE);
    db_wtxn_guard wtxn_guard(m_db);
    add_new_block(bl, bvc, nullptr /*checkpoint*/);
    CHECK_AND_ASSERT_MES(!bvc.m_verifivation_failed, false, "Failed to add genesis block to blockchain");
  }
  // TODO: if blockchain load successful, verify blockchain against both
  //       hard-coded and runtime-loaded (and enforced) checkpoints.
  else
  {
  }

  if (m_nettype != FAKECHAIN)
  {
    // ensure we fixup anything we found and fix in the future
    m_db->fixup();
  }

  db_rtxn_guard rtxn_guard(m_db);

  // check how far behind we are
  uint64_t top_block_timestamp = m_db->get_top_block_timestamp();
  uint64_t timestamp_diff = time(NULL) - top_block_timestamp;

  // genesis block has no timestamp, could probably change it to have timestamp of 1341378000...
  if(!top_block_timestamp)
    timestamp_diff = time(NULL) - 1341378000;

  // create general purpose async service queue

  m_async_work_idle = std::unique_ptr < boost::asio::io_service::work > (new boost::asio::io_service::work(m_async_service));
  // we only need 1
  m_async_pool.create_thread(boost::bind(&boost::asio::io_service::run, &m_async_service));

#if defined(PER_BLOCK_CHECKPOINT)
  if (m_nettype != FAKECHAIN)
    load_compiled_in_block_hashes(get_checkpoints);
#endif

  MINFO("Blockchain initialized. last block: " << m_db->height() - 1 << ", " << epee::misc_utils::get_time_interval_string(timestamp_diff) << " time ago, current difficulty: " << get_difficulty_for_next_block());

  rtxn_guard.stop();

  uint64_t num_popped_blocks = 0;
  while (!m_db->is_read_only())
  {
    uint64_t top_height;
    const crypto::hash top_id = m_db->top_block_hash(&top_height);
    const block top_block = m_db->get_top_block();
    const uint8_t ideal_hf_version = get_ideal_hard_fork_version(top_height);
    if (ideal_hf_version <= 1 || ideal_hf_version == top_block.major_version)
    {
      if (num_popped_blocks > 0)
        MGINFO("Initial popping done, top block: " << top_id << ", top height: " << top_height << ", block version: " << (uint64_t)top_block.major_version);
      break;
    }
    else
    {
      if (num_popped_blocks == 0)
        MGINFO("Current top block " << top_id << " at height " << top_height << " has version " << (uint64_t)top_block.major_version << " which disagrees with the ideal version " << (uint64_t)ideal_hf_version);
      if (num_popped_blocks % 100 == 0)
        MGINFO("Popping blocks... " << top_height);
      ++num_popped_blocks;
      block popped_block;
      std::vector<transaction> popped_txs;
      try
      {
        m_db->pop_block(popped_block, popped_txs);
      }
      // anything that could cause this to throw is likely catastrophic,
      // so we re-throw
      catch (const std::exception& e)
      {
        MERROR("Error popping block from blockchain: " << e.what());
        throw;
      }
      catch (...)
      {
        MERROR("Error popping block from blockchain, throwing!");
        throw;
      }
    }
  }
  if (num_popped_blocks > 0)
  {
    m_timestamps_and_difficulties_height = 0;
    m_hardfork->reorganize_from_chain_height(get_current_blockchain_height());
    m_tx_pool.on_blockchain_dec();
  }

  if (test_options && test_options->long_term_block_weight_window)
  {
    m_long_term_block_weights_window = test_options->long_term_block_weight_window;
    m_long_term_block_weights_cache_rolling_median = epee::misc_utils::rolling_median_t<uint64_t>(m_long_term_block_weights_window);
  }

  {
    db_txn_guard txn_guard(m_db, m_db->is_read_only());
    if (!update_next_cumulative_weight_limit())
      return false;
  }

  hook_block_added(m_checkpoints);
  hook_blockchain_detached(m_checkpoints);
  for (InitHook* hook : m_init_hooks)
    hook->init();

  return true;
}
//------------------------------------------------------------------
bool Blockchain::init(BlockchainDB* db, HardFork*& hf, const network_type nettype, bool offline)
{
  if (hf != nullptr)
    m_hardfork = hf;
  bool res = init(db, nettype, offline, NULL);
  if (hf == nullptr)
    hf = m_hardfork;
  return res;
}
//------------------------------------------------------------------
bool Blockchain::store_blockchain()
{
  LOG_PRINT_L3("Blockchain::" << __func__);
  // lock because the rpc_thread command handler also calls this
  CRITICAL_REGION_LOCAL(m_db->m_synchronization_lock);

  TIME_MEASURE_START(save);
  // TODO: make sure sync(if this throws that it is not simply ignored higher
  // up the call stack
  try
  {
    m_db->sync();
  }
  catch (const std::exception& e)
  {
    MERROR(std::string("Error syncing blockchain db: ") + e.what() + "-- shutting down now to prevent issues!");
    throw;
  }
  catch (...)
  {
    MERROR("There was an issue storing the blockchain, shutting down now to prevent issues!");
    throw;
  }

  TIME_MEASURE_FINISH(save);
  if(m_show_time_stats)
    MINFO("Blockchain stored OK, took: " << save << " ms");
  return true;
}
//------------------------------------------------------------------
bool Blockchain::deinit()
{
  LOG_PRINT_L3("Blockchain::" << __func__);

  MTRACE("Stopping blockchain read/write activity");

 // stop async service
  m_async_work_idle.reset();
  m_async_pool.join_all();
  m_async_service.stop();

  // as this should be called if handling a SIGSEGV, need to check
  // if m_db is a NULL pointer (and thus may have caused the illegal
  // memory operation), otherwise we may cause a loop.
  try
  {
    if (m_db)
    {
      m_db->close();
      MTRACE("Local blockchain read/write activity stopped successfully");
    }
  }
  catch (const std::exception& e)
  {
    LOG_ERROR(std::string("Error closing blockchain db: ") + e.what());
  }
  catch (...)
  {
    LOG_ERROR("There was an issue closing/storing the blockchain, shutting down now to prevent issues!");
  }

  delete m_hardfork;
  m_hardfork = NULL;
  delete m_db;
  m_db = NULL;
  return true;
}
//------------------------------------------------------------------
// This function removes blocks from the top of blockchain.
// It starts a batch and calls private method pop_block_from_blockchain().
void Blockchain::pop_blocks(uint64_t nblocks)
{
  uint64_t i = 0;
  CRITICAL_REGION_LOCAL(m_tx_pool);
  CRITICAL_REGION_LOCAL1(m_blockchain_lock);

  bool stop_batch = m_db->batch_start();

  try
  {
    const uint64_t blockchain_height = m_db->height();
    if (blockchain_height > 0)
      nblocks = std::min(nblocks, blockchain_height - 1);

    uint64_t constexpr PERCENT_PER_PROGRESS_UPDATE = 10;
    uint64_t const blocks_per_update               = (nblocks / PERCENT_PER_PROGRESS_UPDATE);

    tools::PerformanceTimer timer;
    for (int progress = 0; i < nblocks; ++i)
    {
      if (nblocks >= BLOCKS_EXPECTED_IN_HOURS(24) && (i != 0 && (i % blocks_per_update == 0)))
      {
        MGINFO("... popping blocks " << (++progress * PERCENT_PER_PROGRESS_UPDATE) << "% completed, height: " << (blockchain_height - i) << " (" << timer.seconds() << "s)");
        timer.reset();
      }

      pop_block_from_blockchain();
    }
  }
  catch (const std::exception& e)
  {
    LOG_ERROR("Error when popping blocks after processing " << i << " blocks: " << e.what());
    if (stop_batch)
      m_db->batch_abort();
    return;
  }

  auto split_height = m_db->height();
  for (BlockchainDetachedHook* hook : m_blockchain_detached_hooks)
    hook->blockchain_detached(split_height);

  if (stop_batch)
    m_db->batch_stop();
}
//------------------------------------------------------------------
// This function tells BlockchainDB to remove the top block from the
// blockchain and then returns all transactions (except the miner tx, of course)
// from it to the tx_pool
block Blockchain::pop_block_from_blockchain()
{
  LOG_PRINT_L3("Blockchain::" << __func__);
  CRITICAL_REGION_LOCAL(m_blockchain_lock);

  m_timestamps_and_difficulties_height = 0;

  block popped_block;
  std::vector<transaction> popped_txs;

  CHECK_AND_ASSERT_THROW_MES(m_db->height() > 1, "Cannot pop the genesis block");

  try
  {
    m_db->pop_block(popped_block, popped_txs);
  }
  // anything that could cause this to throw is likely catastrophic,
  // so we re-throw
  catch (const std::exception& e)
  {
    LOG_ERROR("Error popping block from blockchain: " << e.what());
    throw;
  }
  catch (...)
  {
    LOG_ERROR("Error popping block from blockchain, throwing!");
    throw;
  }

  // make sure the hard fork object updates its current version
  m_hardfork->on_block_popped(1);

  // return transactions from popped block to the tx_pool
  size_t pruned = 0;
  for (transaction& tx : popped_txs)
  {
    if (tx.pruned)
    {
      ++pruned;
      continue;
    }
    if (!is_coinbase(tx))
    {
      cryptonote::tx_verification_context tvc = AUTO_VAL_INIT(tvc);

      // FIXME: HardFork
      // Besides the below, popping a block should also remove the last entry
      // in hf_versions.
      uint8_t version = get_ideal_hard_fork_version(m_db->height());

      // We assume that if they were in a block, the transactions are already
      // known to the network as a whole. However, if we had mined that block,
      // that might not be always true. Unlikely though, and always relaying
      // these again might cause a spike of traffic as many nodes re-relay
      // all the transactions in a popped block when a reorg happens.
      bool r = m_tx_pool.add_tx(tx, tvc, true, true, false, version, m_service_node_list);
      if (!r)
      {
        LOG_ERROR("Error returning transaction to tx_pool");
      }
    }
  }
  if (pruned)
    MWARNING(pruned << " pruned txes could not be added back to the txpool");

  m_blocks_longhash_table.clear();
  m_scan_table.clear();
  m_blocks_txs_check.clear();
  m_check_txin_table.clear();

  CHECK_AND_ASSERT_THROW_MES(update_next_cumulative_weight_limit(), "Error updating next cumulative weight limit");
  m_tx_pool.on_blockchain_dec();
  invalidate_block_template_cache();
  return popped_block;
}
//------------------------------------------------------------------
bool Blockchain::reset_and_set_genesis_block(const block& b)
{
  LOG_PRINT_L3("Blockchain::" << __func__);
  CRITICAL_REGION_LOCAL(m_blockchain_lock);
  m_timestamps_and_difficulties_height = 0;
  invalidate_block_template_cache();
  m_db->reset();
  m_db->drop_alt_blocks();
  m_hardfork->init();

  for (InitHook* hook : m_init_hooks)
    hook->init();

  db_wtxn_guard wtxn_guard(m_db);
  block_verification_context bvc = boost::value_initialized<block_verification_context>();
  add_new_block(b, bvc, nullptr /*checkpoint*/);
  if (!update_next_cumulative_weight_limit())
    return false;
  return bvc.m_added_to_main_chain && !bvc.m_verifivation_failed;
}
//------------------------------------------------------------------
crypto::hash Blockchain::get_tail_id(uint64_t& height) const
{
  LOG_PRINT_L3("Blockchain::" << __func__);
  CRITICAL_REGION_LOCAL(m_blockchain_lock);
  return m_db->top_block_hash(&height);
}
//------------------------------------------------------------------
crypto::hash Blockchain::get_tail_id() const
{
  LOG_PRINT_L3("Blockchain::" << __func__);
  // WARNING: this function does not take m_blockchain_lock, and thus should only call read only
  // m_db functions which do not depend on one another (ie, no getheight + gethash(height-1), as
  // well as not accessing class members, even read only (ie, m_invalid_blocks). The caller must
  // lock if it is otherwise needed.
  return m_db->top_block_hash();
}
//------------------------------------------------------------------
/*TODO: this function was...poorly written.  As such, I'm not entirely
 *      certain on what it was supposed to be doing.  Need to look into this,
 *      but it doesn't seem terribly important just yet.
 *
 * puts into list <ids> a list of hashes representing certain blocks
 * from the blockchain in reverse chronological order
 *
 * the blocks chosen, at the time of this writing, are:
 *   the most recent 11
 *   powers of 2 less recent from there, so 13, 17, 25, etc...
 *
 */
bool Blockchain::get_short_chain_history(std::list<crypto::hash>& ids) const
{
  LOG_PRINT_L3("Blockchain::" << __func__);
  CRITICAL_REGION_LOCAL(m_blockchain_lock);
  uint64_t i = 0;
  uint64_t current_multiplier = 1;
  uint64_t sz = m_db->height();

  if(!sz)
    return true;

  db_rtxn_guard rtxn_guard(m_db);
  bool genesis_included = false;
  uint64_t current_back_offset = 1;
  while(current_back_offset < sz)
  {
    ids.push_back(m_db->get_block_hash_from_height(sz - current_back_offset));

    if(sz-current_back_offset == 0)
    {
      genesis_included = true;
    }
    if(i < 10)
    {
      ++current_back_offset;
    }
    else
    {
      current_multiplier *= 2;
      current_back_offset += current_multiplier;
    }
    ++i;
  }

  if (!genesis_included)
  {
    ids.push_back(m_db->get_block_hash_from_height(0));
  }

  return true;
}
//------------------------------------------------------------------
crypto::hash Blockchain::get_block_id_by_height(uint64_t height) const
{
  LOG_PRINT_L3("Blockchain::" << __func__);
  // WARNING: this function does not take m_blockchain_lock, and thus should only call read only
  // m_db functions which do not depend on one another (ie, no getheight + gethash(height-1), as
  // well as not accessing class members, even read only (ie, m_invalid_blocks). The caller must
  // lock if it is otherwise needed.
  try
  {
    return m_db->get_block_hash_from_height(height);
  }
  catch (const BLOCK_DNE& e)
  {
  }
  catch (const std::exception& e)
  {
    MERROR(std::string("Something went wrong fetching block hash by height: ") + e.what());
    throw;
  }
  catch (...)
  {
    MERROR(std::string("Something went wrong fetching block hash by height"));
    throw;
  }
  return null_hash;
}
//------------------------------------------------------------------
crypto::hash Blockchain::get_pending_block_id_by_height(uint64_t height) const
{
  if (m_prepare_height && height >= m_prepare_height && height - m_prepare_height < m_prepare_nblocks)
    return (*m_prepare_blocks)[height - m_prepare_height].hash;
  return get_block_id_by_height(height);
}
//------------------------------------------------------------------
bool Blockchain::get_block_by_hash(const crypto::hash &h, block &blk, bool *orphan) const
{
  LOG_PRINT_L3("Blockchain::" << __func__);
  CRITICAL_REGION_LOCAL(m_blockchain_lock);

  // try to find block in main chain
  try
  {
    blk = m_db->get_block(h);
    if (orphan)
      *orphan = false;
    return true;
  }
  // try to find block in alternative chain
  catch (const BLOCK_DNE& e)
  {
    alt_block_data_t data;
    cryptonote::blobdata blob;
    if (m_db->get_alt_block(h, &data, &blob))
    {
      if (!cryptonote::parse_and_validate_block_from_blob(blob, blk))
      {
        MERROR("Found block " << h << " in alt chain, but failed to parse it");
        throw std::runtime_error("Found block in alt chain, but failed to parse it");
      }
      if (orphan)
        *orphan = true;
      return true;
    }
  }
  catch (const std::exception& e)
  {
    MERROR(std::string("Something went wrong fetching block by hash: ") + e.what());
    throw;
  }
  catch (...)
  {
    MERROR(std::string("Something went wrong fetching block hash by hash"));
    throw;
  }

  return false;
}
//------------------------------------------------------------------
// This function aggregates the cumulative difficulties and timestamps of the
// last DIFFICULTY_BLOCKS_COUNT blocks and passes them to next_difficulty,
// returning the result of that call.  Ignores the genesis block, and can use
// less blocks than desired if there aren't enough.
difficulty_type Blockchain::get_difficulty_for_next_block()
{
  if (m_fixed_difficulty)
  {
    return m_db->height() ? m_fixed_difficulty : 1;
  }

  LOG_PRINT_L3("Blockchain::" << __func__);

  crypto::hash top_hash = get_tail_id();
  {
    CRITICAL_REGION_LOCAL(m_difficulty_lock);
    // we can call this without the blockchain lock, it might just give us
    // something a bit out of date, but that's fine since anything which
    // requires the blockchain lock will have acquired it in the first place,
    // and it will be unlocked only when called from the getinfo RPC
    if (top_hash == m_difficulty_for_next_block_top_hash)
      return m_difficulty_for_next_block;
  }

  CRITICAL_REGION_LOCAL(m_blockchain_lock);
  std::vector<uint64_t> timestamps;
  std::vector<difficulty_type> difficulties;
  uint64_t height;
  uint8_t version = get_current_hard_fork_version();
  size_t difficulty_blocks_count = DIFFICULTY_BLOCKS_COUNT_V2;
  top_hash = get_tail_id(height); // get it again now that we have the lock
  ++height; // top block height to blockchain height
  // ND: Speedup
  // 1. Keep a list of the last 735 (or less) blocks that is used to compute difficulty,
  //    then when the next block difficulty is queried, push the latest height data and
  //    pop the oldest one from the list. This only requires 1x read per height instead
  //    of doing 735 (DIFFICULTY_BLOCKS_COUNT).
  if (m_timestamps_and_difficulties_height != 0 && ((height - m_timestamps_and_difficulties_height) == 1) && m_timestamps.size() >= difficulty_blocks_count)
  {
    uint64_t index = height - 1;
    m_timestamps.push_back(m_db->get_block_timestamp(index));
    m_difficulties.push_back(m_db->get_block_cumulative_difficulty(index));

    while (m_timestamps.size() > difficulty_blocks_count)
      m_timestamps.erase(m_timestamps.begin());
    while (m_difficulties.size() > difficulty_blocks_count)
      m_difficulties.erase(m_difficulties.begin());

    m_timestamps_and_difficulties_height = height;
    timestamps = m_timestamps;
    difficulties = m_difficulties;
  }
  else
  {
    uint64_t offset = height - std::min < size_t > (height, static_cast<size_t>(difficulty_blocks_count));
    if (offset == 0)
      ++offset;

    timestamps.clear();
    difficulties.clear();
    if (height > offset)
    {
      timestamps.reserve(height - offset);
      difficulties.reserve(height - offset);
    }
    for (; offset < height; offset++)
    {
      timestamps.push_back(m_db->get_block_timestamp(offset));
      difficulties.push_back(m_db->get_block_cumulative_difficulty(offset));
    }

    m_timestamps_and_difficulties_height = height;
    m_timestamps = timestamps;
    m_difficulties = difficulties;
  }
  size_t target = get_difficulty_target();

  // HF12 switches to RandomX with a likely drastically reduced hashrate versus Turtle, so override
  // difficulty for the first difficulty window blocks:
  uint64_t hf12_height = m_hardfork->get_earliest_ideal_height_for_version(network_version_12_checkpointing);

  difficulty_type diff = next_difficulty_v2(timestamps, difficulties, target, version <= cryptonote::network_version_9_service_nodes,
          height >= hf12_height && height < hf12_height + DIFFICULTY_WINDOW_V2);

  CRITICAL_REGION_LOCAL1(m_difficulty_lock);
  m_difficulty_for_next_block_top_hash = top_hash;
  m_difficulty_for_next_block = diff;
  return diff;
}
//------------------------------------------------------------------
std::vector<time_t> Blockchain::get_last_block_timestamps(unsigned int blocks) const
{
  uint64_t height = m_db->height();
  if (blocks > height)
    blocks = height;
  std::vector<time_t> timestamps(blocks);
  while (blocks--)
    timestamps[blocks] = m_db->get_block_timestamp(height - blocks - 1);
  return timestamps;
}
//------------------------------------------------------------------
// This function removes blocks from the blockchain until it gets to the
// position where the blockchain switch started and then re-adds the blocks
// that had been removed.
bool Blockchain::rollback_blockchain_switching(std::list<block>& original_chain, uint64_t rollback_height)
{
  LOG_PRINT_L3("Blockchain::" << __func__);
  CRITICAL_REGION_LOCAL(m_blockchain_lock);

  // fail if rollback_height passed is too high
  if (rollback_height > m_db->height())
  {
    return true;
  }

  m_timestamps_and_difficulties_height = 0;

  // remove blocks from blockchain until we get back to where we should be.
  while (m_db->height() != rollback_height)
  {
    pop_block_from_blockchain();
  }

  // Revert all changes from switching to the alt chain before adding the original chain back in
  for (BlockchainDetachedHook* hook : m_blockchain_detached_hooks)
    hook->blockchain_detached(rollback_height);

  // make sure the hard fork object updates its current version
  m_hardfork->reorganize_from_chain_height(rollback_height);

  //return back original chain
  for (auto& bl : original_chain)
  {
    block_verification_context bvc = boost::value_initialized<block_verification_context>();
    bool r = handle_block_to_main_chain(bl, bvc);
    CHECK_AND_ASSERT_MES(r && bvc.m_added_to_main_chain, false, "PANIC! failed to add (again) block while chain switching during the rollback!");
  }

  m_hardfork->reorganize_from_chain_height(rollback_height);

  MINFO("Rollback to height " << rollback_height << " was successful.");
  if (!original_chain.empty())
  {
    MINFO("Restoration to previous blockchain successful as well.");
  }
  return true;
}
//------------------------------------------------------------------
// This function attempts to switch to an alternate chain, returning
// boolean based on success therein.
bool Blockchain::switch_to_alternative_blockchain(std::list<block_extended_info>& alt_chain, bool keep_disconnected_chain)
{
  LOG_PRINT_L3("Blockchain::" << __func__);
  CRITICAL_REGION_LOCAL(m_blockchain_lock);

  m_timestamps_and_difficulties_height = 0;

  // if empty alt chain passed (not sure how that could happen), return false
  CHECK_AND_ASSERT_MES(alt_chain.size(), false, "switch_to_alternative_blockchain: empty chain passed");

  // verify that main chain has front of alt chain's parent block
  if (!m_db->block_exists(alt_chain.front().bl.prev_id))
  {
    LOG_ERROR("Attempting to move to an alternate chain, but it doesn't appear to connect to the main chain!");
    return false;
  }

  // pop blocks from the blockchain until the top block is the parent
  // of the front block of the alt chain.
  std::list<block> disconnected_chain;
  while (m_db->top_block_hash() != alt_chain.front().bl.prev_id)
  {
    block b = pop_block_from_blockchain();
    disconnected_chain.push_front(b);
  }

  auto split_height = m_db->height();

  // TODO(loki): This is a work around for sometimes reorganising the blockchain causing inconsistent difficulty values
  LOKI_DEFER
  {
    if (nettype() == MAINNET)
    {
      uint64_t const FUDGE                             = 60;
      cryptonote::BlockchainDB::fixup_context context  = {};
      context.type                                     = cryptonote::BlockchainDB::fixup_type::calculate_difficulty;
      context.calculate_difficulty_params.start_height = split_height < FUDGE ? 0 : split_height - FUDGE;
      m_db->fixup(context);
    }
  };

  for (BlockchainDetachedHook* hook : m_blockchain_detached_hooks)
    hook->blockchain_detached(split_height);

  //connecting new alternative chain
  for(auto alt_ch_iter = alt_chain.begin(); alt_ch_iter != alt_chain.end(); alt_ch_iter++)
  {
    const auto &bei = *alt_ch_iter;
    block_verification_context bvc = boost::value_initialized<block_verification_context>();

    // add block to main chain
    bool r = handle_block_to_main_chain(bei.bl, bvc);

    // if adding block to main chain failed, rollback to previous state and
    // return false
    if(!r || !bvc.m_added_to_main_chain)
    {
      MERROR("Failed to switch to alternative blockchain");
      // rollback_blockchain_switching should be moved to two different
      // functions: rollback and apply_chain, but for now we pretend it is
      // just the latter (because the rollback was done above).
      rollback_blockchain_switching(disconnected_chain, split_height);

      // FIXME: Why do we keep invalid blocks around?  Possibly in case we hear
      // about them again so we can immediately dismiss them, but needs some
      // looking into.
      const crypto::hash blkid = cryptonote::get_block_hash(bei.bl);
      add_block_as_invalid(bei, blkid);
      MERROR("The block was inserted as invalid while connecting new alternative chain, block_id: " << blkid);
      m_db->remove_alt_block(blkid);
      alt_ch_iter++;

      for(auto alt_ch_to_orph_iter = alt_ch_iter; alt_ch_to_orph_iter != alt_chain.end(); )
      {
        const auto &bei = *alt_ch_to_orph_iter++;
        const crypto::hash blkid = cryptonote::get_block_hash(bei.bl);
        add_block_as_invalid(bei, blkid);
        m_db->remove_alt_block(blkid);
      }
      return false;
    }
  }

  if (keep_disconnected_chain) //pushing old chain as alternative chain
  {
<<<<<<< HEAD
    block_verification_context bvc = boost::value_initialized<block_verification_context>();
    bool r = handle_alternative_block(old_ch_ent, get_block_hash(old_ch_ent), bvc, nullptr /*checkpoint*/);
    if(!r)
=======
    for (auto &old_ch_ent : disconnected_chain)
>>>>>>> f8717ded
    {
      block_verification_context bvc = boost::value_initialized<block_verification_context>();
      bool r = handle_alternative_block(old_ch_ent, get_block_hash(old_ch_ent), bvc, nullptr /*checkpoint*/);
      if (!r)
      {
        MERROR("Failed to push ex-main chain blocks to alternative chain ");
        // previously this would fail the blockchain switching, but I don't
        // think this is bad enough to warrant that.
      }
    }
  }

  //removing alt_chain entries from alternative chains container
  for (const auto &bei: alt_chain)
  {
    m_db->remove_alt_block(cryptonote::get_block_hash(bei.bl));
  }

  m_hardfork->reorganize_from_chain_height(split_height);
  get_block_longhash_reorg(split_height);

  std::shared_ptr<tools::Notify> reorg_notify = m_reorg_notify;
  if (reorg_notify)
    reorg_notify->notify("%s", std::to_string(split_height).c_str(), "%h", std::to_string(m_db->height()).c_str(),
        "%n", std::to_string(m_db->height() - split_height).c_str(), NULL);

  MGINFO_GREEN("REORGANIZE SUCCESS! on height: " << split_height << ", new blockchain size: " << m_db->height());
  return true;
}
//------------------------------------------------------------------
// This function calculates the difficulty target for the block being added to
// an alternate chain.
difficulty_type Blockchain::get_next_difficulty_for_alternative_chain(const std::list<block_extended_info>& alt_chain, block_extended_info& bei) const
{
  if (m_fixed_difficulty)
  {
    return m_db->height() ? m_fixed_difficulty : 1;
  }

  LOG_PRINT_L3("Blockchain::" << __func__);
  std::vector<uint64_t> timestamps;
  std::vector<difficulty_type> cumulative_difficulties;
  size_t difficulty_blocks_count = DIFFICULTY_BLOCKS_COUNT_V2;

  // if the alt chain isn't long enough to calculate the difficulty target
  // based on its blocks alone, need to get more blocks from the main chain
  if(alt_chain.size()< difficulty_blocks_count)
  {
    CRITICAL_REGION_LOCAL(m_blockchain_lock);

    // Figure out start and stop offsets for main chain blocks
    size_t main_chain_stop_offset = alt_chain.size() ? alt_chain.front().height : bei.height;
    size_t main_chain_count = difficulty_blocks_count - std::min(static_cast<size_t>(difficulty_blocks_count), alt_chain.size());
    main_chain_count = std::min(main_chain_count, main_chain_stop_offset);
    size_t main_chain_start_offset = main_chain_stop_offset - main_chain_count;

    if(!main_chain_start_offset)
      ++main_chain_start_offset; //skip genesis block

    // get difficulties and timestamps from relevant main chain blocks
    for(; main_chain_start_offset < main_chain_stop_offset; ++main_chain_start_offset)
    {
      timestamps.push_back(m_db->get_block_timestamp(main_chain_start_offset));
      cumulative_difficulties.push_back(m_db->get_block_cumulative_difficulty(main_chain_start_offset));
    }

    // make sure we haven't accidentally grabbed too many blocks...maybe don't need this check?
    CHECK_AND_ASSERT_MES((alt_chain.size() + timestamps.size()) <= difficulty_blocks_count, false, "Internal error, alt_chain.size()[" << alt_chain.size() << "] + vtimestampsec.size()[" << timestamps.size() << "] NOT <= DIFFICULTY_WINDOW[]" << DIFFICULTY_BLOCKS_COUNT_V2);

    for (const auto &bei : alt_chain)
    {
      timestamps.push_back(bei.bl.timestamp);
      cumulative_difficulties.push_back(bei.cumulative_difficulty);
    }
  }
  // if the alt chain is long enough for the difficulty calc, grab difficulties
  // and timestamps from it alone
  else
  {
    timestamps.resize(static_cast<size_t>(difficulty_blocks_count));
    cumulative_difficulties.resize(static_cast<size_t>(difficulty_blocks_count));
    size_t count = 0;
    size_t max_i = timestamps.size()-1;
    // get difficulties and timestamps from most recent blocks in alt chain
    for (const auto bei: boost::adaptors::reverse(alt_chain))
    {
      timestamps[max_i - count] = bei.bl.timestamp;
      cumulative_difficulties[max_i - count] = bei.cumulative_difficulty;
      count++;
      if(count >= difficulty_blocks_count)
        break;
    }
  }

  // FIXME: This will fail if fork activation heights are subject to voting
  size_t target = DIFFICULTY_TARGET_V2;

  // HF12 switches to RandomX with a likely drastically reduced hashrate versus Turtle, so override
  // difficulty for the first difficulty window blocks:
  uint64_t hf12_height = m_hardfork->get_earliest_ideal_height_for_version(network_version_12_checkpointing);

  uint64_t height = (alt_chain.size() ? alt_chain.front().height : bei.height) + alt_chain.size() + 1;

  // calculate the difficulty target for the block and return it
  return next_difficulty_v2(timestamps, cumulative_difficulties, target, get_current_hard_fork_version() <= cryptonote::network_version_9_service_nodes,
      height >= hf12_height && height < hf12_height + DIFFICULTY_WINDOW_V2);
}
//------------------------------------------------------------------
// This function does a sanity check on basic things that all miner
// transactions have in common, such as:
//   one input, of type txin_gen, with height set to the block's height
//   correct miner tx unlock time
//   a non-overflowing tx amount (dubious necessity on this check)
bool Blockchain::prevalidate_miner_transaction(const block& b, uint64_t height)
{
  LOG_PRINT_L3("Blockchain::" << __func__);
  CHECK_AND_ASSERT_MES(b.miner_tx.vin.size() == 1, false, "coinbase transaction in the block has no inputs");
  CHECK_AND_ASSERT_MES(b.miner_tx.vin[0].type() == typeid(txin_gen), false, "coinbase transaction in the block has the wrong type");
  if(boost::get<txin_gen>(b.miner_tx.vin[0]).height != height)
  {
    MWARNING("The miner transaction in block has invalid height: " << boost::get<txin_gen>(b.miner_tx.vin[0]).height << ", expected: " << height);
    return false;
  }
  MDEBUG("Miner tx hash: " << get_transaction_hash(b.miner_tx));
  CHECK_AND_ASSERT_MES(b.miner_tx.unlock_time == height + CRYPTONOTE_MINED_MONEY_UNLOCK_WINDOW, false, "coinbase transaction transaction has the wrong unlock time=" << b.miner_tx.unlock_time << ", expected " << height + CRYPTONOTE_MINED_MONEY_UNLOCK_WINDOW);

  //check outs overflow
  //NOTE: not entirely sure this is necessary, given that this function is
  //      designed simply to make sure the total amount for a transaction
  //      does not overflow a uint64_t, and this transaction *is* a uint64_t...
  if(!check_outs_overflow(b.miner_tx))
  {
    MERROR("miner transaction has money overflow in block " << get_block_hash(b));
    return false;
  }

  return true;
}
//------------------------------------------------------------------
// This function validates the miner transaction reward
bool Blockchain::validate_miner_transaction(const block& b, size_t cumulative_block_weight, uint64_t fee, uint64_t& base_reward, uint64_t already_generated_coins, bool &partial_block_reward, uint8_t version)
{
  LOG_PRINT_L3("Blockchain::" << __func__);
  //validate reward
  uint64_t money_in_use = 0;
  for (auto& o: b.miner_tx.vout)
    money_in_use += o.amount;
  partial_block_reward = false;

  if (b.miner_tx.vout.size() == 0) {
    MERROR_VER("miner tx has no outputs");
    return false;
  }

  uint64_t height = cryptonote::get_block_height(b);
  std::vector<uint64_t> last_blocks_weights;
  get_last_n_blocks_weights(last_blocks_weights, CRYPTONOTE_REWARD_BLOCKS_WINDOW);

  loki_block_reward_context block_reward_context = {};
  block_reward_context.fee                       = fee;
  block_reward_context.height                    = height;
  if (!calc_batched_governance_reward(height, block_reward_context.batched_governance))
  {
    MERROR_VER("Failed to calculate batched governance reward");
    return false;
  }

  block_reward_parts reward_parts;
  if (!get_loki_block_reward(epee::misc_utils::median(last_blocks_weights), cumulative_block_weight, already_generated_coins, version, reward_parts, block_reward_context))
  {
    MERROR_VER("block weight " << cumulative_block_weight << " is bigger than allowed for this blockchain");
    return false;
  }

  for (ValidateMinerTxHook* hook : m_validate_miner_tx_hooks)
  {
    if (!hook->validate_miner_tx(b.prev_id, b.miner_tx, m_db->height(), version, reward_parts))
      return false;
  }

  if (already_generated_coins != 0 && block_has_governance_output(nettype(), b))
  {
    if (version >= network_version_10_bulletproofs && reward_parts.governance == 0)
    {
      MERROR("Governance reward should not be 0 after hardfork v10 if this height has a governance output because it is the batched payout height");
      return false;
    }

    if (b.miner_tx.vout.back().amount != reward_parts.governance)
    {
      MERROR("Governance reward amount incorrect.  Should be: " << print_money(reward_parts.governance) << ", is: " << print_money(b.miner_tx.vout.back().amount));
      return false;
    }

    if (!validate_governance_reward_key(m_db->height(), *cryptonote::get_config(m_nettype, version).GOVERNANCE_WALLET_ADDRESS, b.miner_tx.vout.size() - 1, boost::get<txout_to_key>(b.miner_tx.vout.back().target).key, m_nettype))
    {
      MERROR("Governance reward public key incorrect.");
      return false;
    }
  }

  if (version >= cryptonote::network_version_12_checkpointing)
  {
    if (b.miner_tx.type != txtype::standard)
    {
      MERROR("Coinbase invalid transaction type for coinbase transaction.");
      return false;
    }

    const auto min_version = transaction::get_min_version_for_hf(version, nettype());
    const auto max_version = transaction::get_max_version_for_hf(version, nettype());
    if (b.miner_tx.version < min_version || b.miner_tx.version > max_version)
    {
      MERROR_VER("Coinbase invalid version: " << b.miner_tx.version << " for hardfork: " << version << " min/max version:  " << min_version << "/" << max_version);
      return false;
    }
  }

  base_reward = reward_parts.adjusted_base_reward;
  if(base_reward + fee < money_in_use)
  {
    MERROR_VER("coinbase transaction spend too much money (" << print_money(money_in_use) << "). Block reward is " << print_money(base_reward) << "(" << print_money(base_reward) << "+" << print_money(fee) << ")");
    return false;
  }

  // since a miner can claim less than the full block reward, we update the base_reward
  // to show the amount of coins that were actually generated, the remainder will be pushed back for later
  // emission. This modifies the emission curve very slightly.
  CHECK_AND_ASSERT_MES(money_in_use - fee <= base_reward, false, "base reward calculation bug");
  if(base_reward != money_in_use)
    partial_block_reward = true;
  base_reward = money_in_use - fee;

  return true;
}
//------------------------------------------------------------------
// get the block weights of the last <count> blocks, and return by reference <sz>.
void Blockchain::get_last_n_blocks_weights(std::vector<uint64_t>& weights, size_t count) const
{
  LOG_PRINT_L3("Blockchain::" << __func__);
  CRITICAL_REGION_LOCAL(m_blockchain_lock);
  auto h = m_db->height();

  // this function is meaningless for an empty blockchain...granted it should never be empty
  if(h == 0)
    return;

  // add weight of last <count> blocks to vector <weights> (or less, if blockchain size < count)
  size_t start_offset = h - std::min<size_t>(h, count);
  weights = m_db->get_block_weights(start_offset, count);
}
//------------------------------------------------------------------
uint64_t Blockchain::get_long_term_block_weight_median(uint64_t start_height, size_t count) const
{
  LOG_PRINT_L3("Blockchain::" << __func__);
  CRITICAL_REGION_LOCAL(m_blockchain_lock);

  PERF_TIMER(get_long_term_block_weights);

  CHECK_AND_ASSERT_THROW_MES(count > 0, "count == 0");

  bool cached = false;
  uint64_t blockchain_height = m_db->height();
  uint64_t tip_height = start_height + count - 1;
  crypto::hash tip_hash = crypto::null_hash;
  if (tip_height < blockchain_height && count == (size_t)m_long_term_block_weights_cache_rolling_median.size())
  {
    tip_hash = m_db->get_block_hash_from_height(tip_height);
    cached = tip_hash == m_long_term_block_weights_cache_tip_hash;
  }

  if (cached)
  {
    MTRACE("requesting " << count << " from " << start_height << ", cached");
    return m_long_term_block_weights_cache_rolling_median.median();
  }

  // in the vast majority of uncached cases, most is still cached,
  // as we just move the window one block up:
  if (tip_height > 0 && count == (size_t)m_long_term_block_weights_cache_rolling_median.size() && tip_height < blockchain_height)
  {
    crypto::hash old_tip_hash = m_db->get_block_hash_from_height(tip_height - 1);
    if (old_tip_hash == m_long_term_block_weights_cache_tip_hash)
    {
      MTRACE("requesting " << count << " from " << start_height << ", incremental");
      m_long_term_block_weights_cache_tip_hash = tip_hash;
      m_long_term_block_weights_cache_rolling_median.insert(m_db->get_block_long_term_weight(tip_height));
      return m_long_term_block_weights_cache_rolling_median.median();
    }
  }

  MTRACE("requesting " << count << " from " << start_height << ", uncached");
  std::vector<uint64_t> weights = m_db->get_long_term_block_weights(start_height, count);
  m_long_term_block_weights_cache_tip_hash = tip_hash;
  m_long_term_block_weights_cache_rolling_median.clear();
  for (uint64_t w: weights)
    m_long_term_block_weights_cache_rolling_median.insert(w);
  return m_long_term_block_weights_cache_rolling_median.median();
}
//------------------------------------------------------------------
uint64_t Blockchain::get_current_cumulative_block_weight_limit() const
{
  LOG_PRINT_L3("Blockchain::" << __func__);
  return m_current_block_cumul_weight_limit;
}
//------------------------------------------------------------------
uint64_t Blockchain::get_current_cumulative_block_weight_median() const
{
  LOG_PRINT_L3("Blockchain::" << __func__);
  return m_current_block_cumul_weight_median;
}
//------------------------------------------------------------------
//TODO: This function only needed minor modification to work with BlockchainDB,
//      and *works*.  As such, to reduce the number of things that might break
//      in moving to BlockchainDB, this function will remain otherwise
//      unchanged for the time being.
//
// This function makes a new block for a miner to mine the hash for
//
// FIXME: this codebase references #if defined(DEBUG_CREATE_BLOCK_TEMPLATE)
// in a lot of places.  That flag is not referenced in any of the code
// nor any of the makefiles, howeve.  Need to look into whether or not it's
// necessary at all.
bool Blockchain::create_block_template(block& b, const crypto::hash *from_block, const account_public_address& miner_address, difficulty_type& diffic, uint64_t& height, uint64_t& expected_reward, const blobdata& ex_nonce)
{
  LOG_PRINT_L3("Blockchain::" << __func__);
  size_t median_weight;
  uint64_t already_generated_coins;
  uint64_t pool_cookie;

  m_tx_pool.lock();
  const auto txpool_unlocker = epee::misc_utils::create_scope_leave_handler([&]() { m_tx_pool.unlock(); });
  CRITICAL_REGION_LOCAL(m_blockchain_lock);
  if (m_btc_valid && !from_block) {
    // The pool cookie is atomic. The lack of locking is OK, as if it changes
    // just as we compare it, we'll just use a slightly old template, but
    // this would be the case anyway if we'd lock, and the change happened
    // just after the block template was created
    if (!memcmp(&miner_address, &m_btc_address, sizeof(cryptonote::account_public_address)) && m_btc_nonce == ex_nonce
      && m_btc_pool_cookie == m_tx_pool.cookie() && m_btc.prev_id == get_tail_id()) {
      MDEBUG("Using cached template");
      m_btc.timestamp = time(NULL); // update timestamp unconditionally
      b = m_btc;
      diffic = m_btc_difficulty;
      height = m_btc_height;
      expected_reward = m_btc_expected_reward;
      return true;
    }
    MDEBUG("Not using cached template: address " << (!memcmp(&miner_address, &m_btc_address, sizeof(cryptonote::account_public_address))) << ", nonce " << (m_btc_nonce == ex_nonce) << ", cookie " << (m_btc_pool_cookie == m_tx_pool.cookie()) << ", from_block " << (!!from_block));
    invalidate_block_template_cache();
  }

  if (from_block)
  {
    //build alternative subchain, front -> mainchain, back -> alternative head
    //block is not related with head of main chain
    //first of all - look in alternative chains container
    alt_block_data_t prev_data;
    bool parent_in_alt = m_db->get_alt_block(*from_block, &prev_data, NULL);
    bool parent_in_main = m_db->block_exists(*from_block);
    if (!parent_in_alt && !parent_in_main)
    {
      MERROR("Unknown from block");
      return false;
    }

    //we have new block in alternative chain
    std::list<block_extended_info> alt_chain;
    block_verification_context bvc = boost::value_initialized<block_verification_context>();
    std::vector<uint64_t> timestamps;
    if (!build_alt_chain(*from_block, alt_chain, timestamps, bvc, nullptr))
      return false;

    if (parent_in_main)
    {
      cryptonote::block prev_block;
      CHECK_AND_ASSERT_MES(get_block_by_hash(*from_block, prev_block), false, "From block not found"); // TODO
      uint64_t from_block_height = cryptonote::get_block_height(prev_block);
      height = from_block_height + 1;
    }
    else
    {
      height = alt_chain.back().height + 1;
    }
    b.major_version = m_hardfork->get_ideal_version(height);
    b.minor_version = m_hardfork->get_ideal_version();
    b.prev_id = *from_block;

    // cheat and use the weight of the block we start from, virtually certain to be acceptable
    // and use 1.9 times rather than 2 times so we're even more sure
    if (parent_in_main)
    {
      median_weight = m_db->get_block_weight(height - 1);
      already_generated_coins = m_db->get_block_already_generated_coins(height - 1);
    }
    else
    {
      median_weight = prev_data.cumulative_weight - prev_data.cumulative_weight / 20;
      already_generated_coins = alt_chain.back().already_generated_coins;
    }

    // FIXME: consider moving away from block_extended_info at some point
    block_extended_info bei = boost::value_initialized<block_extended_info>();
    bei.bl = b;
    bei.height = alt_chain.size() ? prev_data.height + 1 : m_db->get_block_height(*from_block) + 1;

    diffic = get_next_difficulty_for_alternative_chain(alt_chain, bei);
  }
  else
  {
    height = m_db->height();
    b.major_version = m_hardfork->get_current_version();
    b.minor_version = m_hardfork->get_ideal_version();
    b.prev_id = get_tail_id();
    median_weight = m_current_block_cumul_weight_limit / 2;
    diffic = get_difficulty_for_next_block();
    already_generated_coins = m_db->get_block_already_generated_coins(height - 1);
  }
  b.timestamp = time(NULL);

  uint64_t median_ts;
  if (!check_block_timestamp(b, median_ts))
  {
    b.timestamp = median_ts;
  }

  CHECK_AND_ASSERT_MES(diffic, false, "difficulty overhead.");

  size_t txs_weight;
  uint64_t fee;
  if (!m_tx_pool.fill_block_template(b, median_weight, already_generated_coins, txs_weight, fee, expected_reward, b.major_version, height))
  {
    return false;
  }
  pool_cookie = m_tx_pool.cookie();
#if defined(DEBUG_CREATE_BLOCK_TEMPLATE)
  size_t real_txs_weight = 0;
  uint64_t real_fee = 0;
  for(crypto::hash &cur_hash: b.tx_hashes)
  {
    auto cur_res = m_tx_pool.m_transactions.find(cur_hash);
    if (cur_res == m_tx_pool.m_transactions.end())
    {
      LOG_ERROR("Creating block template: error: transaction not found");
      continue;
    }
    tx_memory_pool::tx_details &cur_tx = cur_res->second;
    real_txs_weight += cur_tx.weight;
    real_fee += cur_tx.fee;
    if (cur_tx.weight != get_transaction_weight(cur_tx.tx))
    {
      LOG_ERROR("Creating block template: error: invalid transaction weight");
    }
    if (cur_tx.tx.version == txversion::v1)
    {
      uint64_t inputs_amount;
      if (!get_inputs_money_amount(cur_tx.tx, inputs_amount))
      {
        LOG_ERROR("Creating block template: error: cannot get inputs amount");
      }
      else if (cur_tx.fee != inputs_amount - get_outs_money_amount(cur_tx.tx))
      {
        LOG_ERROR("Creating block template: error: invalid fee");
      }
    }
    else
    {
      if (cur_tx.fee != cur_tx.tx.rct_signatures.txnFee)
      {
        LOG_ERROR("Creating block template: error: invalid fee");
      }
    }
  }
  if (txs_weight != real_txs_weight)
  {
    LOG_ERROR("Creating block template: error: wrongly calculated transaction weight");
  }
  if (fee != real_fee)
  {
    LOG_ERROR("Creating block template: error: wrongly calculated fee");
  }
  MDEBUG("Creating block template: height " << height <<
      ", median weight " << median_weight <<
      ", already generated coins " << already_generated_coins <<
      ", transaction weight " << txs_weight <<
      ", fee " << fee);
#endif

  /*
   two-phase miner transaction generation: we don't know exact block weight until we prepare block, but we don't know reward until we know
   block weight, so first miner transaction generated with fake amount of money, and with phase we know think we know expected block weight
   */
  //make blocks coin-base tx looks close to real coinbase tx to get truthful blob weight
  uint8_t hf_version = b.major_version;
  loki_miner_tx_context miner_tx_context(m_nettype, m_service_node_list.get_block_winner());
  if (!calc_batched_governance_reward(height, miner_tx_context.batched_governance))
  {
    LOG_ERROR("Failed to calculate batched governance reward");
    return false;
  }

  bool r = construct_miner_tx(height, median_weight, already_generated_coins, txs_weight, fee, miner_address, b.miner_tx, ex_nonce, hf_version, miner_tx_context);

  CHECK_AND_ASSERT_MES(r, false, "Failed to construct miner tx, first chance");
  size_t cumulative_weight = txs_weight + get_transaction_weight(b.miner_tx);
#if defined(DEBUG_CREATE_BLOCK_TEMPLATE)
  MDEBUG("Creating block template: miner tx weight " << get_transaction_weight(b.miner_tx) <<
      ", cumulative weight " << cumulative_weight);
#endif
  for (size_t try_count = 0; try_count != 10; ++try_count)
  {
    r = construct_miner_tx(height, median_weight, already_generated_coins, cumulative_weight, fee, miner_address, b.miner_tx, ex_nonce, hf_version, miner_tx_context);

    CHECK_AND_ASSERT_MES(r, false, "Failed to construct miner tx, second chance");
    size_t coinbase_weight = get_transaction_weight(b.miner_tx);
    if (coinbase_weight > cumulative_weight - txs_weight)
    {
      cumulative_weight = txs_weight + coinbase_weight;
#if defined(DEBUG_CREATE_BLOCK_TEMPLATE)
      MDEBUG("Creating block template: miner tx weight " << coinbase_weight <<
          ", cumulative weight " << cumulative_weight << " is greater than before");
#endif
      continue;
    }

    if (coinbase_weight < cumulative_weight - txs_weight)
    {
      size_t delta = cumulative_weight - txs_weight - coinbase_weight;
#if defined(DEBUG_CREATE_BLOCK_TEMPLATE)
      MDEBUG("Creating block template: miner tx weight " << coinbase_weight <<
          ", cumulative weight " << txs_weight + coinbase_weight <<
          " is less than before, adding " << delta << " zero bytes");
#endif
      b.miner_tx.extra.insert(b.miner_tx.extra.end(), delta, 0);
      //here  could be 1 byte difference, because of extra field counter is varint, and it can become from 1-byte len to 2-bytes len.
      if (cumulative_weight != txs_weight + get_transaction_weight(b.miner_tx))
      {
        CHECK_AND_ASSERT_MES(cumulative_weight + 1 == txs_weight + get_transaction_weight(b.miner_tx), false, "unexpected case: cumulative_weight=" << cumulative_weight << " + 1 is not equal txs_cumulative_weight=" << txs_weight << " + get_transaction_weight(b.miner_tx)=" << get_transaction_weight(b.miner_tx));
        b.miner_tx.extra.resize(b.miner_tx.extra.size() - 1);
        if (cumulative_weight != txs_weight + get_transaction_weight(b.miner_tx))
        {
          //fuck, not lucky, -1 makes varint-counter size smaller, in that case we continue to grow with cumulative_weight
          MDEBUG("Miner tx creation has no luck with delta_extra size = " << delta << " and " << delta - 1);
          cumulative_weight += delta - 1;
          continue;
        }
        MDEBUG("Setting extra for block: " << b.miner_tx.extra.size() << ", try_count=" << try_count);
      }
    }
    CHECK_AND_ASSERT_MES(cumulative_weight == txs_weight + get_transaction_weight(b.miner_tx), false, "unexpected case: cumulative_weight=" << cumulative_weight << " is not equal txs_cumulative_weight=" << txs_weight << " + get_transaction_weight(b.miner_tx)=" << get_transaction_weight(b.miner_tx));
#if defined(DEBUG_CREATE_BLOCK_TEMPLATE)
    MDEBUG("Creating block template: miner tx weight " << coinbase_weight <<
        ", cumulative weight " << cumulative_weight << " is now good");
#endif

    if (!from_block)
      cache_block_template(b, miner_address, ex_nonce, diffic, height, expected_reward, pool_cookie);
    return true;
  }
  LOG_ERROR("Failed to create_block_template with " << 10 << " tries");
  return false;
}
//------------------------------------------------------------------
bool Blockchain::create_block_template(block& b, const account_public_address& miner_address, difficulty_type& diffic, uint64_t& height, uint64_t& expected_reward, const blobdata& ex_nonce)
{
  return create_block_template(b, NULL, miner_address, diffic, height, expected_reward, ex_nonce);
}
//------------------------------------------------------------------
// for an alternate chain, get the timestamps from the main chain to complete
// the needed number of timestamps for the BLOCKCHAIN_TIMESTAMP_CHECK_WINDOW.
bool Blockchain::complete_timestamps_vector(uint64_t start_top_height, std::vector<uint64_t>& timestamps) const
{
  LOG_PRINT_L3("Blockchain::" << __func__);

  if(timestamps.size() >= BLOCKCHAIN_TIMESTAMP_CHECK_WINDOW)
    return true;

  CRITICAL_REGION_LOCAL(m_blockchain_lock);
  size_t need_elements = BLOCKCHAIN_TIMESTAMP_CHECK_WINDOW - timestamps.size();
  CHECK_AND_ASSERT_MES(start_top_height < m_db->height(), false, "internal error: passed start_height not < " << " m_db->height() -- " << start_top_height << " >= " << m_db->height());
  size_t stop_offset = start_top_height > need_elements ? start_top_height - need_elements : 0;
  timestamps.reserve(timestamps.size() + start_top_height - stop_offset);
  while (start_top_height != stop_offset)
  {
    timestamps.push_back(m_db->get_block_timestamp(start_top_height));
    --start_top_height;
  }
  return true;
}
//------------------------------------------------------------------
bool Blockchain::build_alt_chain(const crypto::hash &prev_id, std::list<block_extended_info>& alt_chain, std::vector<uint64_t> &timestamps, block_verification_context& bvc, int *num_checkpoints) const
{
    //build alternative subchain, front -> mainchain, back -> alternative head
    cryptonote::alt_block_data_t data;
    cryptonote::blobdata blob;
    timestamps.clear();

    if (num_checkpoints) *num_checkpoints = 0;
    crypto::hash prev_hash = crypto::null_hash;
    block_extended_info bei = {};
    for(bool found = m_db->get_alt_block(prev_id, &data, &blob);
        found;
        found = m_db->get_alt_block(prev_hash, &data, &blob))
    {
      if (num_checkpoints && data.checkpointed) (*num_checkpoints)++;
      CHECK_AND_ASSERT_MES(cryptonote::parse_and_validate_block_from_blob(blob, bei.bl), false, "Failed to parse alt block");
      bei.height                  = data.height;
      bei.block_cumulative_weight = data.cumulative_weight;
      bei.cumulative_difficulty   = data.cumulative_difficulty;
      bei.already_generated_coins = data.already_generated_coins;

      prev_hash = bei.bl.prev_id;
      timestamps.push_back(bei.bl.timestamp);
      alt_chain.push_front(std::move(bei));
      bei = {};
    }

    // if block to be added connects to known blocks that aren't part of the
    // main chain -- that is, if we're adding on to an alternate chain
    if(!alt_chain.empty())
    {
      // make sure alt chain doesn't somehow start past the end of the main chain
      CHECK_AND_ASSERT_MES(m_db->height() > alt_chain.front().height, false, "main blockchain wrong height");

      // make sure that the blockchain contains the block that should connect
      // this alternate chain with it.
      if (!m_db->block_exists(alt_chain.front().bl.prev_id))
      {
        MERROR("alternate chain does not appear to connect to main chain...");
        return false;
      }

      // make sure block connects correctly to the main chain
      auto h = m_db->get_block_hash_from_height(alt_chain.front().height - 1);
      CHECK_AND_ASSERT_MES(h == alt_chain.front().bl.prev_id, false, "alternative chain has wrong connection to main chain");
      complete_timestamps_vector(m_db->get_block_height(alt_chain.front().bl.prev_id), timestamps);
    }
    // if block not associated with known alternate chain
    else
    {
      // if block parent is not part of main chain or an alternate chain,
      // we ignore it
      bool parent_in_main = m_db->block_exists(prev_id);
      CHECK_AND_ASSERT_MES(parent_in_main, false, "internal error: broken imperative condition: parent_in_main");

      complete_timestamps_vector(m_db->get_block_height(prev_id), timestamps);
    }

    return true;
}
//------------------------------------------------------------------
// If a block is to be added and its parent block is not the current
// main chain top block, then we need to see if we know about its parent block.
// If its parent block is part of a known forked chain, then we need to see
// if that chain is long enough to become the main chain and re-org accordingly
// if so.  If not, we need to hang on to the block in case it becomes part of
// a long forked chain eventually.
bool Blockchain::handle_alternative_block(const block& b, const crypto::hash& id, block_verification_context& bvc, checkpoint_t const *checkpoint)
{
  LOG_PRINT_L3("Blockchain::" << __func__);
  CRITICAL_REGION_LOCAL(m_blockchain_lock);
  m_timestamps_and_difficulties_height = 0;
  uint64_t block_height = get_block_height(b);
  if(0 == block_height)
  {
    MERROR_VER("Block with id: " << epee::string_tools::pod_to_hex(id) << " (as alternative), but miner tx says height is 0.");
    bvc.m_verifivation_failed = true;
    return false;
  }

  bool service_node_checkpoint = false;
  if (!m_checkpoints.is_alternative_block_allowed(get_current_blockchain_height(), block_height, &service_node_checkpoint))
  {
    if (!service_node_checkpoint || b.major_version >= cryptonote::network_version_13_enforce_checkpoints)
    {
      MERROR_VER("Block with id: " << id << std::endl << " can't be accepted for alternative chain, block height: " << block_height << std::endl << " blockchain height: " << get_current_blockchain_height());
      bvc.m_verifivation_failed = true;
      return false;
    }
  }

  // this is a cheap test
  if (!m_hardfork->check_for_height(b, block_height))
  {
    LOG_PRINT_L1("Block with id: " << id << std::endl << "has old version for height " << block_height);
    bvc.m_verifivation_failed = true;
    return false;
  }

  //block is not related with head of main chain
  //first of all - look in alternative chains container
  uint64_t const curr_blockchain_height = get_current_blockchain_height();
  alt_block_data_t prev_data;
  bool parent_in_alt = m_db->get_alt_block(b.prev_id, &prev_data, NULL);
  bool parent_in_main = m_db->block_exists(b.prev_id);
  if (parent_in_alt || parent_in_main)
  {
    //we have new block in alternative chain
    std::list<block_extended_info> alt_chain;
    std::vector<uint64_t> timestamps;
    int num_checkpoints_on_alt_chain = 0;
    if (!build_alt_chain(b.prev_id, alt_chain, timestamps, bvc, &num_checkpoints_on_alt_chain))
      return false;

    // FIXME: consider moving away from block_extended_info at some point
    block_extended_info bei = boost::value_initialized<block_extended_info>();
    bei.bl                  = b;
    bei.height              = cryptonote::get_block_height(b);
    uint64_t block_reward   = get_outs_money_amount(b.miner_tx);
    bei.already_generated_coins = block_reward + (alt_chain.size() ? prev_data.already_generated_coins : m_db->get_block_already_generated_coins(bei.height - 1));

    // verify that the block's timestamp is within the acceptable range
    // (not earlier than the median of the last X blocks)
    if(!check_block_timestamp(timestamps, b))
    {
      MERROR_VER("Block with id: " << id << std::endl << " for alternative chain, has invalid timestamp: " << b.timestamp);
      bvc.m_verifivation_failed = true;
      return false;
    }

    // Check the block's hash against the difficulty target for its alt chain
    difficulty_type current_diff = get_next_difficulty_for_alternative_chain(alt_chain, bei);
    CHECK_AND_ASSERT_MES(current_diff, false, "!!!!!!! DIFFICULTY OVERHEAD !!!!!!!");
    crypto::hash proof_of_work = null_hash;
    if (b.major_version >= cryptonote::network_version_12_checkpointing)
    {
      crypto::hash seedhash = null_hash;
      uint64_t seedheight = rx_seedheight(bei.height);
      // seedblock is on the alt chain somewhere
      if (alt_chain.size() && alt_chain.front().height <= seedheight)
      {
        for (auto it=alt_chain.begin(); it != alt_chain.end(); it++)
        {
          if (it->height == seedheight+1)
          {
            seedhash = it->bl.prev_id;
            break;
          }
        }
      } else
      {
        seedhash = get_block_id_by_height(seedheight);
      }
      get_altblock_longhash(bei.bl, proof_of_work, curr_blockchain_height, bei.height, seedheight, seedhash);
    } else
    {
      get_block_longhash(this, bei.bl, proof_of_work, bei.height, 0);
    }
    if(!check_hash(proof_of_work, current_diff))
    {
      MERROR_VER("Block with id: " << id << std::endl << " for alternative chain, does not have enough proof of work: " << proof_of_work << std::endl << " expected difficulty: " << current_diff);
      bvc.m_verifivation_failed = true;
      return false;
    }

    if(!prevalidate_miner_transaction(b, bei.height))
    {
      MERROR_VER("Block with id: " << epee::string_tools::pod_to_hex(id) << " (as alternative) has incorrect miner transaction.");
      bvc.m_verifivation_failed = true;
      return false;
    }

    // FIXME:
    // this brings up an interesting point: consider allowing to get block
    // difficulty both by height OR by hash, not just height.
    difficulty_type main_chain_cumulative_difficulty = m_db->get_block_cumulative_difficulty(m_db->height() - 1);
    if (alt_chain.size())
    {
      bei.cumulative_difficulty = prev_data.cumulative_difficulty;
    }
    else
    {
      // passed-in block's previous block's cumulative difficulty, found on the main chain
      bei.cumulative_difficulty = m_db->get_block_cumulative_difficulty(m_db->get_block_height(b.prev_id));
    }
    bei.cumulative_difficulty += current_diff;

<<<<<<< HEAD
    bool rejected_by_service_node = false;
    bool is_a_checkpoint          = false;
    if(!checkpoint && !m_checkpoints.check_block(bei.height, id, &is_a_checkpoint, &rejected_by_service_node))
=======
    // add block to alternate blocks storage,
    // as well as the current "alt chain" container
    CHECK_AND_ASSERT_MES(!m_db->get_alt_block(id, NULL, NULL), false, "insertion of new alternative block returned as it already exists");
    cryptonote::alt_block_data_t data = {};
    data.height                       = bei.height;
    data.cumulative_weight            = bei.block_cumulative_weight;
    data.cumulative_difficulty        = bei.cumulative_difficulty;
    data.already_generated_coins      = bei.already_generated_coins;
    data.checkpointed                 = (checkpoint != nullptr);
    m_db->add_alt_block(id, data, cryptonote::block_to_blob(bei.bl));
    alt_chain.push_back(bei);
    if (data.checkpointed) num_checkpoints_on_alt_chain++;

    // NOTE: Block is within the allowable service node reorg window due to passing is_alternative_block_allowed().
    // So we don't need to check that this block matches the checkpoint unless it's a hardcoded checkpoint, in which
    // case it must. Otherwise if it fails a Service Node checkpoint that's fine because we're allowed to replace it in
    // this window
    bool service_node_checkpoint = false;
    if (!checkpoint && !m_checkpoints.check_block(bei.height, id, nullptr, &service_node_checkpoint))
>>>>>>> f8717ded
    {
      if (!service_node_checkpoint || b.major_version >= cryptonote::network_version_13_enforce_checkpoints)
      {
        LOG_ERROR("CHECKPOINT VALIDATION FAILED FOR ALT BLOCK");
        bvc.m_verifivation_failed = true;
        return false;
      }
    }

<<<<<<< HEAD
    {
      std::vector<transaction> txs;
      std::vector<crypto::hash> missed;
      if (!get_transactions(b.tx_hashes, txs, missed))
      {
        bvc.m_verifivation_failed = true;
        return false;
      }

      for (AltBlockAddedHook *hook : m_alt_block_added_hooks)
      {
        if (!hook->alt_block_added(b, txs, checkpoint))
            return false;
      }
    }

    // add block to alternate blocks storage,
    // as well as the current "alt chain" container
    CHECK_AND_ASSERT_MES(!m_db->get_alt_block(id, NULL, NULL), false, "insertion of new alternative block returned as it already exists");
    cryptonote::alt_block_data_t data;
    data.height = bei.height;
    data.cumulative_weight = bei.block_cumulative_weight;
    data.cumulative_difficulty = bei.cumulative_difficulty;
    data.already_generated_coins = bei.already_generated_coins;
    m_db->add_alt_block(id, data, cryptonote::block_to_blob(bei.bl));
    alt_chain.push_back(bei);

    bool checkpointed = checkpoint || is_a_checkpoint;
    if (checkpointed || (main_chain_cumulative_difficulty < bei.cumulative_difficulty)) // check if difficulty bigger then in main chain
=======
    bool alt_chain_has_greater_pow       = bei.cumulative_difficulty > main_chain_cumulative_difficulty;
    bool alt_chain_has_more_checkpoints  = false;
    bool alt_chain_has_equal_checkpoints = false;
>>>>>>> f8717ded
    {
      uint64_t last_block_height            = alt_chain.back().height;
      std::vector<checkpoint_t> checkpoints = m_db->get_checkpoints_range(curr_blockchain_height, last_block_height, num_checkpoints_on_alt_chain + 1);
      alt_chain_has_more_checkpoints        = (num_checkpoints_on_alt_chain > static_cast<int>(checkpoints.size()));
      alt_chain_has_equal_checkpoints       = (num_checkpoints_on_alt_chain == static_cast<int>(checkpoints.size()));
    }

    if (b.major_version >= network_version_13_enforce_checkpoints)
    {
      if (alt_chain_has_more_checkpoints || (alt_chain_has_greater_pow && alt_chain_has_equal_checkpoints))
      {
        if (alt_chain_has_more_checkpoints)
          MGINFO_GREEN("###### REORGANIZE on height: " << alt_chain.front().height << " of " << m_db->height() - 1 << ", checkpoint is found in alternative chain on height " << bei.height);
        else
          MGINFO_GREEN("###### REORGANIZE on height: " << alt_chain.front().height << " of " << m_db->height() - 1 << " with cum_difficulty " << m_db->get_block_cumulative_difficulty(m_db->height() - 1) << std::endl << " alternative blockchain size: " << alt_chain.size() << " with cum_difficulty " << bei.cumulative_difficulty);

        bool keep_alt_chain = (alt_chain_has_greater_pow && alt_chain_has_equal_checkpoints);
        bool r              = switch_to_alternative_blockchain(alt_chain, keep_alt_chain);
        if (r)
          bvc.m_added_to_main_chain = true;
        else
          bvc.m_verifivation_failed = true;
        return r;
      }
      else
      {
        MGINFO_BLUE("----- BLOCK ADDED AS ALTERNATIVE ON HEIGHT " << bei.height << std::endl << "id:\t" << id << std::endl << "PoW:\t" << proof_of_work << std::endl << "difficulty:\t" << current_diff);
        return true;
      }
    }
    else
    {
      if (alt_chain_has_greater_pow)
      {
        MGINFO_GREEN("###### REORGANIZE on height: " << alt_chain.front().height << " of " << m_db->height() - 1 << " with cum_difficulty " << m_db->get_block_cumulative_difficulty(m_db->height() - 1) << std::endl << " alternative blockchain size: " << alt_chain.size() << " with cum_difficulty " << bei.cumulative_difficulty);
        bool r = switch_to_alternative_blockchain(alt_chain, true);
        if (r)
          bvc.m_added_to_main_chain = true;
        else
          bvc.m_verifivation_failed = true;
        return r;
      }
      else
      {
        MGINFO_BLUE("----- BLOCK ADDED AS ALTERNATIVE ON HEIGHT " << bei.height << std::endl << "id:\t" << id << std::endl << "PoW:\t" << proof_of_work << std::endl << "difficulty:\t" << current_diff);
        return true;
      }
    }

  }
  else
  {
    //block orphaned
    bvc.m_marked_as_orphaned = true;
    MERROR_VER("Block recognized as orphaned and rejected, id = " << id << ", height " << block_height
        << ", parent in alt " << parent_in_alt << ", parent in main " << parent_in_main
        << " (parent " << b.prev_id << ", current top " << get_tail_id() << ", chain height " << curr_blockchain_height << ")");
  }

  return true;
}
//------------------------------------------------------------------
bool Blockchain::get_blocks(uint64_t start_offset, size_t count, std::vector<std::pair<cryptonote::blobdata,block>>& blocks, std::vector<cryptonote::blobdata>& txs) const
{
  LOG_PRINT_L3("Blockchain::" << __func__);
  CRITICAL_REGION_LOCAL(m_blockchain_lock);
  if(start_offset >= m_db->height())
    return false;

  if (!get_blocks(start_offset, count, blocks))
  {
    return false;
  }

  for(const auto& blk : blocks)
  {
    std::vector<crypto::hash> missed_ids;
    get_transactions_blobs(blk.second.tx_hashes, txs, missed_ids);
    CHECK_AND_ASSERT_MES(!missed_ids.size(), false, "has missed transactions in own block in main blockchain");
  }

  return true;
}
//------------------------------------------------------------------
bool Blockchain::get_blocks(uint64_t start_offset, size_t count, std::vector<std::pair<cryptonote::blobdata,block>>& blocks) const
{
  LOG_PRINT_L3("Blockchain::" << __func__);
  CRITICAL_REGION_LOCAL(m_blockchain_lock);
  const uint64_t height = m_db->height();
  if(start_offset >= height)
    return false;

  const size_t num_blocks = std::min<uint64_t>(height - start_offset, count);
  blocks.reserve(blocks.size() + num_blocks);
  for(size_t i = 0; i < num_blocks; i++)
  {
    blocks.emplace_back(m_db->get_block_blob_from_height(start_offset + i), block{});
    if (!parse_and_validate_block_from_blob(blocks.back().first, blocks.back().second))
    {
      LOG_ERROR("Invalid block");
      return false;
    }
  }
  return true;
}
//------------------------------------------------------------------
//TODO: This function *looks* like it won't need to be rewritten
//      to use BlockchainDB, as it calls other functions that were,
//      but it warrants some looking into later.
//
//FIXME: This function appears to want to return false if any transactions
//       that belong with blocks are missing, but not if blocks themselves
//       are missing.
bool Blockchain::handle_get_objects(NOTIFY_REQUEST_GET_OBJECTS::request& arg, NOTIFY_RESPONSE_GET_OBJECTS::request& rsp)
{
  LOG_PRINT_L3("Blockchain::" << __func__);
  CRITICAL_REGION_LOCAL(m_blockchain_lock);
  db_rtxn_guard rtxn_guard (m_db);
  rsp.current_blockchain_height = get_current_blockchain_height();
  std::vector<std::pair<cryptonote::blobdata,block>> blocks;
  get_blocks(arg.blocks, blocks, rsp.missed_ids);

  uint64_t const top_height = (m_db->height() - 1);
  uint64_t const earliest_height_to_sync_checkpoints_granularly =
      (top_height < service_nodes::CHECKPOINT_STORE_PERSISTENTLY_INTERVAL)
          ? 0
          : top_height - service_nodes::CHECKPOINT_STORE_PERSISTENTLY_INTERVAL;

  for (auto& bl: blocks)
  {
    std::vector<crypto::hash> missed_tx_ids;

    rsp.blocks.push_back(block_complete_entry());
    block_complete_entry& e = rsp.blocks.back();

    uint64_t const block_height  = get_block_height(bl.second);
    uint64_t checkpoint_interval = service_nodes::CHECKPOINT_STORE_PERSISTENTLY_INTERVAL;
    if (block_height >= earliest_height_to_sync_checkpoints_granularly)
      checkpoint_interval = service_nodes::CHECKPOINT_INTERVAL;

    if ((block_height % checkpoint_interval) == 0)
    {
      try
      {
        checkpoint_t checkpoint;
        if (get_checkpoint(block_height, checkpoint))
          e.checkpoint = t_serializable_object_to_blob(checkpoint);
      }
      catch (const std::exception &e)
      {
        MERROR("Get block checkpoint from DB failed non-trivially at height: " << block_height << ", what = " << e.what());
        return false;
      }
    }

    // FIXME: s/rsp.missed_ids/missed_tx_id/ ?  Seems like rsp.missed_ids
    //        is for missed blocks, not missed transactions as well.
    get_transactions_blobs(bl.second.tx_hashes, e.txs, missed_tx_ids);

    if (missed_tx_ids.size() != 0)
    {
      LOG_ERROR("Error retrieving blocks, missed " << missed_tx_ids.size()
          << " transactions for block with hash: " << get_block_hash(bl.second)
          << std::endl
      );

      // append missed transaction hashes to response missed_ids field,
      // as done below if any standalone transactions were requested
      // and missed.
      rsp.missed_ids.insert(rsp.missed_ids.end(), missed_tx_ids.begin(), missed_tx_ids.end());
      return false;
    }

    //pack block
    e.block = std::move(bl.first);
  }
  //get and pack other transactions, if needed
  get_transactions_blobs(arg.txs, rsp.txs, rsp.missed_ids);

  return true;
}
//------------------------------------------------------------------
bool Blockchain::get_alternative_blocks(std::vector<block>& blocks) const
{
  LOG_PRINT_L3("Blockchain::" << __func__);
  CRITICAL_REGION_LOCAL(m_blockchain_lock);

  blocks.reserve(m_db->get_alt_block_count());
  m_db->for_all_alt_blocks([&blocks](const crypto::hash &blkid, const cryptonote::alt_block_data_t &data, const cryptonote::blobdata *blob) {
    if (!blob)
    {
      MERROR("No blob, but blobs were requested");
      return false;
    }
    cryptonote::block bl;
    if (cryptonote::parse_and_validate_block_from_blob(*blob, bl))
      blocks.push_back(std::move(bl));
    else
      MERROR("Failed to parse block from blob");
    return true;
  }, true);
  return true;
}
//------------------------------------------------------------------
size_t Blockchain::get_alternative_blocks_count() const
{
  LOG_PRINT_L3("Blockchain::" << __func__);
  CRITICAL_REGION_LOCAL(m_blockchain_lock);
  return m_db->get_alt_block_count();
}
//------------------------------------------------------------------
// This function adds the output specified by <amount, i> to the result_outs container
// unlocked and other such checks should be done by here.
uint64_t Blockchain::get_num_mature_outputs(uint64_t amount) const
{
  uint64_t num_outs = m_db->get_num_outputs(amount);
  // ensure we don't include outputs that aren't yet eligible to be used
  // outpouts are sorted by height
  const uint64_t blockchain_height = m_db->height();
  while (num_outs > 0)
  {
    const tx_out_index toi = m_db->get_output_tx_and_index(amount, num_outs - 1);
    const uint64_t height = m_db->get_tx_block_height(toi.first);
    if (height + CRYPTONOTE_DEFAULT_TX_SPENDABLE_AGE <= blockchain_height)
      break;
    --num_outs;
  }

  return num_outs;
}

crypto::public_key Blockchain::get_output_key(uint64_t amount, uint64_t global_index) const
{
  output_data_t data = m_db->get_output_key(amount, global_index);
  return data.pubkey;
}

//------------------------------------------------------------------
bool Blockchain::get_outs(const COMMAND_RPC_GET_OUTPUTS_BIN::request& req, COMMAND_RPC_GET_OUTPUTS_BIN::response& res) const
{
  LOG_PRINT_L3("Blockchain::" << __func__);
  CRITICAL_REGION_LOCAL(m_blockchain_lock);

  res.outs.clear();
  res.outs.reserve(req.outputs.size());

  std::vector<cryptonote::output_data_t> data;
  try
  {
    std::vector<uint64_t> amounts, offsets;
    amounts.reserve(req.outputs.size());
    offsets.reserve(req.outputs.size());
    for (const auto &i: req.outputs)
    {
      amounts.push_back(i.amount);
      offsets.push_back(i.index);
    }
    m_db->get_output_key(epee::span<const uint64_t>(amounts.data(), amounts.size()), offsets, data);
    if (data.size() != req.outputs.size())
    {
      MERROR("Unexpected output data size: expected " << req.outputs.size() << ", got " << data.size());
      return false;
    }
    for (const auto &t: data)
      res.outs.push_back({t.pubkey, t.commitment, is_output_spendtime_unlocked(t.unlock_time), t.height, crypto::null_hash});

    if (req.get_txid)
    {
      for (size_t i = 0; i < req.outputs.size(); ++i)
      {
        tx_out_index toi = m_db->get_output_tx_and_index(req.outputs[i].amount, req.outputs[i].index);
        res.outs[i].txid = toi.first;
      }
    }
  }
  catch (const std::exception &e)
  {
    return false;
  }
  return true;
}
//------------------------------------------------------------------
void Blockchain::get_output_key_mask_unlocked(const uint64_t& amount, const uint64_t& index, crypto::public_key& key, rct::key& mask, bool& unlocked) const
{
  const auto o_data = m_db->get_output_key(amount, index);
  key = o_data.pubkey;
  mask = o_data.commitment;
  unlocked = is_output_spendtime_unlocked(o_data.unlock_time);
}
//------------------------------------------------------------------
bool Blockchain::get_output_distribution(uint64_t amount, uint64_t from_height, uint64_t to_height, uint64_t &start_height, std::vector<uint64_t> &distribution, uint64_t &base) const
{
  // rct outputs don't exist before v4, NOTE(loki): we started from v7 so our start is always 0
  start_height = 0;
  base = 0;

  if (to_height > 0 && to_height < from_height)
    return false;

  const uint64_t real_start_height = start_height;
  if (from_height > start_height)
    start_height = from_height;

  distribution.clear();
  uint64_t db_height = m_db->height();
  if (db_height == 0)
    return false;
  if (start_height >= db_height || to_height >= db_height)
    return false;

  if (amount == 0)
  {
    std::vector<uint64_t> heights;
    heights.reserve(to_height + 1 - start_height);
    uint64_t real_start_height = start_height > 0 ? start_height-1 : start_height;
    for (uint64_t h = real_start_height; h <= to_height; ++h)
      heights.push_back(h);
    distribution = m_db->get_block_cumulative_rct_outputs(heights);
    if (start_height > 0)
    {
      base = distribution[0];
      distribution.erase(distribution.begin());
    }
    return true;
  }
  else
  {
    return m_db->get_output_distribution(amount, start_height, to_height, distribution, base);
  }
}
//------------------------------------------------------------------
bool Blockchain::get_output_blacklist(std::vector<uint64_t> &blacklist) const
{
  return m_db->get_output_blacklist(blacklist);
}
//------------------------------------------------------------------
// This function takes a list of block hashes from another node
// on the network to find where the split point is between us and them.
// This is used to see what to send another node that needs to sync.
bool Blockchain::find_blockchain_supplement(const std::list<crypto::hash>& qblock_ids, uint64_t& starter_offset) const
{
  LOG_PRINT_L3("Blockchain::" << __func__);
  CRITICAL_REGION_LOCAL(m_blockchain_lock);

  // make sure the request includes at least the genesis block, otherwise
  // how can we expect to sync from the client that the block list came from?
  if(qblock_ids.empty())
  {
    MCERROR("net.p2p", "Client sent wrong NOTIFY_REQUEST_CHAIN: m_block_ids.size()=" << qblock_ids.size() << ", dropping connection");
    return false;
  }

  db_rtxn_guard rtxn_guard(m_db);
  // make sure that the last block in the request's block list matches
  // the genesis block
  auto gen_hash = m_db->get_block_hash_from_height(0);
  if(qblock_ids.back() != gen_hash)
  {
    MCERROR("net.p2p", "Client sent wrong NOTIFY_REQUEST_CHAIN: genesis block mismatch: " << std::endl << "id: " << qblock_ids.back() << ", " << std::endl << "expected: " << gen_hash << "," << std::endl << " dropping connection");
    return false;
  }

  // Find the first block the foreign chain has that we also have.
  // Assume qblock_ids is in reverse-chronological order.
  auto bl_it = qblock_ids.begin();
  uint64_t split_height = 0;
  for(; bl_it != qblock_ids.end(); bl_it++)
  {
    try
    {
      if (m_db->block_exists(*bl_it, &split_height))
        break;
    }
    catch (const std::exception& e)
    {
      MWARNING("Non-critical error trying to find block by hash in BlockchainDB, hash: " << *bl_it);
      return false;
    }
  }

  // this should be impossible, as we checked that we share the genesis block,
  // but just in case...
  if(bl_it == qblock_ids.end())
  {
    MERROR("Internal error handling connection, can't find split point");
    return false;
  }

  //we start to put block ids INCLUDING last known id, just to make other side be sure
  starter_offset = split_height;
  return true;
}
//------------------------------------------------------------------
uint64_t Blockchain::block_difficulty(uint64_t i) const
{
  LOG_PRINT_L3("Blockchain::" << __func__);
  // WARNING: this function does not take m_blockchain_lock, and thus should only call read only
  // m_db functions which do not depend on one another (ie, no getheight + gethash(height-1), as
  // well as not accessing class members, even read only (ie, m_invalid_blocks). The caller must
  // lock if it is otherwise needed.
  try
  {
    return m_db->get_block_difficulty(i);
  }
  catch (const BLOCK_DNE& e)
  {
    MERROR("Attempted to get block difficulty for height above blockchain height");
  }
  return 0;
}
//------------------------------------------------------------------
template<typename T> void reserve_container(std::vector<T> &v, size_t N) { v.reserve(N); }
template<typename T> void reserve_container(std::list<T> &v, size_t N) { }
//------------------------------------------------------------------
//TODO: return type should be void, throw on exception
//       alternatively, return true only if no blocks missed
template<class t_ids_container, class t_blocks_container, class t_missed_container>
bool Blockchain::get_blocks(const t_ids_container& block_ids, t_blocks_container& blocks, t_missed_container& missed_bs) const
{
  LOG_PRINT_L3("Blockchain::" << __func__);
  CRITICAL_REGION_LOCAL(m_blockchain_lock);

  reserve_container(blocks, block_ids.size());
  for (const auto& block_hash : block_ids)
  {
    try
    {
      uint64_t height = 0;
      if (m_db->block_exists(block_hash, &height))
      {
        blocks.push_back(std::make_pair(m_db->get_block_blob_from_height(height), block()));
        if (!parse_and_validate_block_from_blob(blocks.back().first, blocks.back().second))
        {
          LOG_ERROR("Invalid block: " << block_hash);
          blocks.pop_back();
          missed_bs.push_back(block_hash);
        }
      }
      else
        missed_bs.push_back(block_hash);
    }
    catch (const std::exception& e)
    {
      return false;
    }
  }
  return true;
}
//------------------------------------------------------------------
//TODO: return type should be void, throw on exception
//       alternatively, return true only if no transactions missed
template<class t_ids_container, class t_tx_container, class t_missed_container>
bool Blockchain::get_transactions_blobs(const t_ids_container& txs_ids, t_tx_container& txs, t_missed_container& missed_txs, bool pruned) const
{
  LOG_PRINT_L3("Blockchain::" << __func__);
  CRITICAL_REGION_LOCAL(m_blockchain_lock);

  reserve_container(txs, txs_ids.size());
  for (const auto& tx_hash : txs_ids)
  {
    try
    {
      cryptonote::blobdata tx;
      if (pruned && m_db->get_pruned_tx_blob(tx_hash, tx))
        txs.push_back(std::move(tx));
      else if (!pruned && m_db->get_tx_blob(tx_hash, tx))
        txs.push_back(std::move(tx));
      else
        missed_txs.push_back(tx_hash);
    }
    catch (const std::exception& e)
    {
      return false;
    }
  }
  return true;
}
//------------------------------------------------------------------
size_t get_transaction_version(const cryptonote::blobdata &bd)
{
  size_t version;
  const char* begin = static_cast<const char*>(bd.data());
  const char* end = begin + bd.size();
  int read = tools::read_varint(begin, end, version);
  if (read <= 0)
    throw std::runtime_error("Internal error getting transaction version");
  return version;
}
//------------------------------------------------------------------
template<class t_ids_container, class t_tx_container, class t_missed_container>
bool Blockchain::get_split_transactions_blobs(const t_ids_container& txs_ids, t_tx_container& txs, t_missed_container& missed_txs) const
{
  LOG_PRINT_L3("Blockchain::" << __func__);
  CRITICAL_REGION_LOCAL(m_blockchain_lock);

  reserve_container(txs, txs_ids.size());
  for (const auto& tx_hash : txs_ids)
  {
    try
    {
      cryptonote::blobdata tx;
      if (m_db->get_pruned_tx_blob(tx_hash, tx))
      {
        txs.push_back(std::make_tuple(tx_hash, std::move(tx), crypto::null_hash, cryptonote::blobdata()));
        if (!is_v1_tx(std::get<1>(txs.back())) && !m_db->get_prunable_tx_hash(tx_hash, std::get<2>(txs.back())))
        {
          MERROR("Prunable data hash not found for " << tx_hash);
          return false;
        }
        if (!m_db->get_prunable_tx_blob(tx_hash, std::get<3>(txs.back())))
          std::get<3>(txs.back()).clear();
      }
      else
        missed_txs.push_back(tx_hash);
    }
    catch (const std::exception& e)
    {
      return false;
    }
  }
  return true;
}
//------------------------------------------------------------------
template<class t_ids_container, class t_tx_container, class t_missed_container>
bool Blockchain::get_transactions(const t_ids_container& txs_ids, t_tx_container& txs, t_missed_container& missed_txs) const
{
  LOG_PRINT_L3("Blockchain::" << __func__);
  CRITICAL_REGION_LOCAL(m_blockchain_lock);

  reserve_container(txs, txs_ids.size());
  for (const auto& tx_hash : txs_ids)
  {
    try
    {
      cryptonote::blobdata tx;
      if (m_db->get_tx_blob(tx_hash, tx))
      {
        txs.emplace_back();
        if (!parse_and_validate_tx_from_blob(tx, txs.back()))
        {
          LOG_ERROR("Invalid transaction");
          return false;
        }
      }
      else
        missed_txs.push_back(tx_hash);
    }
    catch (const std::exception& e)
    {
      return false;
    }
  }
  return true;
}
//------------------------------------------------------------------
// Find the split point between us and foreign blockchain and return
// (by reference) the most recent common block hash along with up to
// BLOCKS_IDS_SYNCHRONIZING_DEFAULT_COUNT additional (more recent) hashes.
bool Blockchain::find_blockchain_supplement(const std::list<crypto::hash>& qblock_ids, std::vector<crypto::hash>& hashes, uint64_t& start_height, uint64_t& current_height, bool clip_pruned) const
{
  LOG_PRINT_L3("Blockchain::" << __func__);
  CRITICAL_REGION_LOCAL(m_blockchain_lock);

  // if we can't find the split point, return false
  if(!find_blockchain_supplement(qblock_ids, start_height))
  {
    return false;
  }

  db_rtxn_guard rtxn_guard(m_db);
  current_height = get_current_blockchain_height();
  uint64_t stop_height = current_height;
  if (clip_pruned)
  {
    const uint32_t pruning_seed = get_blockchain_pruning_seed();
    start_height = tools::get_next_unpruned_block_height(start_height, current_height, pruning_seed);
    stop_height = tools::get_next_pruned_block_height(start_height, current_height, pruning_seed);
  }
  size_t count = 0;
  hashes.reserve(std::min((size_t)(stop_height - start_height), (size_t)BLOCKS_IDS_SYNCHRONIZING_DEFAULT_COUNT));
  for(size_t i = start_height; i < stop_height && count < BLOCKS_IDS_SYNCHRONIZING_DEFAULT_COUNT; i++, count++)
  {
    hashes.push_back(m_db->get_block_hash_from_height(i));
  }

  return true;
}

bool Blockchain::find_blockchain_supplement(const std::list<crypto::hash>& qblock_ids, NOTIFY_RESPONSE_CHAIN_ENTRY::request& resp) const
{
  LOG_PRINT_L3("Blockchain::" << __func__);
  CRITICAL_REGION_LOCAL(m_blockchain_lock);

  bool result = find_blockchain_supplement(qblock_ids, resp.m_block_ids, resp.start_height, resp.total_height, true);
  if (result)
    resp.cumulative_difficulty = m_db->get_block_cumulative_difficulty(resp.total_height - 1);

  return result;
}
//------------------------------------------------------------------
//FIXME: change argument to std::vector, low priority
// find split point between ours and foreign blockchain (or start at
// blockchain height <req_start_block>), and return up to max_count FULL
// blocks by reference.
bool Blockchain::find_blockchain_supplement(const uint64_t req_start_block, const std::list<crypto::hash>& qblock_ids, std::vector<std::pair<std::pair<cryptonote::blobdata, crypto::hash>, std::vector<std::pair<crypto::hash, cryptonote::blobdata> > > >& blocks, uint64_t& total_height, uint64_t& start_height, bool pruned, bool get_miner_tx_hash, size_t max_count) const
{
  LOG_PRINT_L3("Blockchain::" << __func__);
  CRITICAL_REGION_LOCAL(m_blockchain_lock);

  // if a specific start height has been requested
  if(req_start_block > 0)
  {
    // if requested height is higher than our chain, return false -- we can't help
    if (req_start_block >= m_db->height())
    {
      return false;
    }
    start_height = req_start_block;
  }
  else
  {
    if(!find_blockchain_supplement(qblock_ids, start_height))
    {
      return false;
    }
  }

  db_rtxn_guard rtxn_guard(m_db);
  total_height = get_current_blockchain_height();
  size_t count = 0, size = 0;
  blocks.reserve(std::min(std::min(max_count, (size_t)10000), (size_t)(total_height - start_height)));
  for(uint64_t i = start_height; i < total_height && count < max_count && (size < FIND_BLOCKCHAIN_SUPPLEMENT_MAX_SIZE || count < 3); i++, count++)
  {
    blocks.resize(blocks.size()+1);
    blocks.back().first.first = m_db->get_block_blob_from_height(i);
    block b;
    CHECK_AND_ASSERT_MES(parse_and_validate_block_from_blob(blocks.back().first.first, b), false, "internal error, invalid block");
    blocks.back().first.second = get_miner_tx_hash ? cryptonote::get_transaction_hash(b.miner_tx) : crypto::null_hash;
    std::vector<crypto::hash> mis;
    std::vector<cryptonote::blobdata> txs;
    get_transactions_blobs(b.tx_hashes, txs, mis, pruned);
    CHECK_AND_ASSERT_MES(!mis.size(), false, "internal error, transaction from block not found");
    size += blocks.back().first.first.size();
    for (const auto &t: txs)
      size += t.size();

    CHECK_AND_ASSERT_MES(txs.size() == b.tx_hashes.size(), false, "mismatched sizes of b.tx_hashes and txs");
    blocks.back().second.reserve(txs.size());
    for (size_t i = 0; i < txs.size(); ++i)
    {
      blocks.back().second.push_back(std::make_pair(b.tx_hashes[i], std::move(txs[i])));
    }
  }
  return true;
}
//------------------------------------------------------------------
bool Blockchain::add_block_as_invalid(const block& bl, const crypto::hash& h)
{
  LOG_PRINT_L3("Blockchain::" << __func__);
  block_extended_info bei = AUTO_VAL_INIT(bei);
  bei.bl = bl;
  return add_block_as_invalid(bei, h);
}
//------------------------------------------------------------------
bool Blockchain::add_block_as_invalid(const block_extended_info& bei, const crypto::hash& h)
{
  LOG_PRINT_L3("Blockchain::" << __func__);
  CRITICAL_REGION_LOCAL(m_blockchain_lock);
  auto i_res = m_invalid_blocks.insert(std::map<crypto::hash, block_extended_info>::value_type(h, bei));
  CHECK_AND_ASSERT_MES(i_res.second, false, "at insertion invalid by tx returned status existed");
  MINFO("BLOCK ADDED AS INVALID: " << h << std::endl << ", prev_id=" << bei.bl.prev_id << ", m_invalid_blocks count=" << m_invalid_blocks.size());
  return true;
}
//------------------------------------------------------------------
bool Blockchain::have_block(const crypto::hash& id) const
{
  LOG_PRINT_L3("Blockchain::" << __func__);
  CRITICAL_REGION_LOCAL(m_blockchain_lock);

  if(m_db->block_exists(id))
  {
    LOG_PRINT_L2("block " << id << " found in main chain");
    return true;
  }

  if(m_db->get_alt_block(id, NULL, NULL))
  {
    LOG_PRINT_L2("block " << id << " found in alternative chains");
    return true;
  }

  if(m_invalid_blocks.count(id))
  {
    LOG_PRINT_L2("block " << id << " found in m_invalid_blocks");
    return true;
  }

  return false;
}
//------------------------------------------------------------------
bool Blockchain::handle_block_to_main_chain(const block& bl, block_verification_context& bvc)
{
    LOG_PRINT_L3("Blockchain::" << __func__);
    crypto::hash id = get_block_hash(bl);
    return handle_block_to_main_chain(bl, id, bvc, nullptr /*checkpoint*/);
}
//------------------------------------------------------------------
size_t Blockchain::get_total_transactions() const
{
  LOG_PRINT_L3("Blockchain::" << __func__);
  // WARNING: this function does not take m_blockchain_lock, and thus should only call read only
  // m_db functions which do not depend on one another (ie, no getheight + gethash(height-1), as
  // well as not accessing class members, even read only (ie, m_invalid_blocks). The caller must
  // lock if it is otherwise needed.
  return m_db->get_tx_count();
}
//------------------------------------------------------------------
// This function checks each input in the transaction <tx> to make sure it
// has not been used already, and adds its key to the container <keys_this_block>.
//
// This container should be managed by the code that validates blocks so we don't
// have to store the used keys in a given block in the permanent storage only to
// remove them later if the block fails validation.
bool Blockchain::check_for_double_spend(const transaction& tx, key_images_container& keys_this_block) const
{
  LOG_PRINT_L3("Blockchain::" << __func__);
  CRITICAL_REGION_LOCAL(m_blockchain_lock);
  struct add_transaction_input_visitor: public boost::static_visitor<bool>
  {
    key_images_container& m_spent_keys;
    BlockchainDB* m_db;
    add_transaction_input_visitor(key_images_container& spent_keys, BlockchainDB* db) :
      m_spent_keys(spent_keys), m_db(db)
    {
    }
    bool operator()(const txin_to_key& in) const
    {
      const crypto::key_image& ki = in.k_image;

      // attempt to insert the newly-spent key into the container of
      // keys spent this block.  If this fails, the key was spent already
      // in this block, return false to flag that a double spend was detected.
      //
      // if the insert into the block-wide spent keys container succeeds,
      // check the blockchain-wide spent keys container and make sure the
      // key wasn't used in another block already.
      auto r = m_spent_keys.insert(ki);
      if(!r.second || m_db->has_key_image(ki))
      {
        //double spend detected
        return false;
      }

      // if no double-spend detected, return true
      return true;
    }

    bool operator()(const txin_gen& tx) const
    {
      return true;
    }
    bool operator()(const txin_to_script& tx) const
    {
      return false;
    }
    bool operator()(const txin_to_scripthash& tx) const
    {
      return false;
    }
  };

  for (const txin_v& in : tx.vin)
  {
    if(!boost::apply_visitor(add_transaction_input_visitor(keys_this_block, m_db), in))
    {
      LOG_ERROR("Double spend detected!");
      return false;
    }
  }

  return true;
}
//------------------------------------------------------------------
bool Blockchain::get_tx_outputs_gindexs(const crypto::hash& tx_id, size_t n_txes, std::vector<std::vector<uint64_t>>& indexs) const
{
  LOG_PRINT_L3("Blockchain::" << __func__);
  CRITICAL_REGION_LOCAL(m_blockchain_lock);
  uint64_t tx_index;
  if (!m_db->tx_exists(tx_id, tx_index))
  {
    MERROR_VER("get_tx_outputs_gindexs failed to find transaction with id = " << tx_id);
    return false;
  }
  indexs = m_db->get_tx_amount_output_indices(tx_index, n_txes);
  CHECK_AND_ASSERT_MES(n_txes == indexs.size(), false, "Wrong indexs size");

  return true;
}
//------------------------------------------------------------------
bool Blockchain::get_tx_outputs_gindexs(const crypto::hash& tx_id, std::vector<uint64_t>& indexs) const
{
  LOG_PRINT_L3("Blockchain::" << __func__);
  CRITICAL_REGION_LOCAL(m_blockchain_lock);
  uint64_t tx_index;
  if (!m_db->tx_exists(tx_id, tx_index))
  {
    MERROR_VER("get_tx_outputs_gindexs failed to find transaction with id = " << tx_id);
    return false;
  }
  std::vector<std::vector<uint64_t>> indices = m_db->get_tx_amount_output_indices(tx_index, 1);
  CHECK_AND_ASSERT_MES(indices.size() == 1, false, "Wrong indices size");
  indexs = indices.front();
  return true;
}
//------------------------------------------------------------------
void Blockchain::on_new_tx_from_block(const cryptonote::transaction &tx)
{
#if defined(PER_BLOCK_CHECKPOINT)
  // check if we're doing per-block checkpointing
  if (m_db->height() < m_blocks_hash_check.size())
  {
    TIME_MEASURE_START(a);
    m_blocks_txs_check.push_back(get_transaction_hash(tx));
    TIME_MEASURE_FINISH(a);
    if(m_show_time_stats)
    {
      size_t ring_size = !tx.vin.empty() && tx.vin[0].type() == typeid(txin_to_key) ? boost::get<txin_to_key>(tx.vin[0]).key_offsets.size() : 0;
      MINFO("HASH: " << "-" << " I/M/O: " << tx.vin.size() << "/" << ring_size << "/" << tx.vout.size() << " H: " << 0 << " chcktx: " << a);
    }
  }
#endif
}
//------------------------------------------------------------------
//FIXME: it seems this function is meant to be merely a wrapper around
//       another function of the same name, this one adding one bit of
//       functionality.  Should probably move anything more than that
//       (getting the hash of the block at height max_used_block_id)
//       to the other function to keep everything in one place.
// This function overloads its sister function with
// an extra value (hash of highest block that holds an output used as input)
// as a return-by-reference.
bool Blockchain::check_tx_inputs(transaction& tx, uint64_t& max_used_block_height, crypto::hash& max_used_block_id, tx_verification_context &tvc, bool kept_by_block)
{
  LOG_PRINT_L3("Blockchain::" << __func__);
  CRITICAL_REGION_LOCAL(m_blockchain_lock);

#if defined(PER_BLOCK_CHECKPOINT)
  // check if we're doing per-block checkpointing
  if (m_db->height() < m_blocks_hash_check.size() && kept_by_block)
  {
    max_used_block_id = null_hash;
    max_used_block_height = 0;
    return true;
  }
#endif

  TIME_MEASURE_START(a);
  bool res = check_tx_inputs(tx, tvc, &max_used_block_height);
  TIME_MEASURE_FINISH(a);
  if(m_show_time_stats)
  {
    size_t ring_size = !tx.vin.empty() && tx.vin[0].type() == typeid(txin_to_key) ? boost::get<txin_to_key>(tx.vin[0]).key_offsets.size() : 0;
    MINFO("HASH: " <<  get_transaction_hash(tx) << " I/M/O: " << tx.vin.size() << "/" << ring_size << "/" << tx.vout.size() << " H: " << max_used_block_height << " ms: " << a + m_fake_scan_time << " B: " << get_object_blobsize(tx) << " W: " << get_transaction_weight(tx));
  }
  if (!res)
    return false;

  CHECK_AND_ASSERT_MES(max_used_block_height < m_db->height(), false,  "internal error: max used block index=" << max_used_block_height << " is not less then blockchain size = " << m_db->height());
  max_used_block_id = m_db->get_block_hash_from_height(max_used_block_height);
  return true;
}
//------------------------------------------------------------------
bool Blockchain::check_tx_outputs(const transaction& tx, tx_verification_context &tvc)
{
  LOG_PRINT_L3("Blockchain::" << __func__);
  CRITICAL_REGION_LOCAL(m_blockchain_lock);

  for (const auto &o: tx.vout) {
    if (o.amount != 0) { // in a v2 tx, all outputs must have 0 amount NOTE(loki): All loki tx's are atleast v2 from the beginning
      tvc.m_invalid_output = true;
      return false;
    }

    // from hardfork v4, forbid invalid pubkeys NOTE(loki): We started from hf7 so always execute branch
    if (o.target.type() == typeid(txout_to_key)) {
      const txout_to_key& out_to_key = boost::get<txout_to_key>(o.target);
      if (!crypto::check_key(out_to_key.key)) {
        tvc.m_invalid_output = true;
        return false;
      }
    }
  }

  // from v10, allow bulletproofs
  const uint8_t hf_version = m_hardfork->get_current_version();
  if (hf_version < network_version_10_bulletproofs) {
    const bool bulletproof = rct::is_rct_bulletproof(tx.rct_signatures.type);
    if (bulletproof || !tx.rct_signatures.p.bulletproofs.empty())
    {
      MERROR_VER("Bulletproofs are not allowed before v10");
      tvc.m_invalid_output = true;
      return false;
    }
  }
  else
  {
    const bool borromean = rct::is_rct_borromean(tx.rct_signatures.type);
    if (borromean)
    {
      uint64_t hf10_height = m_hardfork->get_earliest_ideal_height_for_version(network_version_10_bulletproofs);
      uint64_t curr_height = this->get_current_blockchain_height();
      if (curr_height == hf10_height)
      {
        // NOTE(loki): Allow the hardforking block to contain a borromean proof
        // incase there were some transactions in the TX Pool that were
        // generated pre-HF10 rules. Note, this isn't bulletproof. If there were
        // more than 1 blocks worth of borromean proof TX's sitting in the pool
        // this isn't going to work.
      }
      else
      {
        MERROR_VER("Borromean range proofs are not allowed after v10");
        tvc.m_invalid_output = true;
        return false;
      }
    }
  }

  if (hf_version < HF_VERSION_SMALLER_BP) {
    if (tx.rct_signatures.type == rct::RCTTypeBulletproof2)
    {
      MERROR_VER("Ringct type " << (unsigned)rct::RCTTypeBulletproof2 << " is not allowed before v" << HF_VERSION_SMALLER_BP);
      tvc.m_invalid_output = true;
      return false;
    }
  }

  if (hf_version > HF_VERSION_SMALLER_BP) {
    if (tx.version >= txversion::v4_tx_types && tx.type == txtype::standard) {
      if (tx.rct_signatures.type == rct::RCTTypeBulletproof)
      {
        MERROR_VER("Ringct type " << (unsigned)rct::RCTTypeBulletproof << " is not allowed from v" << (HF_VERSION_SMALLER_BP + 1));
        tvc.m_invalid_output = true;
        return false;
      }
    }
  }

  return true;
}
//------------------------------------------------------------------
bool Blockchain::have_tx_keyimges_as_spent(const transaction &tx) const
{
  LOG_PRINT_L3("Blockchain::" << __func__);
  for (const txin_v& in: tx.vin)
  {
    CHECKED_GET_SPECIFIC_VARIANT(in, const txin_to_key, in_to_key, true);
    if(have_tx_keyimg_as_spent(in_to_key.k_image))
      return true;
  }
  return false;
}
bool Blockchain::expand_transaction_2(transaction &tx, const crypto::hash &tx_prefix_hash, const std::vector<std::vector<rct::ctkey>> &pubkeys)
{
  PERF_TIMER(expand_transaction_2);
  CHECK_AND_ASSERT_MES(tx.version >= txversion::v2_ringct, false, "Transaction version is not 2 or greater");

  rct::rctSig &rv = tx.rct_signatures;

  // message - hash of the transaction prefix
  rv.message = rct::hash2rct(tx_prefix_hash);

  // mixRing - full and simple store it in opposite ways
  if (rv.type == rct::RCTTypeFull)
  {
    CHECK_AND_ASSERT_MES(!pubkeys.empty() && !pubkeys[0].empty(), false, "empty pubkeys");
    rv.mixRing.resize(pubkeys[0].size());
    for (size_t m = 0; m < pubkeys[0].size(); ++m)
      rv.mixRing[m].clear();
    for (size_t n = 0; n < pubkeys.size(); ++n)
    {
      CHECK_AND_ASSERT_MES(pubkeys[n].size() <= pubkeys[0].size(), false, "More inputs that first ring");
      for (size_t m = 0; m < pubkeys[n].size(); ++m)
      {
        rv.mixRing[m].push_back(pubkeys[n][m]);
      }
    }
  }
  else if (rv.type == rct::RCTTypeSimple || rv.type == rct::RCTTypeBulletproof || rv.type == rct::RCTTypeBulletproof2)
  {
    CHECK_AND_ASSERT_MES(!pubkeys.empty() && !pubkeys[0].empty(), false, "empty pubkeys");
    rv.mixRing.resize(pubkeys.size());
    for (size_t n = 0; n < pubkeys.size(); ++n)
    {
      rv.mixRing[n].clear();
      for (size_t m = 0; m < pubkeys[n].size(); ++m)
      {
        rv.mixRing[n].push_back(pubkeys[n][m]);
      }
    }
  }
  else
  {
    CHECK_AND_ASSERT_MES(false, false, "Unsupported rct tx type: " + boost::lexical_cast<std::string>(rv.type));
  }

  // II
  if (rv.type == rct::RCTTypeFull)
  {
    rv.p.MGs.resize(1);
    rv.p.MGs[0].II.resize(tx.vin.size());
    for (size_t n = 0; n < tx.vin.size(); ++n)
      rv.p.MGs[0].II[n] = rct::ki2rct(boost::get<txin_to_key>(tx.vin[n]).k_image);
  }
  else if (rv.type == rct::RCTTypeSimple || rv.type == rct::RCTTypeBulletproof || rv.type == rct::RCTTypeBulletproof2)
  {
    CHECK_AND_ASSERT_MES(rv.p.MGs.size() == tx.vin.size(), false, "Bad MGs size");
    for (size_t n = 0; n < tx.vin.size(); ++n)
    {
      rv.p.MGs[n].II.resize(1);
      rv.p.MGs[n].II[0] = rct::ki2rct(boost::get<txin_to_key>(tx.vin[n]).k_image);
    }
  }
  else
  {
    CHECK_AND_ASSERT_MES(false, false, "Unsupported rct tx type: " + boost::lexical_cast<std::string>(rv.type));
  }

  // outPk was already done by handle_incoming_tx

  return true;
}
//------------------------------------------------------------------
// This function validates transaction inputs and their keys.
// FIXME: consider moving functionality specific to one input into
//        check_tx_input() rather than here, and use this function simply
//        to iterate the inputs as necessary (splitting the task
//        using threads, etc.)
bool Blockchain::check_tx_inputs(transaction& tx, tx_verification_context &tvc, uint64_t* pmax_used_block_height)
{
  PERF_TIMER(check_tx_inputs);
  LOG_PRINT_L3("Blockchain::" << __func__);
  if(pmax_used_block_height)
    *pmax_used_block_height = 0;

  const auto hf_version = m_hardfork->get_current_version();

  // Min/Max Type/Version Check
  {
    const auto min_version = transaction::get_min_version_for_hf(hf_version, nettype());
    const auto max_version = transaction::get_max_version_for_hf(hf_version, nettype());

    if (hf_version >= network_version_11_infinite_staking)
      tvc.m_invalid_type |= (tx.type > txtype::key_image_unlock);

    tvc.m_invalid_version = tx.version < min_version || tx.version > max_version;
    if (tvc.m_invalid_version || tvc.m_invalid_type)
    {
      if (tvc.m_invalid_version) MERROR_VER("TX Invalid version: " << tx.version << " for hardfork: " << hf_version << " min/max version:  " << min_version << "/" << max_version);
      if (tvc.m_invalid_type)    MERROR_VER("TX Invalid type for hardfork: " << hf_version);
      return false;
    }
  }

  if (tx.type == txtype::standard)
  {
    crypto::hash tx_prefix_hash = get_transaction_prefix_hash(tx);

    auto it = m_check_txin_table.find(tx_prefix_hash);
    if(it == m_check_txin_table.end())
    {
      m_check_txin_table.emplace(tx_prefix_hash, std::unordered_map<crypto::key_image, bool>());
      it = m_check_txin_table.find(tx_prefix_hash);
      assert(it != m_check_txin_table.end());
    }

    std::vector<std::vector<rct::ctkey>> pubkeys(tx.vin.size());
    size_t sig_index = 0;
    const crypto::key_image *last_key_image = NULL;
    for (size_t sig_index = 0; sig_index < tx.vin.size(); sig_index++)
    {
      const auto& txin = tx.vin[sig_index];

      //
      // Monero Checks
      //
      // make sure output being spent is of type txin_to_key, rather than e.g.  txin_gen, which is only used for miner transactions
      CHECK_AND_ASSERT_MES(txin.type() == typeid(txin_to_key), false, "wrong type id in tx input at Blockchain::check_tx_inputs");
      const txin_to_key& in_to_key = boost::get<txin_to_key>(txin);
      {
        // make sure tx output has key offset(s) (is signed to be used)
        CHECK_AND_ASSERT_MES(in_to_key.key_offsets.size(), false, "empty in_to_key.key_offsets in transaction with id " << get_transaction_hash(tx));

        // Mixin Check, from hard fork 7, we require mixin at least 9, always.
        if (in_to_key.key_offsets.size() - 1 != CRYPTONOTE_DEFAULT_TX_MIXIN)
        {
          MERROR_VER("Tx " << get_transaction_hash(tx) << " has incorrect ring size (" << in_to_key.key_offsets.size() - 1 << ", expected (" << CRYPTONOTE_DEFAULT_TX_MIXIN << ")");
          tvc.m_low_mixin = true;
          return false;
        }

        // from v7, sorted ins
        {
          if (last_key_image && memcmp(&in_to_key.k_image, last_key_image, sizeof(*last_key_image)) >= 0)
          {
            MERROR_VER("transaction has unsorted inputs");
            tvc.m_verifivation_failed = true;
            return false;
          }
          last_key_image = &in_to_key.k_image;
        }

        if(have_tx_keyimg_as_spent(in_to_key.k_image))
        {
          MERROR_VER("Key image already spent in blockchain: " << epee::string_tools::pod_to_hex(in_to_key.k_image));
          tvc.m_double_spend = true;
          return false;
        }

        // make sure that output being spent matches up correctly with the
        // signature spending it.
        if (!check_tx_input(tx.version, in_to_key, tx_prefix_hash, std::vector<crypto::signature>(), tx.rct_signatures, pubkeys[sig_index], pmax_used_block_height))
        {
          it->second[in_to_key.k_image] = false;
          MERROR_VER("Failed to check ring signature for tx " << get_transaction_hash(tx) << "  vin key with k_image: " << in_to_key.k_image << "  sig_index: " << sig_index);
          if (pmax_used_block_height) // a default value of NULL is used when called from Blockchain::handle_block_to_main_chain()
          {
            MERROR_VER("  *pmax_used_block_height: " << *pmax_used_block_height);
          }

          return false;
        }
      }

      //
      // Service Node Checks
      //
      if (hf_version >= cryptonote::network_version_11_infinite_staking)
      {
        const auto &blacklist = m_service_node_list.get_blacklisted_key_images();
        for (const auto &entry : blacklist)
        {
          if (in_to_key.k_image == entry.key_image) // Check if key image is on the blacklist
          {
            MERROR_VER("Key image: " << epee::string_tools::pod_to_hex(entry.key_image) << " is blacklisted by the service node network");
            tvc.m_key_image_blacklisted = true;
            return false;
          }
        }

        uint64_t unlock_height = 0;
        if (m_service_node_list.is_key_image_locked(in_to_key.k_image, &unlock_height))
        {
          MERROR_VER("Key image: " << epee::string_tools::pod_to_hex(in_to_key.k_image) << " is locked in a stake until height: " << unlock_height);
          tvc.m_key_image_locked_by_snode = true;
          return false;
        }
      }
    }

    if (!expand_transaction_2(tx, tx_prefix_hash, pubkeys))
    {
      MERROR_VER("Failed to expand rct signatures!");
      return false;
    }

    // from version 2, check ringct signatures
    // obviously, the original and simple rct APIs use a mixRing that's indexes
    // in opposite orders, because it'd be too simple otherwise...
    const rct::rctSig &rv = tx.rct_signatures;
    switch (rv.type)
    {
    case rct::RCTTypeNull: {
      // we only accept no signatures for coinbase txes
      MERROR_VER("Null rct signature on non-coinbase tx");
      return false;
    }
    case rct::RCTTypeSimple:
    case rct::RCTTypeBulletproof:
    case rct::RCTTypeBulletproof2:
    {
      // check all this, either reconstructed (so should really pass), or not
      {
        if (pubkeys.size() != rv.mixRing.size())
        {
          MERROR_VER("Failed to check ringct signatures: mismatched pubkeys/mixRing size");
          return false;
        }
        for (size_t i = 0; i < pubkeys.size(); ++i)
        {
          if (pubkeys[i].size() != rv.mixRing[i].size())
          {
            MERROR_VER("Failed to check ringct signatures: mismatched pubkeys/mixRing size");
            return false;
          }
        }

        for (size_t n = 0; n < pubkeys.size(); ++n)
        {
          for (size_t m = 0; m < pubkeys[n].size(); ++m)
          {
            if (pubkeys[n][m].dest != rct::rct2pk(rv.mixRing[n][m].dest))
            {
              MERROR_VER("Failed to check ringct signatures: mismatched pubkey at vin " << n << ", index " << m);
              return false;
            }
            if (pubkeys[n][m].mask != rct::rct2pk(rv.mixRing[n][m].mask))
            {
              MERROR_VER("Failed to check ringct signatures: mismatched commitment at vin " << n << ", index " << m);
              return false;
            }
          }
        }
      }

      if (rv.p.MGs.size() != tx.vin.size())
      {
        MERROR_VER("Failed to check ringct signatures: mismatched MGs/vin sizes");
        return false;
      }
      for (size_t n = 0; n < tx.vin.size(); ++n)
      {
        if (rv.p.MGs[n].II.empty() || memcmp(&boost::get<txin_to_key>(tx.vin[n]).k_image, &rv.p.MGs[n].II[0], 32))
        {
          MERROR_VER("Failed to check ringct signatures: mismatched key image");
          return false;
        }
      }

      if (!rct::verRctNonSemanticsSimple(rv))
      {
        MERROR_VER("Failed to check ringct signatures!");
        return false;
      }
      break;
    }
    case rct::RCTTypeFull:
    {
      // check all this, either reconstructed (so should really pass), or not
      {
        bool size_matches = true;
        for (size_t i = 0; i < pubkeys.size(); ++i)
          size_matches &= pubkeys[i].size() == rv.mixRing.size();
        for (size_t i = 0; i < rv.mixRing.size(); ++i)
          size_matches &= pubkeys.size() == rv.mixRing[i].size();
        if (!size_matches)
        {
          MERROR_VER("Failed to check ringct signatures: mismatched pubkeys/mixRing size");
          return false;
        }

        for (size_t n = 0; n < pubkeys.size(); ++n)
        {
          for (size_t m = 0; m < pubkeys[n].size(); ++m)
          {
            if (pubkeys[n][m].dest != rct::rct2pk(rv.mixRing[m][n].dest))
            {
              MERROR_VER("Failed to check ringct signatures: mismatched pubkey at vin " << n << ", index " << m);
              return false;
            }
            if (pubkeys[n][m].mask != rct::rct2pk(rv.mixRing[m][n].mask))
            {
              MERROR_VER("Failed to check ringct signatures: mismatched commitment at vin " << n << ", index " << m);
              return false;
            }
          }
        }
      }

      if (rv.p.MGs.size() != 1)
      {
        MERROR_VER("Failed to check ringct signatures: Bad MGs size");
        return false;
      }
      if (rv.p.MGs.empty() || rv.p.MGs[0].II.size() != tx.vin.size())
      {
        MERROR_VER("Failed to check ringct signatures: mismatched II/vin sizes");
        return false;
      }
      for (size_t n = 0; n < tx.vin.size(); ++n)
      {
        if (memcmp(&boost::get<txin_to_key>(tx.vin[n]).k_image, &rv.p.MGs[0].II[n], 32))
        {
          MERROR_VER("Failed to check ringct signatures: mismatched II/vin sizes");
          return false;
        }
      }

      if (!rct::verRct(rv, false))
      {
        MERROR_VER("Failed to check ringct signatures!");
        return false;
      }
      break;
    }
    default:
      MERROR_VER("Unsupported rct type: " << rv.type);
      return false;
    }

    // for bulletproofs, check they're only multi-output after v8
    if (rct::is_rct_bulletproof(rv.type) && hf_version < network_version_10_bulletproofs)
    {
      for (const rct::Bulletproof &proof: rv.p.bulletproofs)
      {
        if (proof.V.size() > 1)
        {
          MERROR_VER("Multi output bulletproofs are invalid before v10");
          return false;
        }
      }
    }
  }
  else
  {
    CHECK_AND_ASSERT_MES(tx.vin.size() == 0, false, "TX type: " << tx.type << " should have 0 inputs. This should have been rejected in check_tx_semantic!");

    if (tx.rct_signatures.txnFee != 0)
    {
      tvc.m_invalid_input = true;
      tvc.m_verifivation_failed = true;
      MERROR_VER("TX type: " << tx.type << " should have 0 fee!");
      return false;
    }

    if (tx.type == txtype::state_change)
    {
      tx_extra_service_node_state_change state_change;
      if (!get_service_node_state_change_from_tx_extra(tx.extra, state_change, hf_version))
      {
        MERROR_VER("TX did not have the state change metadata in the tx_extra");
        return false;
      }

      auto const quorum_type  = service_nodes::quorum_type::obligations;
      auto const quorum       = m_service_node_list.get_testing_quorum(quorum_type, state_change.block_height);
      {
        if (!quorum)
        {
          MERROR_VER("could not get obligations quorum for recent state change tx");
          return false;
        }

        if (!service_nodes::verify_tx_state_change(state_change, get_current_blockchain_height(), tvc, *quorum, hf_version))
        {
          // will be set by the above on serious failures (i.e. illegal value), but not for less
          // serious ones like state change heights slightly outside of allowed bounds:
          //tvc.m_verifivation_failed = true;
          MERROR_VER("tx " << get_transaction_hash(tx) << ": state change tx could not be completely verified reason: " << print_vote_verification_context(tvc.m_vote_ctx));
          return false;
        }
      }

      crypto::public_key const &state_change_service_node_pubkey = quorum->workers[state_change.service_node_index];
      //
      // NOTE: Query the Service Node List for the in question Service Node the state change is for and disallow if conflicting
      //
      std::vector<service_nodes::service_node_pubkey_info> service_node_array = m_service_node_list.get_service_node_list_state({state_change_service_node_pubkey});
      if (service_node_array.empty())
      {
        MERROR_VER("Service Node no longer exists on the network, state change can be ignored");
        return hf_version < cryptonote::network_version_12_checkpointing; // NOTE: Used to be allowed pre HF12.
      }

      service_nodes::service_node_info const &service_node_info = *service_node_array[0].info;
      if (!service_node_info.can_transition_to_state(hf_version, state_change.block_height, state_change.state))
      {
        MERROR_VER("State change trying to vote Service Node into the same state it already is in, (aka double spend)");
        tvc.m_double_spend = true;
        return false;
      }
    }
    else if (tx.type == txtype::key_image_unlock)
    {
      cryptonote::tx_extra_tx_key_image_unlock unlock;
      if (!cryptonote::get_tx_key_image_unlock_from_tx_extra(tx.extra, unlock))
      {
        MERROR("TX extra didn't have key image unlock in the tx_extra");
        return false;
      }

      service_nodes::service_node_info::contribution_t contribution = {};
      uint64_t unlock_height = 0;
      if (!m_service_node_list.is_key_image_locked(unlock.key_image, &unlock_height, &contribution))
      {
        MERROR_VER("Requested key image: " << epee::string_tools::pod_to_hex(unlock.key_image) << " to unlock is not locked");
        tvc.m_invalid_input = true;
        return false;
      }

      crypto::hash const hash = service_nodes::generate_request_stake_unlock_hash(unlock.nonce);
      if (!crypto::check_signature(hash, contribution.key_image_pub_key, unlock.signature))
      {
        MERROR("Could not verify key image unlock transaction signature for tx: " << get_transaction_hash(tx));
        return false;
      }

      // Otherwise is a locked key image, if the unlock_height is set, it has been previously requested to unlock
      if (unlock_height != service_nodes::KEY_IMAGE_AWAITING_UNLOCK_HEIGHT)
      {
        tvc.m_double_spend = true;
        return false;
      }
    }
    else
    {
      MERROR_VER("Unhandled tx type: " << tx.type << " rejecting tx: " << get_transaction_hash(tx));
      tvc.m_invalid_type = true;;
      return false;
    }
  }

  return true;
}

//------------------------------------------------------------------
void Blockchain::check_ring_signature(const crypto::hash &tx_prefix_hash, const crypto::key_image &key_image, const std::vector<rct::ctkey> &pubkeys, const std::vector<crypto::signature>& sig, uint64_t &result)
{
  std::vector<const crypto::public_key *> p_output_keys;
  p_output_keys.reserve(pubkeys.size());
  for (auto &key : pubkeys)
  {
    // rct::key and crypto::public_key have the same structure, avoid object ctor/memcpy
    p_output_keys.push_back(&(const crypto::public_key&)key.dest);
  }

  result = crypto::check_ring_signature(tx_prefix_hash, key_image, p_output_keys, sig.data()) ? 1 : 0;
}

//------------------------------------------------------------------
uint64_t Blockchain::get_fee_quantization_mask()
{
  static uint64_t mask = 0;
  if (mask == 0)
  {
    mask = 1;
    for (size_t n = PER_KB_FEE_QUANTIZATION_DECIMALS; n < CRYPTONOTE_DISPLAY_DECIMAL_POINT; ++n)
      mask *= 10;
  }
  return mask;
}

//------------------------------------------------------------------
byte_and_output_fees Blockchain::get_dynamic_base_fee(uint64_t block_reward, size_t median_block_weight, uint8_t version)
{
  const uint64_t min_block_weight = get_min_block_weight(version);
  if (median_block_weight < min_block_weight)
    median_block_weight = min_block_weight;
  byte_and_output_fees fees{0, 0};
  uint64_t hi, &lo = fees.first;

  if (version >= HF_VERSION_PER_BYTE_FEE)
  {
    // fee = block_reward * DYNAMIC_FEE_REFERENCE_TRANSACTION_WEIGHT / min_block_weight / median_block_weight / 5
    // (but done in 128-bit math).  Note that the wallet uses FEE_PER_BYTE as a fallback if it can't
    // get the dynamic fee from the daemon, so it needs to satisfy
    // FEE_PER_BYTE >= BLOCK_REWARD * DYNAMIC_FEE_REFERENCE_TRANSACTION_WEIGHT / (min_block_weight)^2 / 5
    // (The square because median_block_weight >= min_block_weight).
    // As of writing we are past block 300000 with base block reward of ~32.04; and so the fee is below 214
    // (hence the use of 215 in cryptonote_config.h).
    //
    // In v12 we increase the reference transaction fee by 80 (to 240000), and so the
    // FEE_PER_BYTE fallback also goes up (to a conservative estimate of 17200).
    //
    // This calculation was painful for large txes (in particular sweeps and SN stakes), which
    // wasn't intended, so in v13 we reduce the reference tx fee back to what it was before and
    // introduce a per-output fee instead.  (This is why this is an hard == instead of a >=).
    const uint64_t reference_fee = version == HF_VERSION_INCREASE_FEE ? DYNAMIC_FEE_REFERENCE_TRANSACTION_WEIGHT_V12 : DYNAMIC_FEE_REFERENCE_TRANSACTION_WEIGHT;
    lo = mul128(block_reward, reference_fee, &hi);
    div128_32(hi, lo, min_block_weight, &hi, &lo);
    div128_32(hi, lo, median_block_weight, &hi, &lo);
    assert(hi == 0);
    lo /= 5;

    if (version >= HF_VERSION_PER_OUTPUT_FEE)
      fees.second = FEE_PER_OUTPUT;

    return fees;
  }

  constexpr uint64_t fee_base = DYNAMIC_FEE_PER_KB_BASE_FEE_V5;

  uint64_t unscaled_fee_base = (fee_base * min_block_weight / median_block_weight);
  lo = mul128(unscaled_fee_base, block_reward, &hi);
  static_assert(DYNAMIC_FEE_PER_KB_BASE_BLOCK_REWARD % 1000000 == 0, "DYNAMIC_FEE_PER_KB_BASE_BLOCK_REWARD must be divisible by 1000000");
  static_assert(DYNAMIC_FEE_PER_KB_BASE_BLOCK_REWARD / 1000000 <= std::numeric_limits<uint32_t>::max(), "DYNAMIC_FEE_PER_KB_BASE_BLOCK_REWARD is too large");

  // divide in two steps, since the divisor must be 32 bits, but DYNAMIC_FEE_PER_KB_BASE_BLOCK_REWARD isn't
  div128_32(hi, lo, DYNAMIC_FEE_PER_KB_BASE_BLOCK_REWARD / 1000000, &hi, &lo);
  div128_32(hi, lo, 1000000, &hi, &lo);
  assert(hi == 0);

  // quantize fee up to 8 decimals
  uint64_t mask = get_fee_quantization_mask();
  uint64_t qlo = (lo + mask - 1) / mask * mask;
  MDEBUG("lo " << print_money(lo) << ", qlo " << print_money(qlo) << ", mask " << mask);

  fees.first = qlo;
  return fees;
}

//------------------------------------------------------------------
bool Blockchain::check_fee(size_t tx_weight, size_t tx_outs, uint64_t fee) const
{
  const uint8_t version = get_current_hard_fork_version();
  const uint64_t blockchain_height = m_db->height();

  uint64_t median = m_current_block_cumul_weight_limit / 2;
  uint64_t already_generated_coins = blockchain_height ? m_db->get_block_already_generated_coins(blockchain_height - 1) : 0;;
  uint64_t base_reward = 0;
  if (!get_base_block_reward(median, 1, already_generated_coins, base_reward, version, blockchain_height))
    return false;

  uint64_t needed_fee;
  if (version >= HF_VERSION_PER_BYTE_FEE)
  {
    const bool use_long_term_median_in_fee = version >= HF_VERSION_LONG_TERM_BLOCK_WEIGHT;
    auto fees = get_dynamic_base_fee(base_reward, use_long_term_median_in_fee ? m_long_term_effective_median_block_weight : median, version);
    MDEBUG("Using " << print_money(fees.first) << "/byte + " << print_money(fees.second) << "/out fee");
    needed_fee = tx_weight * fees.first + tx_outs * fees.second;
    // quantize fee up to 8 decimals
    const uint64_t mask = get_fee_quantization_mask();
    needed_fee = (needed_fee + mask - 1) / mask * mask;
  }
  else
  {
    auto fees = get_dynamic_base_fee(base_reward, median, version);
    assert(fees.second == 0);
    MDEBUG("Using " << print_money(fees.first) << "/kB fee");

    needed_fee = tx_weight / 1024;
    needed_fee += (tx_weight % 1024) ? 1 : 0;
    needed_fee *= fees.first;
  }

  if (fee < needed_fee - needed_fee / 50) // keep a little 2% buffer on acceptance - no integer overflow
  {
    MERROR_VER("transaction fee is not enough: " << print_money(fee) << ", minimum fee: " << print_money(needed_fee));
    return false;
  }
  return true;
}

//------------------------------------------------------------------
byte_and_output_fees Blockchain::get_dynamic_base_fee_estimate(uint64_t grace_blocks) const
{
  const uint8_t version = get_current_hard_fork_version();
  const uint64_t db_height = m_db->height();

  if (grace_blocks >= CRYPTONOTE_REWARD_BLOCKS_WINDOW)
    grace_blocks = CRYPTONOTE_REWARD_BLOCKS_WINDOW - 1;

  const uint64_t min_block_weight = get_min_block_weight(version);
  std::vector<uint64_t> weights;
  get_last_n_blocks_weights(weights, CRYPTONOTE_REWARD_BLOCKS_WINDOW - grace_blocks);
  weights.reserve(grace_blocks);
  for (size_t i = 0; i < grace_blocks; ++i)
    weights.push_back(min_block_weight);

  uint64_t median = epee::misc_utils::median(weights);
  if(median <= min_block_weight)
    median = min_block_weight;

  uint64_t already_generated_coins = db_height ? m_db->get_block_already_generated_coins(db_height - 1) : 0;
  uint64_t base_reward;
  if (!get_base_block_reward(median, 1, already_generated_coins, base_reward, version, m_db->height()))
  {
    MERROR("Failed to determine block reward, using placeholder " << print_money(BLOCK_REWARD_OVERESTIMATE) << " as a high bound");
    base_reward = BLOCK_REWARD_OVERESTIMATE;
  }

  const bool use_long_term_median_in_fee = version >= HF_VERSION_LONG_TERM_BLOCK_WEIGHT;
  auto fee = get_dynamic_base_fee(base_reward, use_long_term_median_in_fee ? m_long_term_effective_median_block_weight : median, version);
  const bool per_byte = version < HF_VERSION_PER_BYTE_FEE;
  MDEBUG("Estimating " << grace_blocks << "-block fee at " << print_money(fee.first) << "/" << (per_byte ? "byte" : "kB") <<
      " + " << print_money(fee.second) << "/out");
  return fee;
}

//------------------------------------------------------------------
// This function checks to see if a tx is unlocked.  unlock_time is either
// a block index or a unix time.
bool Blockchain::is_output_spendtime_unlocked(uint64_t unlock_time) const
{
  LOG_PRINT_L3("Blockchain::" << __func__);
  return cryptonote::rules::is_output_unlocked(unlock_time, m_db->height());
}
//------------------------------------------------------------------
// This function locates all outputs associated with a given input (mixins)
// and validates that they exist and are usable.  It also checks the ring
// signature for each input.
bool Blockchain::check_tx_input(txversion tx_version, const txin_to_key& txin, const crypto::hash& tx_prefix_hash, const std::vector<crypto::signature>& sig, const rct::rctSig &rct_signatures, std::vector<rct::ctkey> &output_keys, uint64_t* pmax_related_block_height)
{
  LOG_PRINT_L3("Blockchain::" << __func__);

  // ND:
  // 1. Disable locking and make method private.
  //CRITICAL_REGION_LOCAL(m_blockchain_lock);

  struct outputs_visitor
  {
    std::vector<rct::ctkey >& m_output_keys;
    const Blockchain& m_bch;
    outputs_visitor(std::vector<rct::ctkey>& output_keys, const Blockchain& bch) :
      m_output_keys(output_keys), m_bch(bch)
    {
    }
    bool handle_output(uint64_t unlock_time, const crypto::public_key &pubkey, const rct::key &commitment)
    {
      //check tx unlock time
      if (!m_bch.is_output_spendtime_unlocked(unlock_time))
      {
        MERROR_VER("One of outputs for one of inputs has wrong tx.unlock_time = " << unlock_time);
        return false;
      }

      // The original code includes a check for the output corresponding to this input
      // to be a txout_to_key. This is removed, as the database does not store this info,
      // but only txout_to_key outputs are stored in the DB in the first place, done in
      // Blockchain*::add_output

      m_output_keys.push_back(rct::ctkey({rct::pk2rct(pubkey), commitment}));
      return true;
    }
  };

  output_keys.clear();

  // collect output keys
  outputs_visitor vi(output_keys, *this);
  if (!scan_outputkeys_for_indexes(txin, vi, tx_prefix_hash, pmax_related_block_height))
  {
    MERROR_VER("Failed to get output keys for tx with amount = " << print_money(txin.amount) << " and count indexes " << txin.key_offsets.size());
    return false;
  }

  if(txin.key_offsets.size() != output_keys.size())
  {
    MERROR_VER("Output keys for tx with amount = " << txin.amount << " and count indexes " << txin.key_offsets.size() << " returned wrong keys count " << output_keys.size());
    return false;
  }
  if (tx_version == txversion::v1) {
    CHECK_AND_ASSERT_MES(sig.size() == output_keys.size(), false, "internal error: tx signatures count=" << sig.size() << " mismatch with outputs keys count for inputs=" << output_keys.size());
  }
  // rct_signatures will be expanded after this
  return true;
}
//------------------------------------------------------------------
//TODO: Is this intended to do something else?  Need to look into the todo there.
uint64_t Blockchain::get_adjusted_time() const
{
  LOG_PRINT_L3("Blockchain::" << __func__);
  //TODO: add collecting median time
  return time(NULL);
}
//------------------------------------------------------------------
//TODO: revisit, has changed a bit on upstream
bool Blockchain::check_block_timestamp(std::vector<uint64_t>& timestamps, const block& b, uint64_t& median_ts) const
{
  LOG_PRINT_L3("Blockchain::" << __func__);
  median_ts = epee::misc_utils::median(timestamps);

  if(b.timestamp < median_ts)
  {
    MERROR_VER("Timestamp of block with id: " << get_block_hash(b) << ", " << b.timestamp << ", less than median of last " << BLOCKCHAIN_TIMESTAMP_CHECK_WINDOW << " blocks, " << median_ts);
    return false;
  }

  return true;
}
//------------------------------------------------------------------
// This function grabs the timestamps from the most recent <n> blocks,
// where n = BLOCKCHAIN_TIMESTAMP_CHECK_WINDOW.  If there are not those many
// blocks in the blockchain, the timestap is assumed to be valid.  If there
// are, this function returns:
//   true if the block's timestamp is not less than the timestamp of the
//       median of the selected blocks
//   false otherwise
bool Blockchain::check_block_timestamp(const block& b, uint64_t& median_ts) const
{
  LOG_PRINT_L3("Blockchain::" << __func__);
  uint64_t cryptonote_block_future_time_limit = CRYPTONOTE_BLOCK_FUTURE_TIME_LIMIT_V2;
  if(b.timestamp > get_adjusted_time() + cryptonote_block_future_time_limit)
  {
    MERROR_VER("Timestamp of block with id: " << get_block_hash(b) << ", " << b.timestamp << ", bigger than adjusted time + 2 hours");
    return false;
  }

  const auto h = m_db->height();

  // if not enough blocks, no proper median yet, return true
  if(h < BLOCKCHAIN_TIMESTAMP_CHECK_WINDOW)
  {
    return true;
  }

  std::vector<uint64_t> timestamps;

  // need most recent 60 blocks, get index of first of those
  size_t offset = h - BLOCKCHAIN_TIMESTAMP_CHECK_WINDOW;
  timestamps.reserve(h - offset);
  for(;offset < h; ++offset)
  {
    timestamps.push_back(m_db->get_block_timestamp(offset));
  }

  return check_block_timestamp(timestamps, b, median_ts);
}
//------------------------------------------------------------------
void Blockchain::return_tx_to_pool(std::vector<std::pair<transaction, blobdata>> &txs)
{
  uint8_t version = get_current_hard_fork_version();
  for (auto& tx : txs)
  {
    cryptonote::tx_verification_context tvc = AUTO_VAL_INIT(tvc);
    // We assume that if they were in a block, the transactions are already
    // known to the network as a whole. However, if we had mined that block,
    // that might not be always true. Unlikely though, and always relaying
    // these again might cause a spike of traffic as many nodes re-relay
    // all the transactions in a popped block when a reorg happens.
    const size_t weight = get_transaction_weight(tx.first, tx.second.size());
    const crypto::hash tx_hash = get_transaction_hash(tx.first);
    if (!m_tx_pool.add_tx(tx.first, tx_hash, tx.second, weight, tvc, true, true, false, version, m_service_node_list))
    {
      MERROR("Failed to return taken transaction with hash: " << get_transaction_hash(tx.first) << " to tx_pool");
    }
  }
}
//------------------------------------------------------------------
bool Blockchain::flush_txes_from_pool(const std::vector<crypto::hash> &txids)
{
  CRITICAL_REGION_LOCAL(m_tx_pool);

  bool res = true;
  for (const auto &txid: txids)
  {
    cryptonote::transaction tx;
    cryptonote::blobdata txblob;
    size_t tx_weight;
    uint64_t fee;
    bool relayed, do_not_relay, double_spend_seen;
    MINFO("Removing txid " << txid << " from the pool");
    if(m_tx_pool.have_tx(txid) && !m_tx_pool.take_tx(txid, tx, txblob, tx_weight, fee, relayed, do_not_relay, double_spend_seen))
    {
      MERROR("Failed to remove txid " << txid << " from the pool");
      res = false;
    }
  }
  return res;
}
//------------------------------------------------------------------
//      Needs to validate the block and acquire each transaction from the
//      transaction mem_pool, then pass the block and transactions to
//      m_db->add_block()
bool Blockchain::handle_block_to_main_chain(const block& bl, const crypto::hash& id, block_verification_context& bvc, checkpoint_t const *checkpoint)
{
  LOG_PRINT_L3("Blockchain::" << __func__);

  TIME_MEASURE_START(block_processing_time);
  CRITICAL_REGION_LOCAL(m_blockchain_lock);
  TIME_MEASURE_START(t1);

  static bool seen_future_version = false;

  db_rtxn_guard rtxn_guard(m_db);
  uint64_t blockchain_height;
  const crypto::hash top_hash = get_tail_id(blockchain_height);
  ++blockchain_height; // block height to chain height
  if(bl.prev_id != top_hash)
  {
    MERROR_VER("Block with id: " << id << std::endl << "has wrong prev_id: " << bl.prev_id << std::endl << "expected: " << top_hash);
    bvc.m_verifivation_failed = true;
leave:
    return false;
  }

  // warn users if they're running an old version
  if (!seen_future_version && bl.major_version > m_hardfork->get_ideal_version())
  {
    seen_future_version = true;
    const el::Level level = el::Level::Warning;
    MCLOG_RED(level, "global", "**********************************************************************");
    MCLOG_RED(level, "global", "A block was seen on the network with a version higher than the last");
    MCLOG_RED(level, "global", "known one. This may be an old version of the daemon, and a software");
    MCLOG_RED(level, "global", "update may be required to sync further. Try running: update check");
    MCLOG_RED(level, "global", "**********************************************************************");
  }

  // this is a cheap test
  if (!m_hardfork->check(bl))
  {
    MERROR_VER("Block with id: " << id << std::endl << "has old version: " << (unsigned)bl.major_version << std::endl << "current: " << (unsigned)m_hardfork->get_current_version());
    bvc.m_verifivation_failed = true;
    goto leave;
  }

  TIME_MEASURE_FINISH(t1);
  TIME_MEASURE_START(t2);

  // make sure block timestamp is not less than the median timestamp
  // of a set number of the most recent blocks.
  if(!check_block_timestamp(bl))
  {
    MERROR_VER("Block with id: " << id << std::endl << "has invalid timestamp: " << bl.timestamp);
    bvc.m_verifivation_failed = true;
    goto leave;
  }

  TIME_MEASURE_FINISH(t2);
  //check proof of work
  TIME_MEASURE_START(target_calculating_time);

  // get the target difficulty for the block.
  // the calculation can overflow, among other failure cases,
  // so we need to check the return type.
  // FIXME: get_difficulty_for_next_block can also assert, look into
  // changing this to throwing exceptions instead so we can clean up.
  difficulty_type current_diffic = get_difficulty_for_next_block();
  CHECK_AND_ASSERT_MES(current_diffic, false, "!!!!!!!!! difficulty overhead !!!!!!!!!");

  TIME_MEASURE_FINISH(target_calculating_time);

  TIME_MEASURE_START(longhash_calculating_time);

  crypto::hash proof_of_work = null_hash;

  // Formerly the code below contained an if loop with the following condition
  // !m_checkpoints.is_in_checkpoint_zone(get_current_blockchain_height())
  // however, this caused the daemon to not bother checking PoW for blocks
  // before checkpoints, which is very dangerous behaviour. We moved the PoW
  // validation out of the next chunk of code to make sure that we correctly
  // check PoW now.
  // FIXME: height parameter is not used...should it be used or should it not
  // be a parameter?
  // validate proof_of_work versus difficulty target
  bool precomputed = false;
  bool fast_check = false;
#if defined(PER_BLOCK_CHECKPOINT)
  if (blockchain_height < m_blocks_hash_check.size())
  {
    const auto &expected_hash = m_blocks_hash_check[blockchain_height];
    if (expected_hash != crypto::null_hash)
    {
      if (memcmp(&id, &expected_hash, sizeof(hash)) != 0)
      {
        MERROR_VER("Block with id is INVALID: " << id << ", expected " << expected_hash);
        bvc.m_verifivation_failed = true;
        goto leave;
      }
      fast_check = true;
    }
    else
    {
      MCINFO("verify", "No pre-validated hash at height " << blockchain_height << ", verifying fully");
    }
  }
  else
#endif
  {
    auto it = m_blocks_longhash_table.find(id);
    if (it != m_blocks_longhash_table.end())
    {
      precomputed = true;
      proof_of_work = it->second;
    }
    else
      proof_of_work = get_block_longhash(this, bl, blockchain_height, 0);

    // validate proof_of_work versus difficulty target
    if(!check_hash(proof_of_work, current_diffic))
    {
      MERROR_VER("Block with id: " << id << std::endl << "does not have enough proof of work: " << proof_of_work << " at height " << blockchain_height << ", unexpected difficulty: " << current_diffic);
      bvc.m_verifivation_failed = true;
      goto leave;
    }
  }

  // If we're at a checkpoint, ensure that our hardcoded checkpoint hash
  // is correct.
  if(m_checkpoints.is_in_checkpoint_zone(blockchain_height))
  {
    bool service_node_checkpoint = false;
    if(!m_checkpoints.check_block(blockchain_height, id, nullptr, &service_node_checkpoint))
    {
      if (!service_node_checkpoint || (service_node_checkpoint && bl.major_version >= cryptonote::network_version_13_enforce_checkpoints))
      {
        LOG_ERROR("CHECKPOINT VALIDATION FAILED");
        bvc.m_verifivation_failed = true;
        goto leave;
      }
    }

  }

  TIME_MEASURE_FINISH(longhash_calculating_time);
  if (precomputed)
    longhash_calculating_time += m_fake_pow_calc_time;

  TIME_MEASURE_START(t3);

  // sanity check basic miner tx properties;
  if(!prevalidate_miner_transaction(bl, blockchain_height))
  {
    MERROR_VER("Block with id: " << id << " failed to pass prevalidation");
    bvc.m_verifivation_failed = true;
    goto leave;
  }

  size_t coinbase_weight = get_transaction_weight(bl.miner_tx);
  size_t cumulative_block_weight = coinbase_weight;

  std::vector<std::pair<transaction, blobdata>> txs;
  key_images_container keys;

  uint64_t fee_summary = 0;
  uint64_t t_checktx = 0;
  uint64_t t_exists = 0;
  uint64_t t_pool = 0;
  uint64_t t_dblspnd = 0;
  TIME_MEASURE_FINISH(t3);

// XXX old code adds miner tx here

  size_t tx_index = 0;
  // Iterate over the block's transaction hashes, grabbing each
  // from the tx_pool and validating them.  Each is then added
  // to txs.  Keys spent in each are added to <keys> by the double spend check.
  txs.reserve(bl.tx_hashes.size());
  for (const crypto::hash& tx_id : bl.tx_hashes)
  {
    transaction tx_tmp;
    blobdata txblob;
    size_t tx_weight = 0;
    uint64_t fee = 0;
    bool relayed = false, do_not_relay = false, double_spend_seen = false;
    TIME_MEASURE_START(aa);

// XXX old code does not check whether tx exists
    if (m_db->tx_exists(tx_id))
    {
      MERROR("Block with id: " << id << " attempting to add transaction already in blockchain with id: " << tx_id);
      bvc.m_verifivation_failed = true;
      return_tx_to_pool(txs);
      goto leave;
    }

    TIME_MEASURE_FINISH(aa);
    t_exists += aa;
    TIME_MEASURE_START(bb);

    // get transaction with hash <tx_id> from tx_pool
    if(!m_tx_pool.take_tx(tx_id, tx_tmp, txblob, tx_weight, fee, relayed, do_not_relay, double_spend_seen))
    {
      MERROR_VER("Block with id: " << id  << " has at least one unknown transaction with id: " << tx_id);
      bvc.m_verifivation_failed = true;
      return_tx_to_pool(txs);
      goto leave;
    }

    TIME_MEASURE_FINISH(bb);
    t_pool += bb;
    // add the transaction to the temp list of transactions, so we can either
    // store the list of transactions all at once or return the ones we've
    // taken from the tx_pool back to it if the block fails verification.
    txs.push_back(std::make_pair(std::move(tx_tmp), std::move(txblob)));
    transaction &tx = txs.back().first;
    TIME_MEASURE_START(dd);

    // FIXME: the storage should not be responsible for validation.
    //        If it does any, it is merely a sanity check.
    //        Validation is the purview of the Blockchain class
    //        - TW
    //
    // ND: this is not needed, db->add_block() checks for duplicate k_images and fails accordingly.
    // if (!check_for_double_spend(tx, keys))
    // {
    //     LOG_PRINT_L0("Double spend detected in transaction (id: " << tx_id);
    //     bvc.m_verifivation_failed = true;
    //     break;
    // }

    TIME_MEASURE_FINISH(dd);
    t_dblspnd += dd;
    TIME_MEASURE_START(cc);

#if defined(PER_BLOCK_CHECKPOINT)
    if (!fast_check)
#endif
    {
      // validate that transaction inputs and the keys spending them are correct.
      tx_verification_context tvc = AUTO_VAL_INIT(tvc);
      if(!check_tx_inputs(tx, tvc))
      {
        MERROR_VER("Block with id: " << id  << " has at least one transaction (id: " << tx_id << ") with wrong inputs.");

        //TODO: why is this done?  make sure that keeping invalid blocks makes sense.
        add_block_as_invalid(bl, id);
        MERROR_VER("Block with id " << id << " added as invalid because of wrong inputs in transactions");
        MERROR_VER("tx_index " << tx_index << ", m_blocks_txs_check " << m_blocks_txs_check.size() << ":");
        for (const auto &h: m_blocks_txs_check) MERROR_VER("  " << h);
        bvc.m_verifivation_failed = true;
        return_tx_to_pool(txs);
        goto leave;
      }
    }
#if defined(PER_BLOCK_CHECKPOINT)
    else
    {
      // ND: if fast_check is enabled for blocks, there is no need to check
      // the transaction inputs, but do some sanity checks anyway.
      if (tx_index >= m_blocks_txs_check.size() || memcmp(&m_blocks_txs_check[tx_index++], &tx_id, sizeof(tx_id)) != 0)
      {
        MERROR_VER("Block with id: " << id << " has at least one transaction (id: " << tx_id << ") with wrong inputs.");
        //TODO: why is this done?  make sure that keeping invalid blocks makes sense.
        add_block_as_invalid(bl, id);
        MERROR_VER("Block with id " << id << " added as invalid because of wrong inputs in transactions");
        bvc.m_verifivation_failed = true;
        return_tx_to_pool(txs);
        goto leave;
      }
    }
#endif
    TIME_MEASURE_FINISH(cc);
    t_checktx += cc;
    fee_summary += fee;
    cumulative_block_weight += tx_weight;
  }

  m_blocks_txs_check.clear();

  TIME_MEASURE_START(vmt);
  uint64_t base_reward = 0;
  uint64_t already_generated_coins = blockchain_height ? m_db->get_block_already_generated_coins(blockchain_height - 1) : 0;
  if(!validate_miner_transaction(bl, cumulative_block_weight, fee_summary, base_reward, already_generated_coins, bvc.m_partial_block_reward, m_hardfork->get_current_version()))
  {
    MERROR_VER("Block with id: " << id << " has incorrect miner transaction");
    bvc.m_verifivation_failed = true;
    return_tx_to_pool(txs);
    goto leave;
  }

  TIME_MEASURE_FINISH(vmt);
  size_t block_weight;
  difficulty_type cumulative_difficulty;

  // populate various metadata about the block to be stored alongside it.
  block_weight = cumulative_block_weight;
  cumulative_difficulty = current_diffic;
  // In the "tail" state when the minimum subsidy (implemented in get_block_reward) is in effect, the number of
  // coins will eventually exceed MONEY_SUPPLY and overflow a uint64. To prevent overflow, cap already_generated_coins
  // at MONEY_SUPPLY. already_generated_coins is only used to compute the block subsidy and MONEY_SUPPLY yields a
  // subsidy of 0 under the base formula and therefore the minimum subsidy >0 in the tail state.
  already_generated_coins = base_reward < (MONEY_SUPPLY-already_generated_coins) ? already_generated_coins + base_reward : MONEY_SUPPLY;
  if(blockchain_height)
    cumulative_difficulty += m_db->get_block_cumulative_difficulty(blockchain_height - 1);

  TIME_MEASURE_FINISH(block_processing_time);
  if(precomputed)
    block_processing_time += m_fake_pow_calc_time;

  rtxn_guard.stop();
  TIME_MEASURE_START(addblock);
  uint64_t new_height = 0;
  if (!bvc.m_verifivation_failed)
  {
    try
    {
      uint64_t long_term_block_weight = get_next_long_term_block_weight(block_weight);
      cryptonote::blobdata bd = cryptonote::block_to_blob(bl);
      new_height = m_db->add_block(std::make_pair(std::move(bl), std::move(bd)), block_weight, long_term_block_weight, cumulative_difficulty, already_generated_coins, txs);
    }
    catch (const KEY_IMAGE_EXISTS& e)
    {
      LOG_ERROR("Error adding block with hash: " << id << " to blockchain, what = " << e.what());
      m_batch_success = false;
      bvc.m_verifivation_failed = true;
      return_tx_to_pool(txs);
      return false;
    }
    catch (const std::exception& e)
    {
      //TODO: figure out the best way to deal with this failure
      LOG_ERROR("Error adding block with hash: " << id << " to blockchain, what = " << e.what());
      m_batch_success = false;
      bvc.m_verifivation_failed = true;
      return_tx_to_pool(txs);
      return false;
    }
  }
  else
  {
    LOG_ERROR("Blocks that failed verification should not reach here");
  }

  // TODO(loki): Not nice, making the hook take in a vector of pair<transaction,
  // blobdata> messes with service_node_list::init which only constructs
  // a vector of transactions and then subsequently calls block_added, so the
  // init step would have to intentionally allocate the blobs or retrieve them
  // from the DB.
  // Secondly we don't use the blobs at all in the hooks, so passing it in
  // doesn't seem right.
  std::vector<transaction> only_txs;
  only_txs.reserve(txs.size());
  for (std::pair<transaction, blobdata> const &tx_pair : txs)
    only_txs.push_back(tx_pair.first);

  for (BlockAddedHook* hook : m_block_added_hooks)
  {
    if (!hook->block_added(bl, only_txs, checkpoint))
    {
      MERROR("Block added hook signalled failure");
      pop_block_from_blockchain();
      return false;
    }
  }

  TIME_MEASURE_FINISH(addblock);

  // TODO(loki): Temporary forking code. We have invalid checkpoints from the soft forking period we should cull
  {
    static uint64_t hf13_height = m_hardfork->get_earliest_ideal_height_for_version(network_version_13_enforce_checkpoints);
    static uint64_t hf12_height = m_hardfork->get_earliest_ideal_height_for_version(network_version_12_checkpointing);
    if (hf13_height == get_block_height(bl))
    {
      std::vector<checkpoint_t> checkpoints = m_db->get_checkpoints_range(hf13_height - 1, hf12_height);
      for (cryptonote::checkpoint_t const &checkpoint : checkpoints)
        m_db->remove_block_checkpoint(checkpoint.height);
    }
  }

  // do this after updating the hard fork state since the weight limit may change due to fork
  if (!update_next_cumulative_weight_limit())
  {
    MERROR("Failed to update next cumulative weight limit");
    pop_block_from_blockchain();
    return false;
  }

  MINFO("+++++ BLOCK SUCCESSFULLY ADDED" << std::endl << "id:\t" << id << std::endl << "PoW:\t" << proof_of_work << std::endl << "HEIGHT " << new_height-1 << ", difficulty:\t" << current_diffic << std::endl << "block reward: " << print_money(fee_summary + base_reward) << "(" << print_money(base_reward) << " + " << print_money(fee_summary) << "), coinbase_weight: " << coinbase_weight << ", cumulative weight: " << cumulative_block_weight << ", " << block_processing_time << "(" << target_calculating_time << "/" << longhash_calculating_time << ")ms");
  if(m_show_time_stats)
  {
    MINFO("Height: " << new_height << " coinbase weight: " << coinbase_weight << " cumm: "
        << cumulative_block_weight << " p/t: " << block_processing_time << " ("
        << target_calculating_time << "/" << longhash_calculating_time << "/"
        << t1 << "/" << t2 << "/" << t3 << "/" << t_exists << "/" << t_pool
        << "/" << t_checktx << "/" << t_dblspnd << "/" << vmt << "/" << addblock << ")ms");
  }


  bvc.m_added_to_main_chain = true;
  ++m_sync_counter;

  m_tx_pool.on_blockchain_inc(m_service_node_list, bl);
  get_difficulty_for_next_block(); // just to cache it
  invalidate_block_template_cache();

  std::shared_ptr<tools::Notify> block_notify = m_block_notify;
  if (block_notify)
    block_notify->notify("%s", epee::string_tools::pod_to_hex(id).c_str(), NULL);

  return true;
}
//------------------------------------------------------------------
bool Blockchain::prune_blockchain(uint32_t pruning_seed)
{
  m_tx_pool.lock();
  epee::misc_utils::auto_scope_leave_caller unlocker = epee::misc_utils::create_scope_leave_handler([&](){m_tx_pool.unlock();});
  CRITICAL_REGION_LOCAL(m_blockchain_lock);

  return m_db->prune_blockchain(pruning_seed);
}
//------------------------------------------------------------------
bool Blockchain::update_blockchain_pruning()
{
  m_tx_pool.lock();
  epee::misc_utils::auto_scope_leave_caller unlocker = epee::misc_utils::create_scope_leave_handler([&](){m_tx_pool.unlock();});
  CRITICAL_REGION_LOCAL(m_blockchain_lock);

  return m_db->update_pruning();
}
//------------------------------------------------------------------
bool Blockchain::check_blockchain_pruning()
{
  m_tx_pool.lock();
  epee::misc_utils::auto_scope_leave_caller unlocker = epee::misc_utils::create_scope_leave_handler([&](){m_tx_pool.unlock();});
  CRITICAL_REGION_LOCAL(m_blockchain_lock);

  return m_db->check_pruning();
}
//------------------------------------------------------------------
uint64_t Blockchain::get_next_long_term_block_weight(uint64_t block_weight) const
{
  PERF_TIMER(get_next_long_term_block_weight);

  const uint64_t db_height = m_db->height();
  const uint64_t nblocks = std::min<uint64_t>(m_long_term_block_weights_window, db_height);

  const uint8_t hf_version = get_current_hard_fork_version();
  if (hf_version < HF_VERSION_LONG_TERM_BLOCK_WEIGHT)
    return block_weight;

  uint64_t long_term_median = get_long_term_block_weight_median(db_height - nblocks, nblocks);
  uint64_t long_term_effective_median_block_weight = std::max<uint64_t>(CRYPTONOTE_BLOCK_GRANTED_FULL_REWARD_ZONE_V5, long_term_median);

  uint64_t short_term_constraint = long_term_effective_median_block_weight + long_term_effective_median_block_weight * 2 / 5;
  uint64_t long_term_block_weight = std::min<uint64_t>(block_weight, short_term_constraint);

  return long_term_block_weight;
}
//------------------------------------------------------------------
bool Blockchain::update_next_cumulative_weight_limit(uint64_t *long_term_effective_median_block_weight)
{
  PERF_TIMER(update_next_cumulative_weight_limit);

  LOG_PRINT_L3("Blockchain::" << __func__);

  // when we reach this, the last hf version is not yet written to the db
  const uint64_t db_height = m_db->height();
  const uint8_t hf_version = get_current_hard_fork_version();
  uint64_t full_reward_zone = get_min_block_weight(hf_version);
  uint64_t long_term_block_weight;

  if (hf_version < HF_VERSION_LONG_TERM_BLOCK_WEIGHT)
  {
    std::vector<uint64_t> weights;
    get_last_n_blocks_weights(weights, CRYPTONOTE_REWARD_BLOCKS_WINDOW);
    m_current_block_cumul_weight_median = epee::misc_utils::median(weights);
    long_term_block_weight = weights.back();
  }
  else
  {
    const uint64_t block_weight = m_db->get_block_weight(db_height - 1);

    uint64_t long_term_median;
    if (db_height == 1)
    {
      long_term_median = CRYPTONOTE_BLOCK_GRANTED_FULL_REWARD_ZONE_V5;
    }
    else
    {
      uint64_t nblocks = std::min<uint64_t>(m_long_term_block_weights_window, db_height);
      if (nblocks == db_height)
        --nblocks;
      long_term_median = get_long_term_block_weight_median(db_height - nblocks - 1, nblocks);
    }

    m_long_term_effective_median_block_weight = std::max<uint64_t>(CRYPTONOTE_BLOCK_GRANTED_FULL_REWARD_ZONE_V5, long_term_median);

    uint64_t short_term_constraint = m_long_term_effective_median_block_weight + m_long_term_effective_median_block_weight * 2 / 5;
    long_term_block_weight = std::min<uint64_t>(block_weight, short_term_constraint);

    if (db_height == 1)
    {
      long_term_median = long_term_block_weight;
    }
    else
    {
      m_long_term_block_weights_cache_tip_hash = m_db->get_block_hash_from_height(db_height - 1);
      m_long_term_block_weights_cache_rolling_median.insert(long_term_block_weight);
      long_term_median = m_long_term_block_weights_cache_rolling_median.median();
    }
    m_long_term_effective_median_block_weight = std::max<uint64_t>(CRYPTONOTE_BLOCK_GRANTED_FULL_REWARD_ZONE_V5, long_term_median);

    std::vector<uint64_t> weights;
    get_last_n_blocks_weights(weights, CRYPTONOTE_REWARD_BLOCKS_WINDOW);

    uint64_t short_term_median = epee::misc_utils::median(weights);
    uint64_t effective_median_block_weight = std::min<uint64_t>(std::max<uint64_t>(CRYPTONOTE_BLOCK_GRANTED_FULL_REWARD_ZONE_V5, short_term_median), CRYPTONOTE_SHORT_TERM_BLOCK_WEIGHT_SURGE_FACTOR * m_long_term_effective_median_block_weight);

    m_current_block_cumul_weight_median = effective_median_block_weight;
  }

  if (m_current_block_cumul_weight_median <= full_reward_zone)
    m_current_block_cumul_weight_median = full_reward_zone;

  m_current_block_cumul_weight_limit = m_current_block_cumul_weight_median * 2;

  if (long_term_effective_median_block_weight)
    *long_term_effective_median_block_weight = m_long_term_effective_median_block_weight;

  if (!m_db->is_read_only())
    m_db->add_max_block_size(m_current_block_cumul_weight_limit);

  return true;
}
//------------------------------------------------------------------
bool Blockchain::add_new_block(const block& bl, block_verification_context& bvc, checkpoint_t const *checkpoint)
{

  LOG_PRINT_L3("Blockchain::" << __func__);
  crypto::hash id = get_block_hash(bl);
  CRITICAL_REGION_LOCAL(m_tx_pool);//to avoid deadlock lets lock tx_pool for whole add/reorganize process
  CRITICAL_REGION_LOCAL1(m_blockchain_lock);
  db_rtxn_guard rtxn_guard(m_db);
  if(have_block(id))
  {
    LOG_PRINT_L3("block with id = " << id << " already exists");
    bvc.m_already_exists = true;
    m_blocks_txs_check.clear();
    return false;
  }

  if (checkpoint)
  {
    checkpoint_t existing_checkpoint;
    uint64_t block_height = get_block_height(bl);
    try
    {
      if (get_checkpoint(block_height, existing_checkpoint))
      {
        if (checkpoint->signatures.size() < existing_checkpoint.signatures.size())
          checkpoint = nullptr;
      }
    }
    catch (const std::exception &e)
    {
      MERROR("Get block checkpoint from DB failed at height: " << block_height << ", what = " << e.what());
    }
  }

  bool result = false;
  rtxn_guard.stop();
  if(bl.prev_id == get_tail_id()) //check that block refers to chain tail
  {
    result = handle_block_to_main_chain(bl, id, bvc, checkpoint);
  }
  else
  {
    //chain switching or wrong block
    bvc.m_added_to_main_chain = false;
    result = handle_alternative_block(bl, id, bvc, checkpoint);
    m_blocks_txs_check.clear();
    //never relay alternative blocks
  }

  return result;
}
//------------------------------------------------------------------
// returns false if any of the checkpoints loading returns false.
// That should happen only if a checkpoint is added that conflicts
// with an existing checkpoint.
bool Blockchain::update_checkpoints_from_json_file(const std::string& file_path)
{
  std::vector<height_to_hash> checkpoint_hashes;
  if (!cryptonote::load_checkpoints_from_json(file_path, checkpoint_hashes))
    return false;

  std::vector<height_to_hash>::const_iterator first_to_check = checkpoint_hashes.end();
  std::vector<height_to_hash>::const_iterator one_past_last_to_check  = checkpoint_hashes.end();

  uint64_t prev_max_height = m_checkpoints.get_max_height();
  LOG_PRINT_L1("Adding checkpoints from blockchain hashfile: " << file_path);
  LOG_PRINT_L1("Hard-coded max checkpoint height is " << prev_max_height);
  for (std::vector<height_to_hash>::const_iterator it = checkpoint_hashes.begin(); it != one_past_last_to_check; it++)
  {
    uint64_t height;
    height = it->height;
    if (height <= prev_max_height) {
      LOG_PRINT_L1("ignoring checkpoint height " << height);
    } else {
      if (first_to_check == checkpoint_hashes.end())
        first_to_check = it;

      std::string blockhash = it->hash;
      LOG_PRINT_L1("Adding checkpoint height " << height << ", hash=" << blockhash);

      if (!m_checkpoints.add_checkpoint(height, blockhash))
      {
        one_past_last_to_check = it;
        LOG_PRINT_L1("Failed to add checkpoint at height " << height << ", hash=" << blockhash);
        break;
      }
    }
  }

  /*
   * If a block fails a checkpoint the blockchain
   * will be rolled back to two blocks prior to that block.
   */
  //TODO: Refactor, consider returning a failure height and letting
  //      caller decide course of action.
  bool result = true;
  {
    CRITICAL_REGION_LOCAL(m_blockchain_lock);
    bool stop_batch = m_db->batch_start();

    for (std::vector<height_to_hash>::const_iterator it = first_to_check; it != one_past_last_to_check; it++)
    {
      uint64_t block_height = it->height;
      if (block_height >= m_db->height()) // if the checkpoint is for a block we don't have yet, move on
        break;

      if (!m_checkpoints.check_block(block_height, m_db->get_block_hash_from_height(block_height), nullptr))
      {
        // roll back to a couple of blocks before the checkpoint
        LOG_ERROR("Local blockchain failed to pass a checkpoint, rolling back!");
        std::list<block> empty;
        rollback_blockchain_switching(empty, block_height- 2);
        result = false;
      }
    }

    if (stop_batch)
      m_db->batch_stop();
  }

  return result;
}
//------------------------------------------------------------------
bool Blockchain::update_checkpoint(cryptonote::checkpoint_t const &checkpoint)
{
  CRITICAL_REGION_LOCAL(m_blockchain_lock);
  if (checkpoint.height < m_db->height() && !checkpoint.check(m_db->get_block_hash_from_height(checkpoint.height)))
  {
    uint8_t hf_version = get_current_hard_fork_version();
    if (hf_version >= cryptonote::network_version_13_enforce_checkpoints)
    {
      uint64_t blocks_to_pop        = m_db->height() - checkpoint.height + 2;
      crypto::hash const reorg_hash = m_db->get_block_hash_from_height(checkpoint.height - 2);
      MGINFO_GREEN("###### CHECKPOINTING REORGANIZE from height: " << m_db->height() << " to before checkpoint height: " << (checkpoint.height - 2) << " id: " << reorg_hash);
      pop_blocks(blocks_to_pop);
    }
  }

  // NOTE: Rollback first, then add checkpoint otherwise we would delete the checkpoint during rollback and
  // and if you are still syncing from the incorrect peer, you will re-receive the incorrect blocks again without the
  // checkpointing stopping it.
  bool result = m_checkpoints.update_checkpoint(checkpoint);
  return result;
}
//------------------------------------------------------------------
bool Blockchain::get_checkpoint(uint64_t height, checkpoint_t &checkpoint) const
{
  CRITICAL_REGION_LOCAL(m_blockchain_lock);
  return m_checkpoints.get_checkpoint(height, checkpoint);
}
//------------------------------------------------------------------
void Blockchain::block_longhash_worker(uint64_t height, const epee::span<const block> &blocks, std::unordered_map<crypto::hash, crypto::hash> &map) const
{
  TIME_MEASURE_START(t);

  for (const auto & block : blocks)
  {
    if (m_cancel)
      break;
    crypto::hash id = get_block_hash(block);
    crypto::hash pow = get_block_longhash(this, block, height++, 0);
    map.emplace(id, pow);
  }

  TIME_MEASURE_FINISH(t);
}

//------------------------------------------------------------------
bool Blockchain::cleanup_handle_incoming_blocks(bool force_sync)
{
  bool success = false;

  MTRACE("Blockchain::" << __func__);
  CRITICAL_REGION_BEGIN(m_blockchain_lock);
  TIME_MEASURE_START(t1);

  try
  {
    if (m_batch_success)
      m_db->batch_stop();
    else
      m_db->batch_abort();
    success = true;
  }
  catch (const std::exception &e)
  {
    MERROR("Exception in cleanup_handle_incoming_blocks: " << e.what());
  }

  if (success && m_sync_counter > 0)
  {
    if (force_sync)
    {
      if(m_db_sync_mode != db_nosync)
        store_blockchain();
      m_sync_counter = 0;
    }
    else if (m_db_sync_threshold && ((m_db_sync_on_blocks && m_sync_counter >= m_db_sync_threshold) || (!m_db_sync_on_blocks && m_bytes_to_sync >= m_db_sync_threshold)))
    {
      MDEBUG("Sync threshold met, syncing");
      if(m_db_sync_mode == db_async)
      {
        m_sync_counter = 0;
        m_bytes_to_sync = 0;
        m_async_service.dispatch(boost::bind(&Blockchain::store_blockchain, this));
      }
      else if(m_db_sync_mode == db_sync)
      {
        store_blockchain();
      }
      else // db_nosync
      {
        // DO NOTHING, not required to call sync.
      }
    }
  }

  TIME_MEASURE_FINISH(t1);
  m_blocks_longhash_table.clear();
  m_scan_table.clear();
  m_blocks_txs_check.clear();
  m_check_txin_table.clear();

  // when we're well clear of the precomputed hashes, free the memory
  if (!m_blocks_hash_check.empty() && m_db->height() > m_blocks_hash_check.size() + 4096)
  {
    MINFO("Dumping block hashes, we're now 4k past " << m_blocks_hash_check.size());
    m_blocks_hash_check.clear();
    m_blocks_hash_check.shrink_to_fit();
  }

  CRITICAL_REGION_END();
  m_tx_pool.unlock();

  update_blockchain_pruning();

  return success;
}

//------------------------------------------------------------------
void Blockchain::output_scan_worker(const uint64_t amount, const std::vector<uint64_t> &offsets, std::vector<output_data_t> &outputs) const
{
  try
  {
    m_db->get_output_key(epee::span<const uint64_t>(&amount, 1), offsets, outputs, true);
  }
  catch (const std::exception& e)
  {
    MERROR_VER("EXCEPTION: " << e.what());
  }
  catch (...)
  {

  }
}

uint64_t Blockchain::prevalidate_block_hashes(uint64_t height, const std::vector<crypto::hash> &hashes)
{
  // new: . . . . . X X X X X . . . . . .
  // pre: A A A A B B B B C C C C D D D D

  // easy case: height >= hashes
  if (height >= m_blocks_hash_of_hashes.size() * HASH_OF_HASHES_STEP)
    return hashes.size();

  // if we're getting old blocks, we might have jettisoned the hashes already
  if (m_blocks_hash_check.empty())
    return hashes.size();

  // find hashes encompassing those block
  size_t first_index = height / HASH_OF_HASHES_STEP;
  size_t last_index = (height + hashes.size() - 1) / HASH_OF_HASHES_STEP;
  MDEBUG("Blocks " << height << " - " << (height + hashes.size() - 1) << " start at " << first_index << " and end at " << last_index);

  // case of not enough to calculate even a single hash
  if (first_index == last_index && hashes.size() < HASH_OF_HASHES_STEP && (height + hashes.size()) % HASH_OF_HASHES_STEP)
    return hashes.size();

  // build hashes vector to hash hashes together
  std::vector<crypto::hash> data;
  data.reserve(hashes.size() + HASH_OF_HASHES_STEP - 1); // may be a bit too much

  // we expect height to be either equal or a bit below db height
  bool disconnected = (height > m_db->height());
  size_t pop;
  if (disconnected && height % HASH_OF_HASHES_STEP)
  {
    ++first_index;
    pop = HASH_OF_HASHES_STEP - height % HASH_OF_HASHES_STEP;
  }
  else
  {
    // we might need some already in the chain for the first part of the first hash
    for (uint64_t h = first_index * HASH_OF_HASHES_STEP; h < height; ++h)
    {
      data.push_back(m_db->get_block_hash_from_height(h));
    }
    pop = 0;
  }

  // push the data to check
  for (const auto &h: hashes)
  {
    if (pop)
      --pop;
    else
      data.push_back(h);
  }

  // hash and check
  uint64_t usable = first_index * HASH_OF_HASHES_STEP - height; // may start negative, but unsigned under/overflow is not UB
  for (size_t n = first_index; n <= last_index; ++n)
  {
    if (n < m_blocks_hash_of_hashes.size())
    {
      // if the last index isn't fully filled, we can't tell if valid
      if (data.size() < (n - first_index) * HASH_OF_HASHES_STEP + HASH_OF_HASHES_STEP)
        break;

      crypto::hash hash;
      cn_fast_hash(data.data() + (n - first_index) * HASH_OF_HASHES_STEP, HASH_OF_HASHES_STEP * sizeof(crypto::hash), hash);
      bool valid = hash == m_blocks_hash_of_hashes[n];

      // add to the known hashes array
      if (!valid)
      {
        MDEBUG("invalid hash for blocks " << n * HASH_OF_HASHES_STEP << " - " << (n * HASH_OF_HASHES_STEP + HASH_OF_HASHES_STEP - 1));
        break;
      }

      size_t end = n * HASH_OF_HASHES_STEP + HASH_OF_HASHES_STEP;
      for (size_t i = n * HASH_OF_HASHES_STEP; i < end; ++i)
      {
        CHECK_AND_ASSERT_MES(m_blocks_hash_check[i] == crypto::null_hash || m_blocks_hash_check[i] == data[i - first_index * HASH_OF_HASHES_STEP],
            0, "Consistency failure in m_blocks_hash_check construction");
        m_blocks_hash_check[i] = data[i - first_index * HASH_OF_HASHES_STEP];
      }
      usable += HASH_OF_HASHES_STEP;
    }
    else
    {
      // if after the end of the precomputed blocks, accept anything
      usable += HASH_OF_HASHES_STEP;
      if (usable > hashes.size())
        usable = hashes.size();
    }
  }
  MDEBUG("usable: " << usable << " / " << hashes.size());
  CHECK_AND_ASSERT_MES(usable < std::numeric_limits<uint64_t>::max() / 2, 0, "usable is negative");
  return usable;
}

bool Blockchain::calc_batched_governance_reward(uint64_t height, uint64_t &reward) const
{
  reward = 0;
  int hard_fork_version = get_ideal_hard_fork_version(height);
  if (hard_fork_version <= network_version_9_service_nodes)
  {
    return true;
  }

  if (!height_has_governance_output(nettype(), hard_fork_version, height))
  {
    return true;
  }

  // Ignore governance reward and payout instead the last
  // GOVERNANCE_BLOCK_REWARD_INTERVAL number of blocks governance rewards.  We
  // come back for this height's rewards in the next interval. The reward is
  // 0 if it's not time to pay out the batched payments

  const cryptonote::config_t &network = cryptonote::get_config(nettype(), hard_fork_version);
  size_t num_blocks                   = network.GOVERNANCE_REWARD_INTERVAL_IN_BLOCKS;
  uint64_t start_height               = height - num_blocks;

  if (height < num_blocks)
  {
    start_height = 0;
    num_blocks   = height;
  }

  std::vector<std::pair<cryptonote::blobdata, cryptonote::block>> blocks;
  if (!get_blocks(start_height, num_blocks, blocks))
  {
    LOG_ERROR("Unable to get historical blocks to calculated batched governance payment");
    return false;
  }

  for (const auto &it : blocks)
  {
    cryptonote::block const &block = it.second;
    if (block.major_version >= network_version_10_bulletproofs)
      reward += derive_governance_from_block_reward(nettype(), block);
  }

  return true;
}

//------------------------------------------------------------------
// ND: Speedups:
// 1. Thread long_hash computations if possible (m_max_prepare_blocks_threads = nthreads, default = 4)
// 2. Group all amounts (from txs) and related absolute offsets and form a table of tx_prefix_hash
//    vs [k_image, output_keys] (m_scan_table). This is faster because it takes advantage of bulk queries
//    and is threaded if possible. The table (m_scan_table) will be used later when querying output
//    keys.
bool Blockchain::prepare_handle_incoming_blocks(const std::vector<block_complete_entry> &blocks_entry, std::vector<block> &blocks)
{
  MTRACE("Blockchain::" << __func__);
  TIME_MEASURE_START(prepare);
  bool stop_batch;
  uint64_t bytes = 0;
  size_t total_txs = 0;
  blocks.clear();

  // Order of locking must be:
  //  m_incoming_tx_lock (optional)
  //  m_tx_pool lock
  //  blockchain lock
  //
  //  Something which takes the blockchain lock may never take the txpool lock
  //  if it has not provably taken the txpool lock earlier
  //
  //  The txpool lock is now taken in prepare_handle_incoming_blocks
  //  and released in cleanup_handle_incoming_blocks. This avoids issues
  //  when something uses the pool, which now uses the blockchain and
  //  needs a batch, since a batch could otherwise be active while the
  //  txpool and blockchain locks were not held

  m_tx_pool.lock();
  CRITICAL_REGION_LOCAL1(m_blockchain_lock);

  if(blocks_entry.size() == 0)
    return false;

  for (const auto &entry : blocks_entry)
  {
    bytes += entry.block.size();
    bytes += entry.checkpoint.size();
    for (const auto &tx_blob : entry.txs)
    {
      bytes += tx_blob.size();
    }
    total_txs += entry.txs.size();
  }
  m_bytes_to_sync += bytes;
  while (!(stop_batch = m_db->batch_start(blocks_entry.size(), bytes))) {
    m_blockchain_lock.unlock();
    m_tx_pool.unlock();
    epee::misc_utils::sleep_no_w(1000);
    m_tx_pool.lock();
    m_blockchain_lock.lock();
  }
  m_batch_success = true;

  const uint64_t height = m_db->height();
  if ((height + blocks_entry.size()) < m_blocks_hash_check.size())
    return true;

  bool blocks_exist = false;
  tools::threadpool& tpool = tools::threadpool::getInstance();
  unsigned threads = tpool.get_max_concurrency();
  blocks.resize(blocks_entry.size());

  if (1)
  {
    // limit threads, default limit = 4
    if(threads > m_max_prepare_blocks_threads)
      threads = m_max_prepare_blocks_threads;

    unsigned int batches = blocks_entry.size() / threads;
    unsigned int extra = blocks_entry.size() % threads;
    MDEBUG("block_batches: " << batches);
    std::vector<std::unordered_map<crypto::hash, crypto::hash>> maps(threads);
    auto it = blocks_entry.begin();
    unsigned blockidx = 0;

    const crypto::hash tophash = m_db->top_block_hash();
    for (unsigned i = 0; i < threads; i++)
    {
      for (unsigned int j = 0; j < batches; j++, ++blockidx)
      {
        block &block = blocks[blockidx];
        crypto::hash block_hash;

        if (!parse_and_validate_block_from_blob(it->block, block, block_hash))
          return false;

        // check first block and skip all blocks if its not chained properly
        if (blockidx == 0)
        {
          if (block.prev_id != tophash)
          {
            MDEBUG("Skipping prepare blocks. New blocks don't belong to chain.");
            blocks.clear();
            return true;
          }
        }
        if (have_block(block_hash))
          blocks_exist = true;

        std::advance(it, 1);
      }
    }

    for (unsigned i = 0; i < extra && !blocks_exist; i++, blockidx++)
    {
      block &block = blocks[blockidx];
      crypto::hash block_hash;

      if (!parse_and_validate_block_from_blob(it->block, block, block_hash))
        return false;

      if (have_block(block_hash))
        blocks_exist = true;

      std::advance(it, 1);
    }

    if (!blocks_exist)
    {
      m_blocks_longhash_table.clear();
      uint64_t thread_height = height;
      tools::threadpool::waiter waiter;
      m_prepare_height = height;
      m_prepare_nblocks = blocks_entry.size();
      m_prepare_blocks = &blocks;
      for (unsigned int i = 0; i < threads; i++)
      {
        unsigned nblocks = batches;
        if (i < extra)
          ++nblocks;
        tpool.submit(&waiter, boost::bind(&Blockchain::block_longhash_worker, this, thread_height, epee::span<const block>(&blocks[thread_height - height], nblocks), std::ref(maps[i])), true);
        thread_height += nblocks;
      }

      waiter.wait(&tpool);
      m_prepare_height = 0;

      if (m_cancel)
         return false;

      for (const auto & map : maps)
      {
        m_blocks_longhash_table.insert(map.begin(), map.end());
      }
    }
  }

  if (m_cancel)
    return false;

  if (blocks_exist)
  {
    MDEBUG("Skipping remainder of prepare blocks. Blocks exist.");
    return true;
  }

  m_fake_scan_time = 0;
  m_fake_pow_calc_time = 0;

  m_scan_table.clear();
  m_check_txin_table.clear();

  TIME_MEASURE_FINISH(prepare);
  m_fake_pow_calc_time = prepare / blocks_entry.size();

  if (blocks_entry.size() > 1 && threads > 1 && m_show_time_stats)
    MDEBUG("Prepare blocks took: " << prepare << " ms");

  TIME_MEASURE_START(scantable);

  // [input] stores all unique amounts found
  std::vector < uint64_t > amounts;
  // [input] stores all absolute_offsets for each amount
  std::map<uint64_t, std::vector<uint64_t>> offset_map;
  // [output] stores all output_data_t for each absolute_offset
  std::map<uint64_t, std::vector<output_data_t>> tx_map;
  std::vector<std::pair<cryptonote::transaction, crypto::hash>> txes(total_txs);

#define SCAN_TABLE_QUIT(m) \
  do { \
    MERROR_VER(m) ;\
    m_scan_table.clear(); \
    return false; \
  } while(0); \

  // generate sorted tables for all amounts and absolute offsets
  size_t tx_index = 0, block_index = 0;
  for (const auto &entry : blocks_entry)
  {
    if (m_cancel)
      return false;

    for (const auto &tx_blob : entry.txs)
    {
      if (tx_index >= txes.size())
        SCAN_TABLE_QUIT("tx_index is out of sync");
      transaction &tx = txes[tx_index].first;
      crypto::hash &tx_prefix_hash = txes[tx_index].second;
      ++tx_index;

      if (!parse_and_validate_tx_base_from_blob(tx_blob, tx))
        SCAN_TABLE_QUIT("Could not parse tx from incoming blocks.");
      cryptonote::get_transaction_prefix_hash(tx, tx_prefix_hash);

      auto its = m_scan_table.find(tx_prefix_hash);
      if (its != m_scan_table.end())
        SCAN_TABLE_QUIT("Duplicate tx found from incoming blocks.");

      m_scan_table.emplace(tx_prefix_hash, std::unordered_map<crypto::key_image, std::vector<output_data_t>>());
      its = m_scan_table.find(tx_prefix_hash);
      assert(its != m_scan_table.end());

      // get all amounts from tx.vin(s)
      for (const auto &txin : tx.vin)
      {
        const txin_to_key &in_to_key = boost::get < txin_to_key > (txin);

        // check for duplicate
        auto it = its->second.find(in_to_key.k_image);
        if (it != its->second.end())
          SCAN_TABLE_QUIT("Duplicate key_image found from incoming blocks.");

        amounts.push_back(in_to_key.amount);
      }

      // sort and remove duplicate amounts from amounts list
      std::sort(amounts.begin(), amounts.end());
      auto last = std::unique(amounts.begin(), amounts.end());
      amounts.erase(last, amounts.end());

      // add amount to the offset_map and tx_map
      for (const uint64_t &amount : amounts)
      {
        if (offset_map.find(amount) == offset_map.end())
          offset_map.emplace(amount, std::vector<uint64_t>());

        if (tx_map.find(amount) == tx_map.end())
          tx_map.emplace(amount, std::vector<output_data_t>());
      }

      // add new absolute_offsets to offset_map
      for (const auto &txin : tx.vin)
      {
        const txin_to_key &in_to_key = boost::get < txin_to_key > (txin);
        // no need to check for duplicate here.
        auto absolute_offsets = relative_output_offsets_to_absolute(in_to_key.key_offsets);
        for (const auto & offset : absolute_offsets)
          offset_map[in_to_key.amount].push_back(offset);

      }
    }
    ++block_index;
  }

  // sort and remove duplicate absolute_offsets in offset_map
  for (auto &offsets : offset_map)
  {
    std::sort(offsets.second.begin(), offsets.second.end());
    auto last = std::unique(offsets.second.begin(), offsets.second.end());
    offsets.second.erase(last, offsets.second.end());
  }

  // gather all the output keys
  threads = tpool.get_max_concurrency();
  if (!m_db->can_thread_bulk_indices())
    threads = 1;

  if (threads > 1 && amounts.size() > 1)
  {
    tools::threadpool::waiter waiter;

    for (size_t i = 0; i < amounts.size(); i++)
    {
      uint64_t amount = amounts[i];
      tpool.submit(&waiter, boost::bind(&Blockchain::output_scan_worker, this, amount, std::cref(offset_map[amount]), std::ref(tx_map[amount])), true);
    }
    waiter.wait(&tpool);
  }
  else
  {
    for (size_t i = 0; i < amounts.size(); i++)
    {
      uint64_t amount = amounts[i];
      output_scan_worker(amount, offset_map[amount], tx_map[amount]);
    }
  }

  // now generate a table for each tx_prefix and k_image hashes
  tx_index = 0;
  for (const auto &entry : blocks_entry)
  {
    if (m_cancel)
      return false;

    for (const auto &tx_blob : entry.txs)
    {
      if (tx_index >= txes.size())
        SCAN_TABLE_QUIT("tx_index is out of sync");
      const transaction &tx = txes[tx_index].first;
      const crypto::hash &tx_prefix_hash = txes[tx_index].second;
      ++tx_index;

      auto its = m_scan_table.find(tx_prefix_hash);
      if (its == m_scan_table.end())
        SCAN_TABLE_QUIT("Tx not found on scan table from incoming blocks.");

      for (const auto &txin : tx.vin)
      {
        const txin_to_key &in_to_key = boost::get < txin_to_key > (txin);
        auto needed_offsets = relative_output_offsets_to_absolute(in_to_key.key_offsets);

        std::vector<output_data_t> outputs;
        for (const uint64_t & offset_needed : needed_offsets)
        {
          size_t pos = 0;
          bool found = false;

          for (const uint64_t &offset_found : offset_map[in_to_key.amount])
          {
            if (offset_needed == offset_found)
            {
              found = true;
              break;
            }

            ++pos;
          }

          if (found && pos < tx_map[in_to_key.amount].size())
            outputs.push_back(tx_map[in_to_key.amount].at(pos));
          else
            break;
        }

        its->second.emplace(in_to_key.k_image, outputs);
      }
    }
  }

  TIME_MEASURE_FINISH(scantable);
  if (total_txs > 0)
  {
    m_fake_scan_time = scantable / total_txs;
    if(m_show_time_stats)
      MDEBUG("Prepare scantable took: " << scantable << " ms");
  }

  return true;
}

void Blockchain::add_txpool_tx(const crypto::hash &txid, const cryptonote::blobdata &blob, const txpool_tx_meta_t &meta)
{
  m_db->add_txpool_tx(txid, blob, meta);
}

void Blockchain::update_txpool_tx(const crypto::hash &txid, const txpool_tx_meta_t &meta)
{
  m_db->update_txpool_tx(txid, meta);
}

void Blockchain::remove_txpool_tx(const crypto::hash &txid)
{
  m_db->remove_txpool_tx(txid);
}

uint64_t Blockchain::get_txpool_tx_count(bool include_unrelayed_txes) const
{
  return m_db->get_txpool_tx_count(include_unrelayed_txes);
}

bool Blockchain::get_txpool_tx_meta(const crypto::hash& txid, txpool_tx_meta_t &meta) const
{
  return m_db->get_txpool_tx_meta(txid, meta);
}

bool Blockchain::get_txpool_tx_blob(const crypto::hash& txid, cryptonote::blobdata &bd) const
{
  return m_db->get_txpool_tx_blob(txid, bd);
}

cryptonote::blobdata Blockchain::get_txpool_tx_blob(const crypto::hash& txid) const
{
  return m_db->get_txpool_tx_blob(txid);
}

bool Blockchain::for_all_txpool_txes(std::function<bool(const crypto::hash&, const txpool_tx_meta_t&, const cryptonote::blobdata*)> f, bool include_blob, bool include_unrelayed_txes) const
{
  return m_db->for_all_txpool_txes(f, include_blob, include_unrelayed_txes);
}

void Blockchain::set_user_options(uint64_t maxthreads, bool sync_on_blocks, uint64_t sync_threshold, blockchain_db_sync_mode sync_mode, bool fast_sync)
{
  if (sync_mode == db_defaultsync)
  {
    m_db_default_sync = true;
    sync_mode = db_async;
  }
  m_db_sync_mode = sync_mode;
  m_fast_sync = fast_sync;
  m_db_sync_on_blocks = sync_on_blocks;
  m_db_sync_threshold = sync_threshold;
  m_max_prepare_blocks_threads = maxthreads;
}

void Blockchain::safesyncmode(const bool onoff)
{
  /* all of this is no-op'd if the user set a specific
   * --db-sync-mode at startup.
   */
  if (m_db_default_sync)
  {
    m_db->safesyncmode(onoff);
    m_db_sync_mode = onoff ? db_nosync : db_async;
  }
}

HardFork::State Blockchain::get_hard_fork_state() const
{
  return m_hardfork->get_state();
}

const std::vector<HardFork::Params>& Blockchain::get_hard_fork_heights(network_type nettype)
{
  static const std::vector<HardFork::Params> mainnet_heights = []()
  {
    std::vector<HardFork::Params> heights;
    for (const auto& i : mainnet_hard_forks)
      heights.emplace_back(i.version, i.height, i.threshold, i.time);
    return heights;
  }();
  static const std::vector<HardFork::Params> testnet_heights = []()
  {
    std::vector<HardFork::Params> heights;
    for (const auto& i : testnet_hard_forks)
      heights.emplace_back(i.version, i.height, i.threshold, i.time);
    return heights;
  }();
  static const std::vector<HardFork::Params> stagenet_heights = []()
  {
    std::vector<HardFork::Params> heights;
    for (const auto& i : stagenet_hard_forks)
      heights.emplace_back(i.version, i.height, i.threshold, i.time);
    return heights;
  }();
  static const std::vector<HardFork::Params> dummy;
  switch (nettype)
  {
    case MAINNET: return mainnet_heights;
    case TESTNET: return testnet_heights;
    case STAGENET: return stagenet_heights;
    default: return dummy;
  }
}

bool Blockchain::get_hard_fork_voting_info(uint8_t version, uint32_t &window, uint32_t &votes, uint32_t &threshold, uint64_t &earliest_height, uint8_t &voting) const
{
  return m_hardfork->get_voting_info(version, window, votes, threshold, earliest_height, voting);
}

uint64_t Blockchain::get_difficulty_target() const
{
  return DIFFICULTY_TARGET_V2;
}

std::map<uint64_t, std::tuple<uint64_t, uint64_t, uint64_t>> Blockchain:: get_output_histogram(const std::vector<uint64_t> &amounts, bool unlocked, uint64_t recent_cutoff, uint64_t min_count) const
{
  return m_db->get_output_histogram(amounts, unlocked, recent_cutoff, min_count);
}

std::list<std::pair<Blockchain::block_extended_info,std::vector<crypto::hash>>> Blockchain::get_alternative_chains() const
{
  std::list<std::pair<Blockchain::block_extended_info,std::vector<crypto::hash>>> chains;

  blocks_ext_by_hash alt_blocks;
  alt_blocks.reserve(m_db->get_alt_block_count());
  m_db->for_all_alt_blocks([&alt_blocks](const crypto::hash &blkid, const cryptonote::alt_block_data_t &data, const cryptonote::blobdata *blob) {
    if (!blob)
    {
      MERROR("No blob, but blobs were requested");
      return false;
    }
    cryptonote::block bl;
    block_extended_info bei;
    if (cryptonote::parse_and_validate_block_from_blob(*blob, bei.bl))
    {
      bei.height = data.height;
      bei.block_cumulative_weight = data.cumulative_weight;
      bei.cumulative_difficulty = data.cumulative_difficulty;
      bei.already_generated_coins = data.already_generated_coins;
      alt_blocks.insert(std::make_pair(cryptonote::get_block_hash(bei.bl), std::move(bei)));
    }
    else
      MERROR("Failed to parse block from blob");
    return true;
  }, true);

  for (const auto &i: alt_blocks)
  {
    const crypto::hash top = cryptonote::get_block_hash(i.second.bl);
    bool found = false;
    for (const auto &j: alt_blocks)
    {
      if (j.second.bl.prev_id == top)
      {
        found = true;
        break;
      }
    }
    if (!found)
    {
      std::vector<crypto::hash> chain;
      auto h = i.second.bl.prev_id;
      chain.push_back(top);
      blocks_ext_by_hash::const_iterator prev;
      while ((prev = alt_blocks.find(h)) != alt_blocks.end())
      {
        chain.push_back(h);
        h = prev->second.bl.prev_id;
      }
      chains.push_back(std::make_pair(i.second, chain));
    }
  }
  return chains;
}

void Blockchain::cancel()
{
  m_cancel = true;
}

#if defined(PER_BLOCK_CHECKPOINT)
static const char expected_block_hashes_hash[] = "63b6445540c13f74d73fd753906e80bb84328c57b5a5a90c73353ed8405e7043";
void Blockchain::load_compiled_in_block_hashes(const GetCheckpointsCallback& get_checkpoints)
{
  if (get_checkpoints == nullptr || !m_fast_sync)
  {
    return;
  }
  const epee::span<const unsigned char> &checkpoints = get_checkpoints(m_nettype);
  if (!checkpoints.empty())
  {
    MINFO("Loading precomputed blocks (" << checkpoints.size() << " bytes)");
    if (m_nettype == MAINNET)
    {
      // first check hash
      crypto::hash hash;
      if (!tools::sha256sum(checkpoints.data(), checkpoints.size(), hash))
      {
        MERROR("Failed to hash precomputed blocks data");
        return;
      }
      MINFO("precomputed blocks hash: " << hash << ", expected " << expected_block_hashes_hash);
      cryptonote::blobdata expected_hash_data;
      if (!epee::string_tools::parse_hexstr_to_binbuff(std::string(expected_block_hashes_hash), expected_hash_data) || expected_hash_data.size() != sizeof(crypto::hash))
      {
        MERROR("Failed to parse expected block hashes hash");
        return;
      }
      const crypto::hash expected_hash = *reinterpret_cast<const crypto::hash*>(expected_hash_data.data());
      if (hash != expected_hash)
      {
        MERROR("Block hash data does not match expected hash");
        return;
      }
    }

    if (checkpoints.size() > 4)
    {
      const unsigned char *p = checkpoints.data();
      const uint32_t nblocks = *p | ((*(p+1))<<8) | ((*(p+2))<<16) | ((*(p+3))<<24);
      if (nblocks > (std::numeric_limits<uint32_t>::max() - 4) / sizeof(hash))
      {
        MERROR("Block hash data is too large");
        return;
      }
      const size_t size_needed = 4 + nblocks * sizeof(crypto::hash);
      if(nblocks > 0 && nblocks > (m_db->height() + HASH_OF_HASHES_STEP - 1) / HASH_OF_HASHES_STEP && checkpoints.size() >= size_needed)
      {
        p += sizeof(uint32_t);
        m_blocks_hash_of_hashes.reserve(nblocks);
        for (uint32_t i = 0; i < nblocks; i++)
        {
          crypto::hash hash;
          memcpy(hash.data, p, sizeof(hash.data));
          p += sizeof(hash.data);
          m_blocks_hash_of_hashes.push_back(hash);
        }
        m_blocks_hash_check.resize(m_blocks_hash_of_hashes.size() * HASH_OF_HASHES_STEP, crypto::null_hash);
        MINFO(nblocks << " block hashes loaded");

        // FIXME: clear tx_pool because the process might have been
        // terminated and caused it to store txs kept by blocks.
        // The core will not call check_tx_inputs(..) for these
        // transactions in this case. Consequently, the sanity check
        // for tx hashes will fail in handle_block_to_main_chain(..)
        CRITICAL_REGION_LOCAL(m_tx_pool);

        std::vector<transaction> txs;
        m_tx_pool.get_transactions(txs);

        size_t tx_weight;
        uint64_t fee;
        bool relayed, do_not_relay, double_spend_seen;
        transaction pool_tx;
        blobdata txblob;
        for(const transaction &tx : txs)
        {
          crypto::hash tx_hash = get_transaction_hash(tx);
          m_tx_pool.take_tx(tx_hash, pool_tx, txblob, tx_weight, fee, relayed, do_not_relay, double_spend_seen);
        }
      }
    }
  }
}
#endif

bool Blockchain::is_within_compiled_block_hash_area(uint64_t height) const
{
#if defined(PER_BLOCK_CHECKPOINT)
  return height < m_blocks_hash_of_hashes.size() * HASH_OF_HASHES_STEP;
#else
  return false;
#endif
}

void Blockchain::lock()
{
  m_blockchain_lock.lock();
}

void Blockchain::unlock()
{
  m_blockchain_lock.unlock();
}

bool Blockchain::for_all_key_images(std::function<bool(const crypto::key_image&)> f) const
{
  return m_db->for_all_key_images(f);
}

bool Blockchain::for_blocks_range(const uint64_t& h1, const uint64_t& h2, std::function<bool(uint64_t, const crypto::hash&, const block&)> f) const
{
  return m_db->for_blocks_range(h1, h2, f);
}

bool Blockchain::for_all_transactions(std::function<bool(const crypto::hash&, const cryptonote::transaction&)> f, bool pruned) const
{
  return m_db->for_all_transactions(f, pruned);
}

bool Blockchain::for_all_outputs(std::function<bool(uint64_t amount, const crypto::hash &tx_hash, uint64_t height, size_t tx_idx)> f) const
{
  return m_db->for_all_outputs(f);;
}

bool Blockchain::for_all_outputs(uint64_t amount, std::function<bool(uint64_t height)> f) const
{
  return m_db->for_all_outputs(amount, f);;
}

void Blockchain::invalidate_block_template_cache()
{
  MDEBUG("Invalidating block template cache");
  m_btc_valid = false;
}

void Blockchain::cache_block_template(const block &b, const cryptonote::account_public_address &address, const blobdata &nonce, const difficulty_type &diff, uint64_t height, uint64_t expected_reward, uint64_t pool_cookie)
{
  MDEBUG("Setting block template cache");
  m_btc = b;
  m_btc_address = address;
  m_btc_nonce = nonce;
  m_btc_difficulty = diff;
  m_btc_height = height;
  m_btc_expected_reward = expected_reward;
  m_btc_pool_cookie = pool_cookie;
  m_btc_valid = true;
}

namespace cryptonote {
template bool Blockchain::get_transactions(const std::vector<crypto::hash>&, std::vector<transaction>&, std::vector<crypto::hash>&) const;
template bool Blockchain::get_transactions_blobs(const std::vector<crypto::hash>&, std::vector<cryptonote::blobdata>&, std::vector<crypto::hash>&, bool) const;
template bool Blockchain::get_split_transactions_blobs(const std::vector<crypto::hash>&, std::vector<std::tuple<crypto::hash, cryptonote::blobdata, crypto::hash, cryptonote::blobdata>>&, std::vector<crypto::hash>&) const;
}<|MERGE_RESOLUTION|>--- conflicted
+++ resolved
@@ -1122,13 +1122,7 @@
 
   if (keep_disconnected_chain) //pushing old chain as alternative chain
   {
-<<<<<<< HEAD
-    block_verification_context bvc = boost::value_initialized<block_verification_context>();
-    bool r = handle_alternative_block(old_ch_ent, get_block_hash(old_ch_ent), bvc, nullptr /*checkpoint*/);
-    if(!r)
-=======
     for (auto &old_ch_ent : disconnected_chain)
->>>>>>> f8717ded
     {
       block_verification_context bvc = boost::value_initialized<block_verification_context>();
       bool r = handle_alternative_block(old_ch_ent, get_block_hash(old_ch_ent), bvc, nullptr /*checkpoint*/);
@@ -1906,11 +1900,6 @@
     }
     bei.cumulative_difficulty += current_diff;
 
-<<<<<<< HEAD
-    bool rejected_by_service_node = false;
-    bool is_a_checkpoint          = false;
-    if(!checkpoint && !m_checkpoints.check_block(bei.height, id, &is_a_checkpoint, &rejected_by_service_node))
-=======
     // add block to alternate blocks storage,
     // as well as the current "alt chain" container
     CHECK_AND_ASSERT_MES(!m_db->get_alt_block(id, NULL, NULL), false, "insertion of new alternative block returned as it already exists");
@@ -1930,7 +1919,6 @@
     // this window
     bool service_node_checkpoint = false;
     if (!checkpoint && !m_checkpoints.check_block(bei.height, id, nullptr, &service_node_checkpoint))
->>>>>>> f8717ded
     {
       if (!service_node_checkpoint || b.major_version >= cryptonote::network_version_13_enforce_checkpoints)
       {
@@ -1940,7 +1928,12 @@
       }
     }
 
-<<<<<<< HEAD
+    uint64_t last_block_height                  = alt_chain.back().height;
+    std::vector<checkpoint_t> const checkpoints = m_db->get_checkpoints_range(curr_blockchain_height, last_block_height, num_checkpoints_on_alt_chain + 1);
+    bool alt_chain_has_greater_pow              = bei.cumulative_difficulty > main_chain_cumulative_difficulty;
+    bool alt_chain_has_more_checkpoints         = (num_checkpoints_on_alt_chain > static_cast<int>(checkpoints.size()));
+    bool alt_chain_has_equal_checkpoints        = (num_checkpoints_on_alt_chain == static_cast<int>(checkpoints.size()));
+
     {
       std::vector<transaction> txs;
       std::vector<crypto::hash> missed;
@@ -1955,31 +1948,6 @@
         if (!hook->alt_block_added(b, txs, checkpoint))
             return false;
       }
-    }
-
-    // add block to alternate blocks storage,
-    // as well as the current "alt chain" container
-    CHECK_AND_ASSERT_MES(!m_db->get_alt_block(id, NULL, NULL), false, "insertion of new alternative block returned as it already exists");
-    cryptonote::alt_block_data_t data;
-    data.height = bei.height;
-    data.cumulative_weight = bei.block_cumulative_weight;
-    data.cumulative_difficulty = bei.cumulative_difficulty;
-    data.already_generated_coins = bei.already_generated_coins;
-    m_db->add_alt_block(id, data, cryptonote::block_to_blob(bei.bl));
-    alt_chain.push_back(bei);
-
-    bool checkpointed = checkpoint || is_a_checkpoint;
-    if (checkpointed || (main_chain_cumulative_difficulty < bei.cumulative_difficulty)) // check if difficulty bigger then in main chain
-=======
-    bool alt_chain_has_greater_pow       = bei.cumulative_difficulty > main_chain_cumulative_difficulty;
-    bool alt_chain_has_more_checkpoints  = false;
-    bool alt_chain_has_equal_checkpoints = false;
->>>>>>> f8717ded
-    {
-      uint64_t last_block_height            = alt_chain.back().height;
-      std::vector<checkpoint_t> checkpoints = m_db->get_checkpoints_range(curr_blockchain_height, last_block_height, num_checkpoints_on_alt_chain + 1);
-      alt_chain_has_more_checkpoints        = (num_checkpoints_on_alt_chain > static_cast<int>(checkpoints.size()));
-      alt_chain_has_equal_checkpoints       = (num_checkpoints_on_alt_chain == static_cast<int>(checkpoints.size()));
     }
 
     if (b.major_version >= network_version_13_enforce_checkpoints)
