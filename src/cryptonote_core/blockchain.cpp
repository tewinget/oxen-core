--- conflicted
+++ resolved
@@ -3090,28 +3090,14 @@
 
   const auto hf_version = m_hardfork->get_current_version();
 
-<<<<<<< HEAD
+  if (hf_version >= HF_VERSION_MIN_2_OUTPUTS && tx.vout.size() < 2)
+  {
+    MERROR_VER("Tx " << get_transaction_hash(tx) << " has fewer than two outputs");
+    tvc.m_too_few_outputs = true;
+    return false;
+  }
+
   // Min/Max Type/Version Check
-=======
-  const uint8_t hf_version = m_hardfork->get_current_version();
-
-  if (hf_version >= HF_VERSION_MIN_2_OUTPUTS)
-  {
-    if (tx.version >= 2)
-    {
-      if (tx.vout.size() < 2)
-      {
-        MERROR_VER("Tx " << get_transaction_hash(tx) << " has fewer than two outputs");
-        tvc.m_too_few_outputs = true;
-        return false;
-      }
-    }
-  }
-
-  // from hard fork 2, we require mixin at least 2 unless one output cannot mix with 2 others
-  // if one output cannot mix with 2 others, we accept at most 1 output that can mix
-  if (hf_version >= 2)
->>>>>>> df83ed74
   {
     txtype max_type       = transaction::get_max_type_for_hf(hf_version);
     txversion min_version = transaction::get_min_version_for_hf(hf_version);
