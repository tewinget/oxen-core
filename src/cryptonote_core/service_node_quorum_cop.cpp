--- conflicted
+++ resolved
@@ -94,12 +94,8 @@
     const auto unreachable_threshold = netconf.UPTIME_PROOF_VALIDITY - netconf.UPTIME_PROOF_FREQUENCY;
 
     m_core.get_service_node_list().access_proof(pubkey, [&](const proof_info &proof) {
-<<<<<<< HEAD
-      ss_reachable             = !proof.ss_unreachable_for(netconf.UPTIME_PROOF_VALIDITY - netconf.UPTIME_PROOF_FREQUENCY);
-=======
       ss_reachable             = !proof.ss_reachable.unreachable_for(unreachable_threshold);
       lokinet_reachable        = !proof.lokinet_reachable.unreachable_for(unreachable_threshold);
->>>>>>> a4cd3dda
       timestamp                = std::max(proof.timestamp, proof.effective_timestamp);
       ips                      = proof.public_ips;
       checkpoint_participation = proof.checkpoint_participation;
