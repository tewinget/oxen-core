// Copyright (c) 2014-2019, The Monero Project
//
// All rights reserved.
//
// Redistribution and use in source and binary forms, with or without modification, are
// permitted provided that the following conditions are met:
//
// 1. Redistributions of source code must retain the above copyright notice, this list of
//    conditions and the following disclaimer.
//
// 2. Redistributions in binary form must reproduce the above copyright notice, this list
//    of conditions and the following disclaimer in the documentation and/or other
//    materials provided with the distribution.
//
// 3. Neither the name of the copyright holder nor the names of its contributors may be
//    used to endorse or promote products derived from this software without specific
//    prior written permission.
//
// THIS SOFTWARE IS PROVIDED BY THE COPYRIGHT HOLDERS AND CONTRIBUTORS "AS IS" AND ANY
// EXPRESS OR IMPLIED WARRANTIES, INCLUDING, BUT NOT LIMITED TO, THE IMPLIED WARRANTIES OF
// MERCHANTABILITY AND FITNESS FOR A PARTICULAR PURPOSE ARE DISCLAIMED. IN NO EVENT SHALL
// THE COPYRIGHT HOLDER OR CONTRIBUTORS BE LIABLE FOR ANY DIRECT, INDIRECT, INCIDENTAL,
// SPECIAL, EXEMPLARY, OR CONSEQUENTIAL DAMAGES (INCLUDING, BUT NOT LIMITED TO,
// PROCUREMENT OF SUBSTITUTE GOODS OR SERVICES; LOSS OF USE, DATA, OR PROFITS; OR BUSINESS
// INTERRUPTION) HOWEVER CAUSED AND ON ANY THEORY OF LIABILITY, WHETHER IN CONTRACT,
// STRICT LIABILITY, OR TORT (INCLUDING NEGLIGENCE OR OTHERWISE) ARISING IN ANY WAY OUT OF
// THE USE OF THIS SOFTWARE, EVEN IF ADVISED OF THE POSSIBILITY OF SUCH DAMAGE.
//
// Parts of this file are originally copyright (c) 2012-2013 The Cryptonote developers

#pragma once

#include <ctime>
#include <future>
#include <chrono>

#include <boost/program_options/options_description.hpp>
#include <boost/program_options/variables_map.hpp>
#include <lokimq/lokimq.h>

#include "cryptonote_protocol/cryptonote_protocol_handler_common.h"
#include "storages/portable_storage_template_helper.h"
#include "common/download.h"
#include "common/command_line.h"
#include "tx_pool.h"
#include "blockchain.h"
#include "service_node_voting.h"
#include "service_node_list.h"
#include "service_node_quorum_cop.h"
#include "cryptonote_core/miner.h"
#include "cryptonote_basic/connection_context.h"
#include "cryptonote_basic/cryptonote_stat_info.h"
#include "warnings.h"
#include "crypto/hash.h"
PUSH_WARNINGS
DISABLE_VS_WARNINGS(4355)

#include "common/loki_integration_test_hooks.h"
namespace cryptonote
{
  using namespace std::literals;

   struct test_options {
     std::vector<std::pair<uint8_t, uint64_t>> hard_forks;
     size_t long_term_block_weight_window;
   };

  extern const command_line::arg_descriptor<std::string, false, true, 2> arg_data_dir;
  extern const command_line::arg_descriptor<bool, false> arg_testnet_on;
  extern const command_line::arg_descriptor<bool, false> arg_stagenet_on;
  extern const command_line::arg_descriptor<bool, false> arg_regtest_on;
  extern const command_line::arg_descriptor<difficulty_type> arg_fixed_difficulty;
  extern const command_line::arg_descriptor<bool> arg_dev_allow_local;
  extern const command_line::arg_descriptor<bool> arg_offline;
  extern const command_line::arg_descriptor<size_t> arg_block_download_max_size;
  extern const command_line::arg_descriptor<uint64_t> arg_recalculate_difficulty;

  // Function pointers that are set to throwing stubs and get replaced by the actual functions in
  // cryptonote_protocol/quorumnet.cpp's quorumnet::init_core_callbacks().  This indirection is here
  // so that core doesn't need to link against cryptonote_protocol (plus everything it depends on).

  // Initializes quorumnet state (for service nodes only).  This is called after the LokiMQ object
  // has been set up but before it starts listening.  Return an opaque pointer (void *) that gets
  // passed into all the other callbacks below so that the callbacks can recast it into whatever it
  // should be.
  extern void* (*quorumnet_new)(core& core);
  // Destroys the quorumnet state; called on shutdown *after* the LokiMQ object has been destroyed.
  // Should destroy the state object and set the pointer reference to nullptr.
  extern void (*quorumnet_delete)(void*& self);
  // Relays votes via quorumnet.
  extern void (*quorumnet_relay_obligation_votes)(void *self, const std::vector<service_nodes::quorum_vote_t> &votes);
  // Sends a blink tx to the current blink quorum, returns a future that can be used to wait for the
  // result.
  extern std::future<std::pair<blink_result, std::string>> (*quorumnet_send_blink)(core& core, const std::string& tx_blob);
  extern bool init_core_callback_complete;


  /************************************************************************/
  /*                                                                      */
  /************************************************************************/

   /**
    * @brief handles core cryptonote functionality
    *
    * This class coordinates cryptonote functionality including, but not
    * limited to, communication among the Blockchain, the transaction pool,
    * any miners, and the network.
    */
   class core: public i_miner_handler
   {
   public:

      /**
       * @brief constructor
       *
       * sets member variables into a usable state
       *
       * @param pprotocol pre-constructed protocol object to store and use
       */
     explicit core();

     // Non-copyable:
     core(const core &) = delete;
     core &operator=(const core &) = delete;

     /**
      * @brief calls various idle routines
      *
      * @note see miner::on_idle and tx_memory_pool::on_idle
      *
      * @return true
      */
     bool on_idle();

     /**
      * @brief handles an incoming uptime proof
      *
      * Parses an incoming uptime proof
      *
      * @return true if we haven't seen it before and thus need to relay.
      */
     bool handle_uptime_proof(const NOTIFY_UPTIME_PROOF::request &proof, bool &my_uptime_proof_confirmation);

     /**
      * @brief handles an incoming transaction
      *
      * Parses an incoming transaction and, if nothing is obviously wrong,
      * passes it along to the transaction pool
      *
      * @param tx_blob the tx to handle
      * @param tvc metadata about the transaction's validity
      * @param opts tx pool options for accepting this tx
      *
      * @return true if the transaction was accepted (or already exists), false otherwise
      */
     bool handle_incoming_tx(const blobdata& tx_blob, tx_verification_context& tvc, const tx_pool_options &opts);

     /**
      * Returned type of parse_incoming_txs() that provides details about which transactions failed
      * and why.  This is passed on to handle_parsed_txs() (potentially after modification such as
      * setting `approved_blink`) to handle_parsed_txs() to actually insert the transactions.
      */
     struct tx_verification_batch_info {
       tx_verification_context tvc{}; // Verification information
       bool parsed = false; // Will be true if we were able to at least parse the transaction
       bool result = false; // Indicates that the transaction was parsed and passed some basic checks
       bool already_have = false; // Indicates that the tx was found to already exist (in mempool or blockchain)
       bool approved_blink = false; // Can be set between the parse and handle calls to make this a blink tx (that replaces conflicting non-blink txes)
       const blobdata *blob = nullptr; // Will be set to a pointer to the incoming blobdata (i.e. string). caller must keep it alive!
       crypto::hash tx_hash; // The transaction hash (only set if `parsed`)
       transaction tx; // The parsed transaction (only set if `parsed`)
     };

     /// Returns an RAII unique lock holding the incoming tx mutex.
     auto incoming_tx_lock() { return std::unique_lock<boost::recursive_mutex>{m_incoming_tx_lock}; }

     /**
      * @brief parses a list of incoming transactions
      *
      * Parses incoming transactions and checks them for structural validity and whether they are
      * already seen.  The result is intended to be passed onto handle_parsed_txs (possibly with a
      * remove_conflicting_txs() first).
      *
      * m_incoming_tx_lock must already be held (i.e. via incoming_tx_lock()), and should be held
      * until the returned value is passed on to handle_parsed_txs.
      *
      * @param tx_blobs the txs to parse.  References to these blobs are stored inside the returned
      * vector: THE CALLER MUST ENSURE THE BLOBS PERSIST UNTIL THE RETURNED VECTOR IS PASSED OFF TO
      * HANDLE_INCOMING_TXS()!
      *
      * @return vector of tx_verification_batch_info structs for the given transactions.
      */
     std::vector<tx_verification_batch_info> parse_incoming_txs(const std::vector<blobdata>& tx_blobs, const tx_pool_options &opts);

     /**
      * @brief handles parsed incoming transactions
      *
      * Takes parsed incoming tx info (as returned by parse_incoming_txs) and attempts to insert any
      * valid, not-already-seen transactions into the mempool.  Returns the indices of any
      * transactions that failed insertion.
      *
      * m_incoming_tx_lock should already be held (i.e. via incoming_tx_lock()) from before the call to
      * parse_incoming_txs.
      *
      * @param tx_info the parsed transaction information to insert; transactions that have already
      * been detected as failed (`!info.result`) are not inserted but still treated as failures for
      * the return value.  Already existing txs (`info.already_have`) are ignored without triggering
      * a failure return.  `tvc` subelements in this vector are updated when insertion into the pool
      * is attempted (see tx_memory_pool::add_tx).
      *
      * @param opts tx pool options for accepting these transactions
      *
      * @param blink_rollback_height pointer to a uint64_t value to set to a rollback height *if*
      * one of the incoming transactions is tagged as a blink tx and that tx conflicts with a
      * recently mined, but not yet immutable block.  *Required* for blink handling (of tx_info
      * values with `.approved_blink` set) to be done.
      *
      * @return false if any transactions failed verification, true otherwise.  (To determine which
      * ones failed check the `tvc` values).
      */
     bool handle_parsed_txs(std::vector<tx_verification_batch_info> &parsed_txs, const tx_pool_options &opts, uint64_t *blink_rollback_height = nullptr);

     /**
      * Wrapper that does a parse + handle when nothing is needed between the parsing the handling.
      *
      * Both operations are performed under the required incoming transaction lock.
      *
      * @param tx_blobs see parse_incoming_txs
      * @param opts tx pool options for accepting these transactions
      *
      * @return vector of parsed transactions information with individual transactions results
      * available via the .tvc element members.
      */
     std::vector<tx_verification_batch_info> handle_incoming_txs(const std::vector<blobdata>& tx_blobs, const tx_pool_options &opts);

     /**
      * @brief parses and filters received blink transaction signatures
      *
      * This takes a vector of blink transaction metadata (typically from a p2p peer) and returns a
      * vector of blink_txs with signatures applied for any transactions that do not already have
      * stored blink signatures and can have applicable blink signatures (i.e. not in an immutable
      * mined block).
      *
      * Note that this does not require that enough valid signatures are present: the caller should
      * check `->approved()` on the return blinks to validate blink with valid signature sets.
      *
      * @param blinks vector of serializable_blink_metadata
      *
      * @return pair: `.first` is a vector of blink_tx shared pointers of any blink info that isn't
      * already stored and isn't for a known, immutable transaction.  `.second` is an unordered_set
      * of unknown (i.e.  neither on the chain or in the pool) transaction hashes.  Returns empty
      * containers if blinks are not yet enabled on the blockchain.
      */
     std::pair<std::vector<std::shared_ptr<blink_tx>>, std::unordered_set<crypto::hash>>
     parse_incoming_blinks(const std::vector<serializable_blink_metadata> &blinks);

     /**
      * @brief adds incoming blinks into the blink pool.
      *
      * This is for use with mempool txes or txes in recently mined blocks, though this is not
      * checked.  In the given input, only blinks with `approved()` status will be added; any
      * without full approval will be skipped.  Any blinks that are already stored will also be
      * skipped.  Typically this is used after `parse_incoming_blinks`.
      *
      * @param blinks vector of blinks, typically from parse_incoming_blinks.
      *
      * @return the number of blinks that were added.  Note that 0 is *not* an error value: it is
      * possible for no blinks to be added if all already exist.
      */
     int add_blinks(const std::vector<std::shared_ptr<blink_tx>> &blinks);

     /**
      * @brief handles an incoming blink transaction by dispatching it to the service node network
      * via quorumnet.  If this node is not a service node this will start up quorumnet in
      * remote-only mode the first time it is called.
      *
      * @param tx_blob the transaction data
      *
      * @returns a pair of a blink result value: rejected, accepted, or timeout; and a rejection
      * reason as returned by one of the blink quorum nodes.
      */
     std::future<std::pair<blink_result, std::string>> handle_blink_tx(const std::string &tx_blob);

     /**
      * @brief handles an incoming block
      *
      * periodic update to checkpoints is triggered here
      * Attempts to add the block to the Blockchain and, on success,
      * optionally updates the miner's block template.
      *
      * @param block_blob the block to be added
      * @param block the block to be added, or NULL
      * @param bvc return-by-reference metadata context about the block's validity
      * @param update_miner_blocktemplate whether or not to update the miner's block template
      *
      * @return false if loading new checkpoints fails, or the block is not
      * added, otherwise true
      */
     bool handle_incoming_block(const blobdata& block_blob, const block *b, block_verification_context& bvc, checkpoint_t *checkpoint, bool update_miner_blocktemplate = true);

     /**
      * @copydoc Blockchain::prepare_handle_incoming_blocks
      *
      * @note see Blockchain::prepare_handle_incoming_blocks
      */
     bool prepare_handle_incoming_blocks(const std::vector<block_complete_entry> &blocks_entry, std::vector<block> &blocks);

     /**
      * @copydoc Blockchain::cleanup_handle_incoming_blocks
      *
      * @note see Blockchain::cleanup_handle_incoming_blocks
      */
     bool cleanup_handle_incoming_blocks(bool force_sync = false);
     	     	
     /**
      * @brief check the size of a block against the current maximum
      *
      * @param block_blob the block to check
      *
      * @return whether or not the block is too big
      */
     bool check_incoming_block_size(const blobdata& block_blob) const;

     /// Called (from service_node_quorum_cop) to tell quorumnet that it need to refresh its list of
     /// active SNs.
     void update_lmq_sns();

     /**
      * @brief get the cryptonote protocol instance
      *
      * @return the instance
      */
     i_cryptonote_protocol* get_protocol(){return m_pprotocol;}

     //-------------------- i_miner_handler -----------------------

     /**
      * @brief stores and relays a block found by a miner
      *
      * Updates the miner's target block, attempts to store the found
      * block in Blockchain, and -- on success -- relays that block to
      * the network.
      *
      * @param b the block found
      * @param bvc returns the block verification flags
      *
      * @return true if the block was added to the main chain, otherwise false
      */
     virtual bool handle_block_found(block& b, block_verification_context &bvc);

     /**
      * @copydoc Blockchain::create_block_template
      *
      * @note see Blockchain::create_block_template
      */
     virtual bool get_block_template(block& b, const account_public_address& adr, difficulty_type& diffic, uint64_t& height, uint64_t& expected_reward, const blobdata& ex_nonce);
     virtual bool get_block_template(block& b, const crypto::hash *prev_block, const account_public_address& adr, difficulty_type& diffic, uint64_t& height, uint64_t& expected_reward, const blobdata& ex_nonce);

     /**
      * @brief called when a transaction is relayed; return the hash of the parsed tx, or null_hash
      * on parse failure.
      */
     virtual crypto::hash on_transaction_relayed(const cryptonote::blobdata& tx);

     /**
      * @brief gets the miner instance
      *
      * @return a reference to the miner instance
      */
     miner& get_miner(){return m_miner;}

     /**
      * @brief gets the miner instance (const)
      *
      * @return a const reference to the miner instance
      */
     const miner& get_miner()const{return m_miner;}

     /**
      * @brief adds command line options to the given options set
      *
      * As of now, there are no command line options specific to core,
      * so this function simply returns.
      *
      * @param desc return-by-reference the command line options set to add to
      */
     static void init_options(boost::program_options::options_description& desc);

     /**
      * @brief initializes the core as needed
      *
      * This function initializes the transaction pool, the Blockchain, and
      * a miner instance with parameters given on the command line (or defaults)
      *
      * @param vm command line parameters
      * @param test_options configuration options for testing
      * @param get_checkpoints if set, will be called to get checkpoints data, must return checkpoints data pointer and size or nullptr if there ain't any checkpoints for specific network type
      *
      * @return false if one of the init steps fails, otherwise true
      */
     bool init(const boost::program_options::variables_map& vm, const test_options *test_options = NULL, const GetCheckpointsCallback& get_checkpoints = nullptr);

     /**
      * @copydoc Blockchain::reset_and_set_genesis_block
      *
      * @note see Blockchain::reset_and_set_genesis_block
      */
     bool set_genesis_block(const block& b);

     /**
      * @brief performs safe shutdown steps for core and core components
      *
      * Uninitializes the miner instance, lokimq, transaction pool, and Blockchain
      */
     void deinit();

     /**
      * @brief sets to drop blocks downloaded (for testing)
      */
     void test_drop_download();

     /**
      * @brief sets to drop blocks downloaded below a certain height
      *
      * @param height height below which to drop blocks
      */
     void test_drop_download_height(uint64_t height);

     /**
      * @brief gets whether or not to drop blocks (for testing)
      *
      * @return whether or not to drop blocks
      */
     bool get_test_drop_download() const;

     /**
      * @brief gets whether or not to drop blocks
      *
      * If the current blockchain height <= our block drop threshold
      * and test drop blocks is set, return true
      *
      * @return see above
      */
     bool get_test_drop_download_height() const;

     /**
      * @copydoc Blockchain::get_current_blockchain_height
      *
      * @note see Blockchain::get_current_blockchain_height()
      */
     uint64_t get_current_blockchain_height() const;

     /**
      * @brief get the hash and height of the most recent block
      *
      * @param height return-by-reference height of the block
      * @param top_id return-by-reference hash of the block
      */
     void get_blockchain_top(uint64_t& height, crypto::hash& top_id) const;

     /**
      * @copydoc Blockchain::get_blocks(uint64_t, size_t, std::vector<std::pair<cryptonote::blobdata,block>>&, std::vector<transaction>&) const
      *
      * @note see Blockchain::get_blocks(uint64_t, size_t, std::vector<std::pair<cryptonote::blobdata,block>>&, std::vector<transaction>&) const
      */
     bool get_blocks(uint64_t start_offset, size_t count, std::vector<std::pair<cryptonote::blobdata,block>>& blocks, std::vector<cryptonote::blobdata>& txs) const;

     /**
      * @copydoc Blockchain::get_blocks(uint64_t, size_t, std::vector<std::pair<cryptonote::blobdata,block>>&) const
      *
      * @note see Blockchain::get_blocks(uint64_t, size_t, std::vector<std::pair<cryptonote::blobdata,block>>&) const
      */
     bool get_blocks(uint64_t start_offset, size_t count, std::vector<std::pair<cryptonote::blobdata,block>>& blocks) const;

     /**
      * @copydoc Blockchain::get_blocks(uint64_t, size_t, std::vector<std::pair<cryptonote::blobdata,block>>&) const
      *
      * @note see Blockchain::get_blocks(uint64_t, size_t, std::vector<std::pair<cryptonote::blobdata,block>>&) const
      */
     bool get_blocks(uint64_t start_offset, size_t count, std::vector<block>& blocks) const;

     /**
      * @copydoc Blockchain::get_blocks(const t_ids_container&, t_blocks_container&, t_missed_container&) const
      *
      * @note see Blockchain::get_blocks(const t_ids_container&, t_blocks_container&, t_missed_container&) const
      */
     template<class t_ids_container, class t_blocks_container, class t_missed_container>
     bool get_blocks(const t_ids_container& block_ids, t_blocks_container& blocks, t_missed_container& missed_bs) const
     {
       return m_blockchain_storage.get_blocks(block_ids, blocks, missed_bs);
     }

     /**
      * @copydoc Blockchain::get_block_id_by_height
      *
      * @note see Blockchain::get_block_id_by_height
      */
     crypto::hash get_block_id_by_height(uint64_t height) const;

     /**
      * @copydoc Blockchain::get_transactions
      *
      * @note see Blockchain::get_transactions
      */
     bool get_transactions(const std::vector<crypto::hash>& txs_ids, std::vector<cryptonote::blobdata>& txs, std::vector<crypto::hash>& missed_txs) const;

     /**
      * @copydoc Blockchain::get_transactions
      *
      * @note see Blockchain::get_transactions
      */
     bool get_split_transactions_blobs(const std::vector<crypto::hash>& txs_ids, std::vector<std::tuple<crypto::hash, cryptonote::blobdata, crypto::hash, cryptonote::blobdata>>& txs, std::vector<crypto::hash>& missed_txs) const;

     /**
      * @copydoc Blockchain::get_transactions
      *
      * @note see Blockchain::get_transactions
      */
     bool get_transactions(const std::vector<crypto::hash>& txs_ids, std::vector<transaction>& txs, std::vector<crypto::hash>& missed_txs) const;

     /**
      * @copydoc Blockchain::get_block_by_hash
      *
      * @note see Blockchain::get_block_by_hash
      */
     bool get_block_by_hash(const crypto::hash &h, block &blk, bool *orphan = NULL) const;

     /**
      * @copydoc Blockchain::get_alternative_blocks
      *
      * @note see Blockchain::get_alternative_blocks(std::vector<block>&) const
      */
     bool get_alternative_blocks(std::vector<block>& blocks) const;

     /**
      * @copydoc Blockchain::get_alternative_blocks_count
      *
      * @note see Blockchain::get_alternative_blocks_count() const
      */
     size_t get_alternative_blocks_count() const;

     /**
      * Returns a short daemon status summary string.  Used when built with systemd support and
      * running as a Type=notify daemon.
      */
     std::string get_status_string() const;

     /**
      * @brief set the pointer to the cryptonote protocol object to use
      *
      * @param pprotocol the pointer to set ours as
      */
     void set_cryptonote_protocol(i_cryptonote_protocol* pprotocol);


     /**
      * @copydoc Blockchain::get_total_transactions
      *
      * @note see Blockchain::get_total_transactions
      */
     size_t get_blockchain_total_transactions() const;

     /**
      * @copydoc Blockchain::have_block
      *
      * @note see Blockchain::have_block
      */
     bool have_block(const crypto::hash& id) const;

     /**
      * @copydoc Blockchain::find_blockchain_supplement(const std::list<crypto::hash>&, NOTIFY_RESPONSE_CHAIN_ENTRY::request&) const
      *
      * @note see Blockchain::find_blockchain_supplement(const std::list<crypto::hash>&, NOTIFY_RESPONSE_CHAIN_ENTRY::request&) const
      */
     bool find_blockchain_supplement(const std::list<crypto::hash>& qblock_ids, NOTIFY_RESPONSE_CHAIN_ENTRY::request& resp) const;

     /**
      * @copydoc Blockchain::find_blockchain_supplement(const uint64_t, const std::list<crypto::hash>&, std::vector<std::pair<cryptonote::blobdata, std::vector<cryptonote::blobdata> > >&, uint64_t&, uint64_t&, size_t) const
      *
      * @note see Blockchain::find_blockchain_supplement(const uint64_t, const std::list<crypto::hash>&, std::vector<std::pair<cryptonote::blobdata, std::vector<transaction> > >&, uint64_t&, uint64_t&, size_t) const
      */
     bool find_blockchain_supplement(const uint64_t req_start_block, const std::list<crypto::hash>& qblock_ids, std::vector<std::pair<std::pair<cryptonote::blobdata, crypto::hash>, std::vector<std::pair<crypto::hash, cryptonote::blobdata> > > >& blocks, uint64_t& total_height, uint64_t& start_height, bool pruned, bool get_miner_tx_hash, size_t max_count) const;

     /**
      * @brief gets some stats about the daemon
      *
      * @param st_inf return-by-reference container for the stats requested
      *
      * @return true
      */
     bool get_stat_info(core_stat_info& st_inf) const;

     /**
      * @copydoc Blockchain::get_tx_outputs_gindexs
      *
      * @note see Blockchain::get_tx_outputs_gindexs
      */
     bool get_tx_outputs_gindexs(const crypto::hash& tx_id, std::vector<uint64_t>& indexs) const;
     bool get_tx_outputs_gindexs(const crypto::hash& tx_id, size_t n_txes, std::vector<std::vector<uint64_t>>& indexs) const;

     /**
      * @copydoc Blockchain::get_tail_id
      *
      * @note see Blockchain::get_tail_id
      */
     crypto::hash get_tail_id() const;

     /**
      * @copydoc Blockchain::get_block_cumulative_difficulty
      *
      * @note see Blockchain::get_block_cumulative_difficulty
      */
     difficulty_type get_block_cumulative_difficulty(uint64_t height) const;

     /**
      * @copydoc Blockchain::get_outs
      *
      * @note see Blockchain::get_outs
      */
     bool get_outs(const rpc::GET_OUTPUTS_BIN::request& req, rpc::GET_OUTPUTS_BIN::response& res) const;

     /**
      * @copydoc Blockchain::get_output_distribution
      *
      * @brief get per block distribution of outputs of a given amount
      */
     bool get_output_distribution(uint64_t amount, uint64_t from_height, uint64_t to_height, uint64_t &start_height, std::vector<uint64_t> &distribution, uint64_t &base) const;

     bool get_output_blacklist(std::vector<uint64_t> &blacklist) const;

     /**
      * @copydoc miner::pause
      *
      * @note see miner::pause
      */
     void pause_mine();

     /**
      * @copydoc miner::resume
      *
      * @note see miner::resume
      */
     void resume_mine();

     /**
      * @brief gets the Blockchain instance
      *
      * @return a reference to the Blockchain instance
      */
     Blockchain& get_blockchain_storage(){return m_blockchain_storage;}

     /**
      * @brief gets the Blockchain instance (const)
      *
      * @return a const reference to the Blockchain instance
      */
     const Blockchain& get_blockchain_storage()const{return m_blockchain_storage;}

     /// @brief return a reference to the service node list
     const service_nodes::service_node_list &get_service_node_list() const { return m_service_node_list; }
     /// @brief return a reference to the service node list
     service_nodes::service_node_list &get_service_node_list() { return m_service_node_list; }

     /// @brief return a reference to the tx pool
     const tx_memory_pool &get_pool() const { return m_mempool; }
     /// @brief return a reference to the service node list
     tx_memory_pool &get_pool() { return m_mempool; }

     /// Returns a reference to the LokiMQ object.  Must not be called before init(), and should not
     /// be used for any lmq communication until after start_lokimq() has been called.
     lokimq::LokiMQ& get_lmq() { return *m_lmq; }

     /**
      * @copydoc miner::on_synchronized
      *
      * @note see miner::on_synchronized
      */
     void on_synchronized();

     /**
      * @copydoc Blockchain::safesyncmode
      *
      * 2note see Blockchain::safesyncmode
      */
     void safesyncmode(const bool onoff);

     /**
      * @brief sets the target blockchain height
      *
      * @param target_blockchain_height the height to set
      */
     void set_target_blockchain_height(uint64_t target_blockchain_height);

     /**
      * @brief gets the target blockchain height
      *
      * @param target_blockchain_height the target height
      */
     uint64_t get_target_blockchain_height() const;

     /**
      * @brief returns the newest hardfork version known to the blockchain
      *
      * @return the version
      */
     uint8_t get_ideal_hard_fork_version() const;

     /**
      * @brief return the ideal hard fork version for a given block height
      *
      * @return what it says above
      */
     uint8_t get_ideal_hard_fork_version(uint64_t height) const;

     /**
      * @brief return the hard fork version for a given block height
      *
      * @return what it says above
      */
     uint8_t get_hard_fork_version(uint64_t height) const;

     /**
      * @brief return the earliest block a given version may activate
      *
      * @return what it says above
      */
     uint64_t get_earliest_ideal_height_for_version(uint8_t version) const;

     /**
      * @brief gets start_time
      *
      */
     std::time_t get_start_time() const;

     /**
      * @brief tells the Blockchain to update its checkpoints
      *
      * This function will check if enough time has passed since the last
      * time checkpoints were updated and tell the Blockchain to update
      * its checkpoints if it is time.  If updating checkpoints fails,
      * the daemon is told to shut down.
      *
      * @note see Blockchain::update_checkpoints_from_json_file()
      */
     bool update_checkpoints_from_json_file();

     /**
      * @brief tells the daemon to wind down operations and stop running
      *
      * Currently this function raises SIGTERM, allowing the installed signal
      * handlers to do the actual stopping.
      */
     void graceful_exit();

     /**
      * @brief stops the daemon running
      *
      * @note see graceful_exit()
      */
     void stop();

     /**
      * @copydoc Blockchain::have_tx_keyimg_as_spent
      *
      * @note see Blockchain::have_tx_keyimg_as_spent
      */
     bool is_key_image_spent(const crypto::key_image& key_im) const;

     /**
      * @brief check if multiple key images are spent
      *
      * plural version of is_key_image_spent()
      *
      * @param key_im list of key images to check
      * @param spent return-by-reference result for each image checked
      *
      * @return true
      */
     bool are_key_images_spent(const std::vector<crypto::key_image>& key_im, std::vector<bool> &spent) const;

     /**
      * @brief check if multiple key images are spent in the transaction pool
      *
      * @param key_im list of key images to check
      * @param spent return-by-reference result for each image checked
      *
      * @return true
      */
     bool are_key_images_spent_in_pool(const std::vector<crypto::key_image>& key_im, std::vector<bool> &spent) const;

     /**
      * @brief get the number of blocks to sync in one go
      *
      * @return the number of blocks to sync in one go
      */
     size_t get_block_sync_size(uint64_t height) const;

     /**
      * @brief get the sum of coinbase tx amounts between blocks
      *
      * @return the number of blocks to sync in one go
      */
     std::tuple<uint64_t, uint64_t, uint64_t> get_coinbase_tx_sum(const uint64_t start_offset, const size_t count);

     /**
      * @brief get the network type we're on
      *
      * @return which network are we on?
      */
     network_type get_nettype() const { return m_nettype; };

     /**
      * @brief check whether an update is known to be available or not
      *
      * This does not actually trigger a check, but returns the result
      * of the last check
      *
      * @return whether an update is known to be available or not
      */
     bool is_update_available() const { return m_update_available; }

     /**
      * @brief get whether transaction relay should be padded
      *
      * @return whether transaction relay should be padded
      */
     bool pad_transactions() const { return m_pad_transactions; }

     /**
      * @brief check a set of hashes against the precompiled hash set
      *
      * @return number of usable blocks
      */
     uint64_t prevalidate_block_hashes(uint64_t height, const std::vector<crypto::hash> &hashes);

     /**
      * @brief get free disk space on the blockchain partition
      *
      * @return free space in bytes
      */
     uint64_t get_free_space() const;

     /**
      * @brief get whether the core is running offline
      *
      * @return whether the core is running offline
      */
     bool offline() const { return m_offline; }

     /**
      * @brief Get the deterministic quorum of service node's public keys responsible for the specified quorum type
      *
      * @param type The quorum type to retrieve
      * @param height Block height to deterministically recreate the quorum list from (note that for
      * a checkpointing quorum this value is automatically reduced by the correct buffer size).
      * @param include_old whether to look in the old quorum states (does nothing unless running with --store-full-quorum-history)
      * @return Null shared ptr if quorum has not been determined yet or is not defined for height
      */
     std::shared_ptr<const service_nodes::quorum> get_quorum(service_nodes::quorum_type type, uint64_t height, bool include_old = false, std::vector<std::shared_ptr<const service_nodes::quorum>> *alt_states = nullptr) const;

     /**
      * @brief Get a non owning reference to the list of blacklisted key images
      */
     const std::vector<service_nodes::key_image_blacklist_entry> &get_service_node_blacklisted_key_images() const;

     /**
      * @brief get a snapshot of the service node list state at the time of the call.
      *
      * @param service_node_pubkeys pubkeys to search, if empty this indicates get all the pubkeys
      *
      * @return all the service nodes that can be matched from pubkeys in param
      */
     std::vector<service_nodes::service_node_pubkey_info> get_service_node_list_state(const std::vector<crypto::public_key>& service_node_pubkeys = {}) const;

     /**
       * @brief get whether `pubkey` is known as a service node.
       *
       * @param pubkey the public key to test
       * @param require_active if true also require that the service node is active (fully funded
       * and not decommissioned).
       *
       * @return whether `pubkey` is known as a (optionally active) service node
       */
     bool is_service_node(const crypto::public_key& pubkey, bool require_active) const;

     /**
      * @brief Add a service node vote
      *
      * @param vote The vote for deregistering a service node.

      * @return
      */
     bool add_service_node_vote(const service_nodes::quorum_vote_t& vote, vote_verification_context &vvc);

     using service_keys = service_nodes::service_node_keys;

     /**
      * @brief Returns true if this node is operating in service node mode.
      *
      * Note that this does not mean the node is currently a registered service node, only that it
      * is capable of performing service node duties if a registration hits the network.
      */
     bool service_node() const { return m_service_node; }

     /**
      * @brief Get the service keys for this node.
      *
      * Note that these exists even if the node is not currently operating as a service node as they
      * can be used for services other than service nodes (e.g. authenticated public RPC).
      *
      * @return reference to service keys.
      */
     const service_keys& get_service_keys() const { return m_service_keys; }

     /**
      * @brief attempts to submit an uptime proof to the network, if this is running in service node mode
      *
      * @return true
      */
     bool submit_uptime_proof();

     /** Called to signal that a significant service node application ping has arrived (either the
      * first, or the first after a long time).  This triggers a check and attempt to send an uptime
      * proof soon (i.e. at the next idle loop).
      */
     void reset_proof_interval();

     /*
      * @brief get the blockchain pruning seed
      *
      * @return the blockchain pruning seed
      */
     uint32_t get_blockchain_pruning_seed() const;

     /**
      * @brief prune the blockchain
      *
      * @param pruning_seed the seed to use to prune the chain (0 for default, highly recommended)
      *
      * @return true iff success
      */
     bool prune_blockchain(uint32_t pruning_seed = 0);

     /**
      * @brief incrementally prunes blockchain
      *
      * @return true on success, false otherwise
      */
     bool update_blockchain_pruning();

     /**
      * @brief checks the blockchain pruning if enabled
      *
      * @return true on success, false otherwise
      */
     bool check_blockchain_pruning();

     /**
      * @brief attempt to relay the pooled checkpoint votes
      *
      * @return true, necessary for binding this function to a periodic invoker
      */
     bool relay_service_node_votes();

     /**
      * @brief sets the given votes to relayed; generally called automatically when
      * relay_service_node_votes() is called.
      */
<<<<<<< HEAD
     void set_service_node_votes_relayed(const std::vector<service_nodes::quorum_vote_t> &votes);
=======
     bool has_block_weights(uint64_t height, uint64_t nblocks) const;

     /**
      * @brief flushes the bad txs cache
      */
     void flush_bad_txs_cache();

   private:
>>>>>>> f253bf38

     /**
      * @brief Record if the service node has checkpointed at this point in time
      */
     void record_checkpoint_vote(crypto::public_key const &pubkey, uint64_t height, bool voted) { m_service_node_list.record_checkpoint_vote(pubkey, height, voted); }

     /**
      * @brief Record the reachability status of node's storage server
      */
     bool set_storage_server_peer_reachable(crypto::public_key const &pubkey, bool value);

     /// Time point at which the storage server and lokinet last pinged us
     std::atomic<time_t> m_last_storage_server_ping, m_last_lokinet_ping;
     std::atomic<uint16_t> m_storage_lmq_port;

     uint32_t sn_public_ip() const { return m_sn_public_ip; }
     uint16_t storage_port() const { return m_storage_port; }
     uint16_t quorumnet_port() const { return m_quorumnet_port; }

     /**
      * @brief attempts to relay any transactions in the mempool which need it
      *
      * @return true
      */
     bool relay_txpool_transactions();

     std::mutex              m_long_poll_mutex;
     std::condition_variable m_long_poll_wake_up_clients;
 private:

     /**
      * @copydoc Blockchain::add_new_block
      *
      * @note see Blockchain::add_new_block
      */
     bool add_new_block(const block& b, block_verification_context& bvc, checkpoint_t const *checkpoint);

     /**
      * @copydoc parse_tx_from_blob(transaction&, crypto::hash&, crypto::hash&, const blobdata&) const
      *
      * @note see parse_tx_from_blob(transaction&, crypto::hash&, crypto::hash&, const blobdata&) const
      */
     bool parse_tx_from_blob(transaction& tx, crypto::hash& tx_hash, const blobdata& blob) const;

     /**
      * @brief validates some simple properties of a transaction
      *
      * Currently checks: tx has inputs,
      *                   tx inputs all of supported type(s),
      *                   tx outputs valid (type, key, amount),
      *                   input and output total amounts don't overflow,
      *                   output amount <= input amount,
      *                   tx not too large,
      *                   each input has a different key image.
      *
      * @param tx the transaction to check
      * @param kept_by_block if the transaction has been in a block
      *
      * @return true if all the checks pass, otherwise false
      */
     bool check_tx_semantic(const transaction& tx, bool kept_by_block) const;
     void set_semantics_failed(const crypto::hash &tx_hash);

     void parse_incoming_tx_pre(tx_verification_batch_info &tx_info);
     void parse_incoming_tx_accumulated_batch(std::vector<tx_verification_batch_info> &tx_info, bool kept_by_block);

     /**
      * @brief act on a set of command line options given
      *
      * @param vm the command line options
      *
      * @return true
      */
     bool handle_command_line(const boost::program_options::variables_map& vm);

     /**
      * @brief verify that each input key image in a transaction is unique
      *
      * @param tx the transaction to check
      *
      * @return false if any key image is repeated, otherwise true
      */
     bool check_tx_inputs_keyimages_diff(const transaction& tx) const;

     /**
      * @brief verify that each ring uses distinct members
      *
      * @param tx the transaction to check
      *
      * @return false if any ring uses duplicate members, true otherwise
      */
     bool check_tx_inputs_ring_members_diff(const transaction& tx) const;

     /**
      * @brief verify that each input key image in a transaction is in
      * the valid domain
      *
      * @param tx the transaction to check
      *
      * @return false if any key image is not in the valid domain, otherwise true
      */
     bool check_tx_inputs_keyimages_domain(const transaction& tx) const;

     /**
      * @brief checks HardFork status and prints messages about it
      *
      * Checks the status of HardFork and logs/prints if an update to
      * the daemon is necessary.
      *
      * @note see Blockchain::get_hard_fork_state and HardFork::State
      *
      * @return true
      */
     bool check_fork_time();

     /**
      * @brief checks DNS versions
      *
      * @return true on success, false otherwise
      */
     bool check_updates();

     /**
      * @brief checks free disk space
      *
      * @return true on success, false otherwise
      */
     bool check_disk_space();

     /**
      * @brief Initializes service keys by loading or creating.  An Ed25519 key (from which we also
      * get an x25519 key) is always created; the Monero SN keypair is only created when running in
      * Service Node mode (as it is only used to sign registrations and uptime proofs); otherwise
      * the pair will be set to the null keys.
      *
      * @return true on success, false otherwise
      */
     bool init_service_keys();

     /**
      * Checks the given x25519 pubkey against the configured access lists and, if allowed, returns
      * the access level; otherwise returns `denied`.
      */
     lokimq::AuthLevel lmq_check_access(const crypto::x25519_public_key& pubkey) const;

     /**
      * @brief Initializes LokiMQ object, called during init().
      *
      * Does not start it: this gets called to initialize it, then it gets configured with endpoints
      * and listening addresses, then finally a call to `start_lokimq()` should happen to actually
      * start it.
      */
     void init_lokimq(const boost::program_options::variables_map& vm);

 public:
     /**
      * @brief Starts LokiMQ listening.
      *
      * Called after all LokiMQ initialization is done.
      */
     void start_lokimq();

     /**
      * Returns whether to allow the connection and, if so, at what authentication level.
      */
     lokimq::AuthLevel lmq_allow(lokimq::string_view ip, lokimq::string_view x25519_pubkey, lokimq::AuthLevel default_auth);

     /**
      * @brief Internal use only!
      *
      * This returns a mutable reference to the internal auth level map that LokiMQ uses, for
      * internal use only.
      */
     std::unordered_map<crypto::x25519_public_key, lokimq::AuthLevel>& _lmq_auth_level_map() { return m_lmq_auth; }

 private:

     /**
      * @brief do the uptime proof logic and calls for idle loop.
      */
     void do_uptime_proof_call();

     /*
      * @brief checks block rate, and warns if it's too slow
      *
      * @return true on success, false otherwise
      */
     bool check_block_rate();

     bool m_test_drop_download = true; //!< whether or not to drop incoming blocks (for testing)

     uint64_t m_test_drop_download_height = 0; //!< height under which to drop incoming blocks, if doing so

     tx_memory_pool m_mempool; //!< transaction pool instance
     Blockchain m_blockchain_storage; //!< Blockchain instance

     service_nodes::service_node_list m_service_node_list;
     service_nodes::quorum_cop        m_quorum_cop;

     i_cryptonote_protocol* m_pprotocol; //!< cryptonote protocol instance
     cryptonote_protocol_stub m_protocol_stub; //!< cryptonote protocol stub instance

     boost::recursive_mutex m_incoming_tx_lock; //!< incoming transaction lock

     //m_miner and m_miner_addres are probably temporary here
     miner m_miner; //!< miner instance

     std::string m_config_folder; //!< folder to look in for configs and other files


     epee::math_helper::periodic_task m_store_blockchain_interval{12h, false}; //!< interval for manual storing of Blockchain, if enabled
     epee::math_helper::periodic_task m_fork_moaner{2h}; //!< interval for checking HardFork status
     epee::math_helper::periodic_task m_txpool_auto_relayer{2min, false}; //!< interval for checking re-relaying txpool transactions
     epee::math_helper::periodic_task m_check_updates_interval{12h}; //!< interval for checking for new versions
     epee::math_helper::periodic_task m_check_disk_space_interval{10min}; //!< interval for checking for disk space
     epee::math_helper::periodic_task m_check_uptime_proof_interval{std::chrono::seconds{UPTIME_PROOF_TIMER_SECONDS}}; //!< interval for checking our own uptime proof
     epee::math_helper::periodic_task m_block_rate_interval{90s, false}; //!< interval for checking block rate
     epee::math_helper::periodic_task m_blockchain_pruning_interval{5h}; //!< interval for incremental blockchain pruning
     epee::math_helper::periodic_task m_service_node_vote_relayer{2min, false};
     epee::math_helper::periodic_task m_sn_proof_cleanup_interval{1h, false};
     epee::math_helper::periodic_task m_systemd_notify_interval{10s};

     std::atomic<bool> m_starter_message_showed; //!< has the "daemon will sync now" message been shown?

     uint64_t m_target_blockchain_height; //!< blockchain height target

     network_type m_nettype; //!< which network are we on?

     std::atomic<bool> m_update_available;

     std::string m_checkpoints_path; //!< path to json checkpoints file
     time_t m_last_json_checkpoints_update; //!< time when json checkpoints were last updated

     std::atomic_flag m_checkpoints_updating; //!< set if checkpoints are currently updating to avoid multiple threads attempting to update at once

     bool m_service_node; // True if running in service node mode
     service_keys m_service_keys; // Always set, even for non-SN mode -- these can be used for public lokimq rpc

     /// Service Node's public IP and storage server port (http and lokimq)
     uint32_t m_sn_public_ip;
     uint16_t m_storage_port;
     uint16_t m_quorumnet_port;

     /// LokiMQ main object.  Gets created during init().
     std::unique_ptr<lokimq::LokiMQ> m_lmq;

     // Internal opaque data object managed by cryptonote_protocol/quorumnet.cpp.  void pointer to
     // avoid linking issues (protocol does not link against core).
     void* m_quorumnet_state = nullptr;

     /// Stores x25519 -> access level for LMQ authentication.
     /// Not to be modified after the LMQ listener starts.
     std::unordered_map<crypto::x25519_public_key, lokimq::AuthLevel> m_lmq_auth;

     size_t block_sync_size;

     time_t start_time;

     std::unordered_set<crypto::hash> bad_semantics_txes[2];
     boost::mutex bad_semantics_txes_lock;

     enum {
       UPDATES_DISABLED,
       UPDATES_NOTIFY,
       UPDATES_DOWNLOAD,
       UPDATES_UPDATE,
     } check_updates_level;

     tools::download_async_handle m_update_download;
     size_t m_last_update_length;
     boost::mutex m_update_mutex;

     bool m_offline;
     bool m_pad_transactions;

     std::shared_ptr<tools::Notify> m_block_rate_notify;

   };
}

POP_WARNINGS<|MERGE_RESOLUTION|>--- conflicted
+++ resolved
@@ -966,18 +966,14 @@
       * @brief sets the given votes to relayed; generally called automatically when
       * relay_service_node_votes() is called.
       */
-<<<<<<< HEAD
      void set_service_node_votes_relayed(const std::vector<service_nodes::quorum_vote_t> &votes);
-=======
+
      bool has_block_weights(uint64_t height, uint64_t nblocks) const;
 
      /**
       * @brief flushes the bad txs cache
       */
      void flush_bad_txs_cache();
-
-   private:
->>>>>>> f253bf38
 
      /**
       * @brief Record if the service node has checkpointed at this point in time
