--- conflicted
+++ resolved
@@ -753,15 +753,9 @@
     /// Returns a reference to the BLSSigner, if this is a service node.  Throws if not a service
     /// node.
     eth::BLSSigner& get_bls_signer() {
-<<<<<<< HEAD
         if (!m_service_keys.bls_signer)
-            throw std::logic_error{"Not a service node: no BLS Signer available"};
+            throw oxen::traced<std::logic_error>{"Not a service node: no BLS Signer available"};
         return *m_service_keys.bls_signer;
-=======
-        if (!m_bls_signer)
-            throw oxen::traced<std::logic_error>{"Not a service node: no BLS Signer available"};
-        return *m_bls_signer;
->>>>>>> cd6e9801
     }
 
     /**
