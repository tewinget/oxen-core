--- conflicted
+++ resolved
@@ -81,19 +81,11 @@
   // has been set up but before it starts listening.  Return an opaque pointer (void *) that gets
   // passed into all the other callbacks below so that the callbacks can recast it into whatever it
   // should be.
-<<<<<<< HEAD
-  extern void* (*quorumnet_new)(core& core);
-  // Initializes quorumnet; unlike `quorumnet_new_proc` this needs to be called for all nodes, not
-  // just service nodes.  The second argument should be the `quorumnet_new` return value if a
-  // service node, nullptr if not.
-  extern void (*quorumnet_init)(core& core, void* self);
-=======
   using quorumnet_new_proc = void *(core &core);
   // Initializes quorumnet; unlike `quorumnet_new_proc` this needs to be called for all nodes, not
   // just service nodes.  The second argument should be the `quorumnet_new` return value if a
   // service node, nullptr if not.
   using quorumnet_init_proc = void (core &core, void *self);
->>>>>>> 686faefc
   // Destroys the quorumnet state; called on shutdown *after* the LokiMQ object has been destroyed.
   // Should destroy the state object and set the pointer reference to nullptr.
   using quorumnet_delete_proc = void (void *&self);
