--- conflicted
+++ resolved
@@ -156,13 +156,7 @@
 #define THREAD_STACK_SIZE                       5 * 1024 * 1024
 
 #define HF_VERSION_DYNAMIC_FEE                  4
-<<<<<<< HEAD
 #define HF_VERSION_MIN_MIXIN_9                  7
-=======
-#define HF_VERSION_MIN_MIXIN_4                  6
-#define HF_VERSION_MIN_MIXIN_6                  7
-#define HF_VERSION_MIN_MIXIN_10                 8
->>>>>>> 5ffb2ff9
 #define HF_VERSION_ENFORCE_RCT                  6
 #define HF_VERSION_PER_BYTE_FEE                 8
 
