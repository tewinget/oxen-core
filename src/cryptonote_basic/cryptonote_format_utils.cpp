--- conflicted
+++ resolved
@@ -980,10 +980,7 @@
     return true;
 }
 //---------------------------------------------------------------
-<<<<<<< HEAD
 bool add_l2_event_to_tx_extra(
-=======
-bool add_new_service_node_v2_to_tx_extra(
         std::vector<uint8_t>& tx_extra, const eth::event::NewServiceNodeV2& new_service_node) {
     tx_extra_field field = new_service_node;
     if (!add_tx_extra_field_to_tx_extra(tx_extra, field)) {
@@ -993,8 +990,7 @@
     return true;
 }
 //---------------------------------------------------------------
-bool add_service_node_exit_request_to_tx_extra(
->>>>>>> 3300c0bc
+bool add_l2_event_to_tx_extra(
         std::vector<uint8_t>& tx_extra, const eth::event::ServiceNodeExitRequest& exit_request) {
     tx_extra_field field = exit_request;
     if (!add_tx_extra_field_to_tx_extra(tx_extra, field)) {
