// Copyright (c) 2017-2018, The Monero Project
//
// All rights reserved.
//
// Redistribution and use in source and binary forms, with or without modification, are
// permitted provided that the following conditions are met:
//
// 1. Redistributions of source code must retain the above copyright notice, this list of
//    conditions and the following disclaimer.
//
// 2. Redistributions in binary form must reproduce the above copyright notice, this list
//    of conditions and the following disclaimer in the documentation and/or other
//    materials provided with the distribution.
//
// 3. Neither the name of the copyright holder nor the names of its contributors may be
//    used to endorse or promote products derived from this software without specific
//    prior written permission.
//
// THIS SOFTWARE IS PROVIDED BY THE COPYRIGHT HOLDERS AND CONTRIBUTORS "AS IS" AND ANY
// EXPRESS OR IMPLIED WARRANTIES, INCLUDING, BUT NOT LIMITED TO, THE IMPLIED WARRANTIES OF
// MERCHANTABILITY AND FITNESS FOR A PARTICULAR PURPOSE ARE DISCLAIMED. IN NO EVENT SHALL
// THE COPYRIGHT HOLDER OR CONTRIBUTORS BE LIABLE FOR ANY DIRECT, INDIRECT, INCIDENTAL,
// SPECIAL, EXEMPLARY, OR CONSEQUENTIAL DAMAGES (INCLUDING, BUT NOT LIMITED TO,
// PROCUREMENT OF SUBSTITUTE GOODS OR SERVICES; LOSS OF USE, DATA, OR PROFITS; OR BUSINESS
// INTERRUPTION) HOWEVER CAUSED AND ON ANY THEORY OF LIABILITY, WHETHER IN CONTRACT,
// STRICT LIABILITY, OR TORT (INCLUDING NEGLIGENCE OR OTHERWISE) ARISING IN ANY WAY OUT OF
// THE USE OF THIS SOFTWARE, EVEN IF ADVISED OF THE POSSIBILITY OF SUCH DAMAGE.
#include "misc_log_ex.h"
#include "common/threadpool.h"

#include <cassert>
#include <limits>
#include <stdexcept>

#include "cryptonote_config.h"
#include "common/util.h"

static __thread int depth = 0;
static __thread bool is_leaf = false;

namespace tools
{
<<<<<<< HEAD
threadpool::threadpool(unsigned int max_threads) {
  start(max_threads);
=======
threadpool::threadpool(unsigned int max_threads) : running(true), active(0) {
  boost::thread::attributes attrs;
  attrs.set_stack_size(THREAD_STACK_SIZE);
  max = max_threads ? max_threads : tools::get_max_concurrency();
  size_t i = max ? max - 1 : 0;
  while(i--) {
    threads.push_back(boost::thread(attrs, boost::bind(&threadpool::run, this, false)));
  }
>>>>>>> 2771a18e
}

threadpool::~threadpool() {
  stop();
}

void threadpool::stop() {
  {
    const boost::unique_lock<boost::mutex> lock(mutex);
    running = false;
    has_work.notify_all();
  }
  for (size_t i = 0; i<threads.size(); i++) {
    threads[i].join();
  }
  threads.clear();
  queue.clear();
}

void threadpool::start(unsigned int max_threads) {
  running = true;
  active = 0;
  boost::thread::attributes attrs;
  attrs.set_stack_size(THREAD_STACK_SIZE);
  max = max_threads ? max_threads : tools::get_max_concurrency();
  unsigned int i = max;
  while(i--) {
    threads.push_back(boost::thread(attrs, boost::bind(&threadpool::run, this)));
  }
}

void threadpool::submit(waiter *obj, std::function<void()> f, bool leaf) {
  CHECK_AND_ASSERT_THROW_MES(!is_leaf, "A leaf routine is using a thread pool");
  boost::unique_lock<boost::mutex> lock(mutex);
  if (!leaf && ((active == max && !queue.empty()) || depth > 0)) {
    // if all available threads are already running
    // and there's work waiting, just run in current thread
    lock.unlock();
    ++depth;
    is_leaf = leaf;
    f();
    --depth;
    is_leaf = false;
  } else {
    if (obj)
      obj->inc();
    if (leaf)
      queue.push_front({obj, f, leaf});
    else
      queue.push_back({obj, f, leaf});
    has_work.notify_one();
  }
}

unsigned int threadpool::get_max_concurrency() const {
  return max;
}

threadpool::waiter::~waiter()
{
  {
    boost::unique_lock<boost::mutex> lock(mt);
    if (num)
      MERROR("wait should have been called before waiter dtor - waiting now");
  }
  try
  {
    wait(NULL);
  }
  catch (const std::exception &e)
  {
    /* ignored */
  }
}

void threadpool::waiter::wait(threadpool *tpool) {
  if (tpool)
    tpool->run(true);
  boost::unique_lock<boost::mutex> lock(mt);
  while(num)
    cv.wait(lock);
}

void threadpool::waiter::inc() {
  const boost::unique_lock<boost::mutex> lock(mt);
  num++;
}

void threadpool::waiter::dec() {
  const boost::unique_lock<boost::mutex> lock(mt);
  num--;
  if (!num)
    cv.notify_all();
}

void threadpool::run(bool flush) {
  boost::unique_lock<boost::mutex> lock(mutex);
  while (running) {
    entry e;
    while(queue.empty() && running)
    {
      if (flush)
        return;
      has_work.wait(lock);
    }
    if (!running) break;

    active++;
    e = queue.front();
    queue.pop_front();
    lock.unlock();
    ++depth;
    is_leaf = e.leaf;
    e.f();
    --depth;
    is_leaf = false;

    if (e.wo)
      e.wo->dec();
    lock.lock();
    active--;
  }
}
}<|MERGE_RESOLUTION|>--- conflicted
+++ resolved
@@ -40,19 +40,8 @@
 
 namespace tools
 {
-<<<<<<< HEAD
 threadpool::threadpool(unsigned int max_threads) {
   start(max_threads);
-=======
-threadpool::threadpool(unsigned int max_threads) : running(true), active(0) {
-  boost::thread::attributes attrs;
-  attrs.set_stack_size(THREAD_STACK_SIZE);
-  max = max_threads ? max_threads : tools::get_max_concurrency();
-  size_t i = max ? max - 1 : 0;
-  while(i--) {
-    threads.push_back(boost::thread(attrs, boost::bind(&threadpool::run, this, false)));
-  }
->>>>>>> 2771a18e
 }
 
 threadpool::~threadpool() {
@@ -78,9 +67,9 @@
   boost::thread::attributes attrs;
   attrs.set_stack_size(THREAD_STACK_SIZE);
   max = max_threads ? max_threads : tools::get_max_concurrency();
-  unsigned int i = max;
+  size_t i = max ? max - 1 : 0;
   while(i--) {
-    threads.push_back(boost::thread(attrs, boost::bind(&threadpool::run, this)));
+    threads.push_back(boost::thread(attrs, boost::bind(&threadpool::run, this, false)));
   }
 }
 
