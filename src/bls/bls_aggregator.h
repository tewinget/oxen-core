#pragma once

#include <oxenmq/oxenmq.h>

#include <span>
#include <string>
#include <vector>

#include "bls_signer.h"
#include "crypto/crypto.h"
#include "cryptonote_core/service_node_list.h"

struct AggregateSigned {
    crypto::hash signed_hash;
    std::vector<crypto::bls_public_key> signers_bls_pubkeys;
    crypto::bls_signature signature;
};

<<<<<<< HEAD
struct AggregateExitResponse : AggregateSigned {
    crypto::bls_public_key exit_pubkey;
};

struct AggregateWithdrawalResponse : AggregateSigned {
    crypto::eth_address address;
=======
struct BLSRewardsResponse {
    std::string address;
>>>>>>> 8a2b7e9f
    uint64_t amount;
    uint64_t height;
};

struct BLSRegistrationResponse {
    crypto::bls_public_key bls_pubkey;
    crypto::bls_signature proof_of_possession;
    crypto::eth_address address;
    crypto::public_key sn_pubkey;
    crypto::ed25519_signature ed_signature;
};

struct BLSRequestResult {
    service_nodes::service_node_address sn;
    bool success;
};

class BLSAggregator {
  private:
    cryptonote::core& core;

  public:
    using request_callback = std::function<void(
            const BLSRequestResult& request_result, const std::vector<std::string>& data)>;

    explicit BLSAggregator(cryptonote::core& core);

<<<<<<< HEAD
    AggregateWithdrawalResponse aggregateRewards(const crypto::eth_address& address);
    AggregateExitResponse aggregateExit(const crypto::bls_public_key& bls_pubkey);
    AggregateExitResponse aggregateLiquidation(const crypto::bls_public_key& bls_pubkey);
    BLSRegistrationResponse registration(
            const crypto::eth_address& sender, const crypto::public_key& serviceNodePubkey) const;
=======
    std::vector<std::pair<std::string, std::string>> getPubkeys();

    /// Request the service node network to sign the requested amount of
    /// 'rewards' for the given Ethereum 'address' if by consensus they agree
    /// that the amount is valid. This node (the aggregator) will aggregate the
    /// signatures into the response.
    ///
    /// This function throws an `invalid_argument` exception if `address` is zero or, the `rewards`
    /// amount is `0` or height is greater than the current blockchain height.
    BLSRewardsResponse rewards_request(
            const crypto::eth_address& address,
            uint64_t rewards,
            uint64_t height,
            std::span<const crypto::x25519_public_key> exclude);

    aggregateExitResponse aggregateExit(const std::string& bls_key);
    aggregateExitResponse aggregateLiquidation(const std::string& bls_key);
    blsRegistrationResponse registration(
            const std::string& senderEthAddress, const std::string& serviceNodePubkey) const;
>>>>>>> 8a2b7e9f

  private:
    void get_reward_balance(oxenmq::Message& m);
    void get_exit(oxenmq::Message& m);
    void get_liquidation(oxenmq::Message& m);

    AggregateExitResponse aggregateExitOrLiquidate(
            const crypto::bls_public_key& bls_pubkey,
            std::string_view hash_tag,
            std::string_view endpoint,
            std::string_view pubkey_key);

    // Goes out to the nodes on the network and makes oxenmq requests to all of them, when getting
    // the reply `callback` will be called to process their reply
    void nodesRequest(
            std::string_view request_name,
<<<<<<< HEAD
            std::string_view message,
            const request_callback& callback);
=======
            std::function<void(
                    const BLSRequestResult& request_result, const std::vector<std::string>& data)>
                    callback,
            std::span<const std::string> message = {},
            std::span<const crypto::x25519_public_key> exclude = {});
>>>>>>> 8a2b7e9f
};<|MERGE_RESOLUTION|>--- conflicted
+++ resolved
@@ -16,17 +16,12 @@
     crypto::bls_signature signature;
 };
 
-<<<<<<< HEAD
 struct AggregateExitResponse : AggregateSigned {
     crypto::bls_public_key exit_pubkey;
 };
 
-struct AggregateWithdrawalResponse : AggregateSigned {
+struct BLSRewardsResponse : AggregateSigned {
     crypto::eth_address address;
-=======
-struct BLSRewardsResponse {
-    std::string address;
->>>>>>> 8a2b7e9f
     uint64_t amount;
     uint64_t height;
 };
@@ -54,15 +49,6 @@
 
     explicit BLSAggregator(cryptonote::core& core);
 
-<<<<<<< HEAD
-    AggregateWithdrawalResponse aggregateRewards(const crypto::eth_address& address);
-    AggregateExitResponse aggregateExit(const crypto::bls_public_key& bls_pubkey);
-    AggregateExitResponse aggregateLiquidation(const crypto::bls_public_key& bls_pubkey);
-    BLSRegistrationResponse registration(
-            const crypto::eth_address& sender, const crypto::public_key& serviceNodePubkey) const;
-=======
-    std::vector<std::pair<std::string, std::string>> getPubkeys();
-
     /// Request the service node network to sign the requested amount of
     /// 'rewards' for the given Ethereum 'address' if by consensus they agree
     /// that the amount is valid. This node (the aggregator) will aggregate the
@@ -70,17 +56,12 @@
     ///
     /// This function throws an `invalid_argument` exception if `address` is zero or, the `rewards`
     /// amount is `0` or height is greater than the current blockchain height.
-    BLSRewardsResponse rewards_request(
-            const crypto::eth_address& address,
-            uint64_t rewards,
-            uint64_t height,
-            std::span<const crypto::x25519_public_key> exclude);
+    BLSRewardsResponse rewards_request(const crypto::eth_address& address);
 
-    aggregateExitResponse aggregateExit(const std::string& bls_key);
-    aggregateExitResponse aggregateLiquidation(const std::string& bls_key);
-    blsRegistrationResponse registration(
-            const std::string& senderEthAddress, const std::string& serviceNodePubkey) const;
->>>>>>> 8a2b7e9f
+    AggregateExitResponse aggregateExit(const crypto::bls_public_key& bls_pubkey);
+    AggregateExitResponse aggregateLiquidation(const crypto::bls_public_key& bls_pubkey);
+    BLSRegistrationResponse registration(
+            const crypto::eth_address& sender, const crypto::public_key& serviceNodePubkey) const;
 
   private:
     void get_reward_balance(oxenmq::Message& m);
@@ -97,14 +78,6 @@
     // the reply `callback` will be called to process their reply
     void nodesRequest(
             std::string_view request_name,
-<<<<<<< HEAD
             std::string_view message,
             const request_callback& callback);
-=======
-            std::function<void(
-                    const BLSRequestResult& request_result, const std::vector<std::string>& data)>
-                    callback,
-            std::span<const std::string> message = {},
-            std::span<const crypto::x25519_public_key> exclude = {});
->>>>>>> 8a2b7e9f
 };