--- conflicted
+++ resolved
@@ -67,21 +67,12 @@
     return sig;
 }
 
-<<<<<<< HEAD
-bls_signature BLSSigner::signHash(const crypto::hash& hash) {
+bls_signature BLSSigner::signHash(const crypto::hash& hash) const {
     return bls_utils::to_crypto_signature(signHashSig(hash));
 }
 
 bls_signature BLSSigner::proofOfPossession(
-        const eth::address& sender, const crypto::public_key& serviceNodePubkey) {
-=======
-crypto::bls_signature BLSSigner::signHash(const crypto::hash& hash) const {
-    return bls_utils::to_crypto_signature(signHashSig(hash));
-}
-
-crypto::bls_signature BLSSigner::proofOfPossession(
-        crypto::eth_address sender, const crypto::public_key& serviceNodePubkey) const {
->>>>>>> 799c21dc
+        const eth::address& sender, const crypto::public_key& serviceNodePubkey) const {
     auto tag = buildTagHash(proofOfPossessionTag);
     auto hash = crypto::keccak(tag, getCryptoPubkey(), sender, serviceNodePubkey);
 
@@ -101,19 +92,11 @@
     return publicKey;
 }
 
-<<<<<<< HEAD
-bls_public_key BLSSigner::getCryptoPubkey() {
+bls_public_key BLSSigner::getCryptoPubkey() const {
     return bls_utils::to_crypto_pubkey(getPublicKey());
 }
 
-bls_secret_key BLSSigner::getCryptoSeckey() {
-=======
-crypto::bls_public_key BLSSigner::getCryptoPubkey() const {
-    return bls_utils::to_crypto_pubkey(getPublicKey());
-}
-
-crypto::bls_secret_key BLSSigner::getCryptoSeckey() const {
->>>>>>> 799c21dc
+bls_secret_key BLSSigner::getCryptoSeckey() const {
     std::string sec_key = secretKey.getStr(mcl::IoSerialize | mcl::IoBigEndian);
     assert(sec_key.size() == sizeof(bls_secret_key));
 
