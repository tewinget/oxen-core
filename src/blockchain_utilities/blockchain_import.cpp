--- conflicted
+++ resolved
@@ -40,11 +40,8 @@
 #include "blocks/blocks.h"
 #include "bootstrap_file.h"
 #include "bootstrap_serialization.h"
-<<<<<<< HEAD
 #include "common/command_line.h"
-=======
 #include "common/exception.h"
->>>>>>> cd6e9801
 #include "cryptonote_basic/cryptonote_format_utils.h"
 #include "cryptonote_core/cryptonote_core.h"
 #include "cryptonote_protocol/quorumnet.h"
@@ -308,7 +305,8 @@
         try {
             serialization::parse_binary(std::string_view{buffer1, sizeof(chunk_size)}, chunk_size);
         } catch (const std::exception& e) {
-            throw oxen::traced<std::runtime_error>("Error in deserialization of chunk size: "s + e.what());
+            throw oxen::traced<std::runtime_error>(
+                    "Error in deserialization of chunk size: "s + e.what());
         }
         log::debug(logcat, "chunk_size: {}", chunk_size);
 
@@ -360,7 +358,8 @@
             try {
                 serialization::parse_binary(std::string_view{buffer_block, chunk_size}, bp);
             } catch (const std::exception& e) {
-                throw oxen::traced<std::runtime_error>("Error in deserialization of chunk"s + e.what());
+                throw oxen::traced<std::runtime_error>(
+                        "Error in deserialization of chunk"s + e.what());
             }
 
             int display_interval = 1000;
