--- conflicted
+++ resolved
@@ -43,11 +43,7 @@
 ### Outbound Connections
 
 Connecting to an anonymous address requires the command line option
-<<<<<<< HEAD
-`--proxy` which tells `lokid` the ip/port of a socks proxy provided by a
-=======
-`--tx-proxy` which tells `monerod` the ip/port of a socks proxy provided by a
->>>>>>> 68b03abd
+`--tx-proxy` which tells `lokid` the ip/port of a socks proxy provided by a
 separate process. On most systems the configuration will look like:
 
 > `--tx-proxy tor,127.0.0.1:9050,10`
